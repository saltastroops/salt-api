--- conflicted
+++ resolved
@@ -96,11 +96,7 @@
           MAPPING_TOOL_SDB_PASSWORD: ''
           MAPPING_TOOL_SDB_USERNAME: ''
           FINDING_CHARTS_DIR: tests/
-<<<<<<< HEAD
-          TCS_ICD_URL: https://example.com
-=======
           TCS_ICD_URL: 'https://www.example.com/salt-tcs-icd:xml'
->>>>>>> 55749857
         run: |
           poetry run pytest --mock-db-data --db-data-dir tests/salt-testdata/salt-api/ -W ignore::pytest.PytestUnraisableExceptionWarning
       #----------------------------------------------
