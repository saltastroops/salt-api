[tool.poetry]
name = "saltapi"
version = "0.1.0"
description = "SALT API"
authors = ["SALT Astronomy Operations <salt-software@saao.ac.za>"]

[tool.poetry.dependencies]
python = "^3.9"
uvicorn = {extras = ["standard"], version = "^0.17.6"}
python-jose = {extras = ["cryptography"], version = "^3.2.0"}
python-multipart = "^0.0.5"
aiofiles = "^0.6.0"
dsnparse = "^0.1.15"
astropy = "^5.1"
passlib = "^1.7.4"
pydantic = {extras = ["email"], version = "^1.8.2"}
PyMySQL = "^1.0.2"
SQLAlchemy = "^1.4.20"
inflect = "^5.3.0"
python-dateutil = "^2.8.2"
pytz = "^2021.1"
freezegun = "^1.1.0"
loguru = "^0.5.3"
sentry-sdk = "^1.3.1"
bcrypt = "^3.2.0"
defusedxml = "^0.7.1"
fastapi = "^0.87.0"
pdfkit = "^1.0.0"
PyPDF2 = "^2.11.0"
itsdangerous = "^2.1.2"
starlette = "^0.21.0"
responses = "^0.22.0"

[tool.poetry.group.dev.dependencies]
black = {extras = ["d"], version = "^22.10.0"}
flake8 = "^3.8.4"
flake8-print = "^4.0.0"
tox = "^3.21.4"
isort = "^5.7.0"
mypy = "^0.800"
pytest-cov = "^2.11.1"
bandit = "^1.7.0"
requests = "^2.25.1"
pydantic = {extras = ["dotenv"], version = "^1.8.1"}
pytest-asyncio = "^0.14.0"
mkdocs-macros-plugin = "^0.5.0"
syrupy = "^1.2.2"
PyYAML = "^5.4.1"
pytest-bdd = "^4.1.0"
pytest-regressions = "^2.3.1"
pytest-pymysql-autorecord = "^0.1.0"
httpx = "^0.23.0"
mkdocs-material = "^8.5.9"
<<<<<<< HEAD
python-dotenv = "^0.21.0"
=======
pip-audit = "^2.4.5"
>>>>>>> b735cd9b

[build-system]
requires = ["poetry-core>=1.0.0"]
build-backend = "poetry.core.masonry.api"

[tool.isort]
multi_line_output = 3
include_trailing_comma = true<|MERGE_RESOLUTION|>--- conflicted
+++ resolved
@@ -51,11 +51,8 @@
 pytest-pymysql-autorecord = "^0.1.0"
 httpx = "^0.23.0"
 mkdocs-material = "^8.5.9"
-<<<<<<< HEAD
+pip-audit = "^2.4.5"
 python-dotenv = "^0.21.0"
-=======
-pip-audit = "^2.4.5"
->>>>>>> b735cd9b
 
 [build-system]
 requires = ["poetry-core>=1.0.0"]
