[tool.poetry]
name = "saltapi"
version = "0.1.0"
description = "SALT API"
authors = ["SALT Astronomy Operations <salt-software@saao.ac.za>"]

[tool.poetry.dependencies]
python = "^3.9"
uvicorn = {extras = ["standard"], version = "^0.17.6"}
python-jose = {extras = ["cryptography"], version = "^3.2.0"}
python-multipart = "^0.0.5"
Jinja2 = "^2.11.3"
aiofiles = "^0.6.0"
dsnparse = "^0.1.15"
<<<<<<< HEAD
astropy = "^4.2.1"
=======
astropy = "^5.1"
xmltodict = "^0.12.0"
>>>>>>> 8b594b5d
passlib = "^1.7.4"
pydantic = {extras = ["email"], version = "^1.8.2"}
PyMySQL = "^1.0.2"
SQLAlchemy = "^1.4.20"
inflect = "^5.3.0"
python-dateutil = "^2.8.2"
pytz = "^2021.1"
freezegun = "^1.1.0"
loguru = "^0.5.3"
sentry-sdk = "^1.3.1"
bcrypt = "^3.2.0"
defusedxml = "^0.7.1"
fastapi = "^0.76.0"
<<<<<<< HEAD
xmltodict = "^0.13.0"
=======
pdfkit = "^1.0.0"
>>>>>>> 8b594b5d

[tool.poetry.dev-dependencies]
black = "^22.6.0"
flake8 = "^3.8.4"
flake8-print = "^4.0.0"
tox = "^3.21.4"
isort = "^5.7.0"
mypy = "^0.800"
pytest-cov = "^2.11.1"
bandit = "^1.7.0"
mkdocs-material = "^6.2.7"
requests = "^2.25.1"
pydantic = {extras = ["dotenv"], version = "^1.8.1"}
pytest-asyncio = "^0.14.0"
mkdocs-macros-plugin = "^0.5.0"
syrupy = "^1.2.2"
PyYAML = "^5.4.1"
pytest-bdd = "^4.1.0"
pytest-regressions = "^2.3.1"
pytest-pymysql-autorecord = "^0.1.0"

[build-system]
requires = ["poetry-core>=1.0.0"]
build-backend = "poetry.core.masonry.api"

[tool.isort]
multi_line_output = 3
include_trailing_comma = true<|MERGE_RESOLUTION|>--- conflicted
+++ resolved
@@ -12,12 +12,8 @@
 Jinja2 = "^2.11.3"
 aiofiles = "^0.6.0"
 dsnparse = "^0.1.15"
-<<<<<<< HEAD
-astropy = "^4.2.1"
-=======
 astropy = "^5.1"
 xmltodict = "^0.12.0"
->>>>>>> 8b594b5d
 passlib = "^1.7.4"
 pydantic = {extras = ["email"], version = "^1.8.2"}
 PyMySQL = "^1.0.2"
@@ -31,12 +27,8 @@
 bcrypt = "^3.2.0"
 defusedxml = "^0.7.1"
 fastapi = "^0.76.0"
-<<<<<<< HEAD
 xmltodict = "^0.13.0"
-=======
 pdfkit = "^1.0.0"
->>>>>>> 8b594b5d
-
 [tool.poetry.dev-dependencies]
 black = "^22.6.0"
 flake8 = "^3.8.4"
