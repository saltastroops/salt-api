--- conflicted
+++ resolved
@@ -27,11 +27,8 @@
 defusedxml = "^0.7.1"
 fastapi = "^0.76.0"
 pdfkit = "^1.0.0"
-<<<<<<< HEAD
 PyPDF2 = "^2.11.0"
 
-=======
->>>>>>> 55749857
 [tool.poetry.dev-dependencies]
 black = "^22.6.0"
 flake8 = "^3.8.4"
