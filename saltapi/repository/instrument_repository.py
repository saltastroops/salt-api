from typing import Any, Dict, List
from sqlalchemy.engine import Connection

from saltapi.repository.bvit_repository import BvitRepository
from saltapi.repository.hrs_repository import HrsRepository
from saltapi.repository.nir_repository import NirRepository
from saltapi.repository.rss_repository import RssRepository
from saltapi.repository.salticam_repository import SalticamRepository
from saltapi.service.instrument import BVIT, HRS, NIR, RSS, Salticam
from saltapi.web.schema.rss import RssMaskType


class InstrumentRepository:
    def __init__(self, connection: Connection) -> None:
        self.salticam_repository = SalticamRepository(connection)
        self.rss_repository = RssRepository(connection)
        self.hrs_repository = HrsRepository(connection)
        self.bvit_repository = BvitRepository(connection)
        self.nir_repository = NirRepository(connection)

    def get_salticam(self, salticam_id: int) -> Salticam:
        """Return a Salticam setup."""
        return self.salticam_repository.get(salticam_id)

    def get_rss(self, rss_id: int) -> RSS:
        """Return an RSS setup."""
        return self.rss_repository.get(rss_id)

    def get_hrs(self, hrs_id: int) -> HRS:
        """Return an HRS setup."""
        return self.hrs_repository.get(hrs_id)

    def get_bvit(self, bvit_id: int) -> BVIT:
        """Return a BVIT setup."""
        return self.bvit_repository.get(bvit_id)

    def get_nir(self, nir_id: int) -> NIR:
        """Return a NIR setup."""
        return self.nir_repository.get(nir_id)

    def get_rss_masks_in_magazine(self, mask_types: List[RssMaskType]) -> List[str]:
        """The list of masks in the magazine."""
        return self.rss_repository.get_mask_in_magazine(mask_types)

    def get_mos_masks_metadata(
        self, from_semester: str, to_semester: str
    ) -> List[Dict[str, Any]]:
        """The list of MOS masks metadata."""
        return self.rss_repository.get_mos_masks_metadata(from_semester, to_semester)

    def get_mos_mask_metadata(self, barcode: str) -> Dict[str, Any]:
        """Get MOS mask metadata."""
        return self.rss_repository.get_mos_mask_metadata(barcode)

    def update_mos_mask_metadata(self, mos_mask_metadata: Dict[str, Any]) -> None:
        """Update MOS mask metadata"""
        return self.rss_repository.update_mos_mask_metadata(mos_mask_metadata)

    def get_obsolete_rss_masks_in_magazine(
        self, mask_types: List[RssMaskType]
    ) -> List[str]:
        """The list of obsolete RSS masks."""
        return self.rss_repository.get_obsolete_rss_masks_in_magazine(mask_types)

    def get_rss_slit_masks(
        self, exclude_mask_types: List[RssMaskType]
    ) -> List[Dict[str, Any]]:
        return self.rss_repository.get_rss_slit_mask(exclude_mask_types)

<<<<<<< HEAD
    def get_filter_details(self, semesters: List[str]) -> List[Dict[str, Any]]:
        return self.rss_repository.get_filter_details(semesters)
=======
    def get_xml_filename_by_barcode(self, barcode: str) -> str:
        """Return the XML filename for an RSS MOS mask given its barcode."""
        return self.rss_repository.get_xml_filename_by_barcode(barcode)
>>>>>>> 7af67926
<|MERGE_RESOLUTION|>--- conflicted
+++ resolved
@@ -66,12 +66,10 @@
         self, exclude_mask_types: List[RssMaskType]
     ) -> List[Dict[str, Any]]:
         return self.rss_repository.get_rss_slit_mask(exclude_mask_types)
-
-<<<<<<< HEAD
-    def get_filter_details(self, semesters: List[str]) -> List[Dict[str, Any]]:
-        return self.rss_repository.get_filter_details(semesters)
-=======
+      
     def get_xml_filename_by_barcode(self, barcode: str) -> str:
         """Return the XML filename for an RSS MOS mask given its barcode."""
         return self.rss_repository.get_xml_filename_by_barcode(barcode)
->>>>>>> 7af67926
+
+    def get_filter_details(self, semesters: List[str]) -> List[Dict[str, Any]]:
+        return self.rss_repository.get_filter_details(semesters)