--- conflicted
+++ resolved
@@ -405,6 +405,41 @@
 
         return db_proposal_type
 
+    @staticmethod
+    def _data_release_date(
+        block_visits: List[Dict[str, Any]],
+        proprietary_period: Optional[int],
+        first_submission: date,
+    ) -> Optional[date]:
+        # no proprietary period - no release date
+        if proprietary_period is None:
+            return None
+
+        # find the latest observation
+        latest_observation = first_submission
+        for observation in block_visits:
+            if observation["night"] > latest_observation:
+                latest_observation = observation["night"]
+
+        # find the end of the semester when the latest observation was made
+        latest_observation_datetime = datetime(
+            latest_observation.year,
+            latest_observation.month,
+            latest_observation.day,
+            12,
+            0,
+            0,
+            0,
+            tzinfo=pytz.utc,
+        )
+        latest_observation_semester = semester_of_datetime(latest_observation_datetime)
+        latest_observation_semester_end = semester_end(latest_observation_semester)
+
+        # add the proprietary period to get the data release date
+        return latest_observation_semester_end.date() + relativedelta(
+            months=proprietary_period
+        )
+
     def _general_info(self, proposal_code: str, semester: str) -> Dict[str, Any]:
         """
         Return general proposal information for a semester.
@@ -457,7 +492,7 @@
             stmt, {"proposal_code": proposal_code, "year": year, "semester": sem}
         )
         row = result.one()
-        print("####: ", row.submission_number)
+
         info = {
             "title": row.title,
             "abstract": row.abstract,
@@ -1738,7 +1773,145 @@
             filenames=filenames,
         )
 
-<<<<<<< HEAD
+    def insert_proprietary_period_extension_request(
+        self,
+        proposal_code: str,
+        proprietary_period: int,
+        motivation: str,
+        username: str,
+    ) -> None:
+        stmt = text(
+            """
+INSERT INTO ProprietaryPeriodExtensionRequest(
+    ProposalCode_Id,
+    Reason,
+    RequestedBy,
+    RequestedPeriod
+)
+VALUES (
+    (SELECT ProposalCode_Id FROM ProposalCode WHERE Proposal_Code = :proposal_code),
+    :reason,
+    (SELECT PiptUser_Id FROM PiptUser WHERE Username = :username),
+    :requested_period
+)
+    """
+        )
+        self.connection.execute(
+            stmt,
+            {
+                "proposal_code": proposal_code,
+                "username": username,
+                "reason": motivation,
+                "requested_period": proprietary_period,
+            },
+        )
+
+    @staticmethod
+    def proprietary_period_start_date(block_visits: List[Dict[str, Any]]) -> date:
+        # find the latest observation
+
+        observation_night: Optional[date] = None
+        for observation in block_visits:
+            if not observation_night:
+                observation_night = observation["night"]
+            if observation["night"] > observation_night:
+                observation_night = observation["night"]
+        if not observation_night:
+            observation_night = datetime.today()
+
+        return semester_end(
+            semester_of_datetime(
+                datetime(
+                    observation_night.year,
+                    observation_night.month,
+                    observation_night.day,
+                    12,
+                    0,
+                    0,
+                    1,
+                    tzinfo=pytz.utc,
+                )
+            )
+        ).date()
+
+    def _data_release_date(
+        self, proprietary_period: int, block_visits: List[dict[str, any]]
+    ) -> date:
+        proprietary_period_start = self.proprietary_period_start_date(block_visits)
+
+        # add the proprietary period to get the data release date
+        return proprietary_period_start + relativedelta(months=proprietary_period)
+
+    def is_partner_allocated(self, proposal_code: str, partner_code: str) -> bool:
+        stmt = text(
+            """
+SELECT P.Partner_Code    AS partner_code,
+       SUM(PA.TimeAlloc) AS time_allocation
+FROM PriorityAlloc PA
+         JOIN MultiPartner MP ON PA.MultiPartner_Id = MP.MultiPartner_Id
+         JOIN ProposalCode PC ON MP.ProposalCode_Id = PC.ProposalCode_Id
+         JOIN Semester S ON MP.Semester_Id = S.Semester_Id
+         JOIN Partner P ON MP.Partner_Id = P.Partner_Id
+WHERE PC.Proposal_Code = :proposal_code
+GROUP BY PA.MultiPartner_Id, PA.Priority
+        """
+        )
+        result = self.connection.execute(stmt, {"proposal_code": proposal_code})
+
+        for row in result:
+            if row.partner_code == partner_code and row.time_allocation > 0:
+                return True
+        return False
+
+    def maximum_proprietary_period(self, proposal_code: str) -> Optional[int]:
+        proposal_type = self.get_proposal_type(proposal_code)
+        if proposal_type == "Commissioning":
+            return 36
+        if proposal_type == "Director's Discretionary Time":
+            return 6
+        if proposal_type == "Engineering":
+            return 0
+        if proposal_type == "Gravitational Wave Event":
+            return 1200
+        if proposal_type == "Science Verification":
+            return 12
+        if proposal_type == "OPTICON-Radionet Pilot":
+            return 24
+        if proposal_type in [
+            "Key Science Program",
+            "Large Science Proposal",
+            "Science",
+            "Science - Long Term",
+        ]:
+            if self.is_partner_allocated(proposal_code, "RSA"):
+                return 24
+            return 1200
+        raise ValueError("Unknown proposal type.")
+
+    def update_proprietary_period(
+        self, proposal_code: str, proprietary_period: int
+    ) -> None:
+        stmt = text(
+            """
+UPDATE ProposalGeneralInfo
+SET ProprietaryPeriod = :proprietary_period, ReleaseDate = :release_date
+WHERE ProposalCode_Id = (SELECT PC.ProposalCode_Id
+                         FROM ProposalCode PC
+                         WHERE PC.Proposal_Code = :proposal_code)
+    """
+        )
+        block_visits = self._block_visits(proposal_code)
+        self.connection.execute(
+            stmt,
+            {
+                "proposal_code": proposal_code,
+                "release_date": self._data_release_date(
+                    proprietary_period, block_visits
+                ),
+                "proprietary_period": proprietary_period,
+            },
+        )
+
     def _get_phase_one_targets(self, proposal_code) -> List[Dict[str, Any]]:
         # The phase 1 targets.
         stmt = text(
@@ -2090,144 +2263,4 @@
         if not row:
             return  None
 
-        return  row
-=======
-    def insert_proprietary_period_extension_request(
-        self,
-        proposal_code: str,
-        proprietary_period: int,
-        motivation: str,
-        username: str,
-    ) -> None:
-        stmt = text(
-            """
-INSERT INTO ProprietaryPeriodExtensionRequest(
-    ProposalCode_Id,
-    Reason,
-    RequestedBy,
-    RequestedPeriod
-)
-VALUES (
-    (SELECT ProposalCode_Id FROM ProposalCode WHERE Proposal_Code = :proposal_code),
-    :reason,
-    (SELECT PiptUser_Id FROM PiptUser WHERE Username = :username),
-    :requested_period
-)
-    """
-        )
-        self.connection.execute(
-            stmt,
-            {
-                "proposal_code": proposal_code,
-                "username": username,
-                "reason": motivation,
-                "requested_period": proprietary_period,
-            },
-        )
-
-    @staticmethod
-    def proprietary_period_start_date(block_visits: List[Dict[str, Any]]) -> date:
-        # find the latest observation
-
-        observation_night: Optional[date] = None
-        for observation in block_visits:
-            if not observation_night:
-                observation_night = observation["night"]
-            if observation["night"] > observation_night:
-                observation_night = observation["night"]
-        if not observation_night:
-            observation_night = datetime.today()
-
-        return semester_end(
-            semester_of_datetime(
-                datetime(
-                    observation_night.year,
-                    observation_night.month,
-                    observation_night.day,
-                    12,
-                    0,
-                    0,
-                    1,
-                    tzinfo=pytz.utc,
-                )
-            )
-        ).date()
-
-    def _data_release_date(
-        self, proprietary_period: int, block_visits: List[dict[str, any]]
-    ) -> date:
-        proprietary_period_start = self.proprietary_period_start_date(block_visits)
-
-        # add the proprietary period to get the data release date
-        return proprietary_period_start + relativedelta(months=proprietary_period)
-
-    def is_partner_allocated(self, proposal_code: str, partner_code: str) -> bool:
-        stmt = text(
-            """
-SELECT P.Partner_Code    AS partner_code,
-       SUM(PA.TimeAlloc) AS time_allocation
-FROM PriorityAlloc PA
-         JOIN MultiPartner MP ON PA.MultiPartner_Id = MP.MultiPartner_Id
-         JOIN ProposalCode PC ON MP.ProposalCode_Id = PC.ProposalCode_Id
-         JOIN Semester S ON MP.Semester_Id = S.Semester_Id
-         JOIN Partner P ON MP.Partner_Id = P.Partner_Id
-WHERE PC.Proposal_Code = :proposal_code
-GROUP BY PA.MultiPartner_Id, PA.Priority
-        """
-        )
-        result = self.connection.execute(stmt, {"proposal_code": proposal_code})
-
-        for row in result:
-            if row.partner_code == partner_code and row.time_allocation > 0:
-                return True
-        return False
-
-    def maximum_proprietary_period(self, proposal_code: str) -> Optional[int]:
-        proposal_type = self.get_proposal_type(proposal_code)
-        if proposal_type == "Commissioning":
-            return 36
-        if proposal_type == "Director's Discretionary Time":
-            return 6
-        if proposal_type == "Engineering":
-            return 0
-        if proposal_type == "Gravitational Wave Event":
-            return 1200
-        if proposal_type == "Science Verification":
-            return 12
-        if proposal_type == "OPTICON-Radionet Pilot":
-            return 24
-        if proposal_type in [
-            "Key Science Program",
-            "Large Science Proposal",
-            "Science",
-            "Science - Long Term",
-        ]:
-            if self.is_partner_allocated(proposal_code, "RSA"):
-                return 24
-            return 1200
-        raise ValueError("Unknown proposal type.")
-
-    def update_proprietary_period(
-        self, proposal_code: str, proprietary_period: int
-    ) -> None:
-        stmt = text(
-            """
-UPDATE ProposalGeneralInfo
-SET ProprietaryPeriod = :proprietary_period, ReleaseDate = :release_date
-WHERE ProposalCode_Id = (SELECT PC.ProposalCode_Id
-                         FROM ProposalCode PC
-                         WHERE PC.Proposal_Code = :proposal_code)
-    """
-        )
-        block_visits = self._block_visits(proposal_code)
-        self.connection.execute(
-            stmt,
-            {
-                "proposal_code": proposal_code,
-                "release_date": self._data_release_date(
-                    proprietary_period, block_visits
-                ),
-                "proprietary_period": proprietary_period,
-            },
-        )
->>>>>>> 5ff57756
+        return  row