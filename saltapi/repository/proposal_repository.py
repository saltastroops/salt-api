import hashlib
import pathlib
import re
from collections import defaultdict
from datetime import date, datetime, time
from typing import Any, DefaultDict, Dict, List, Optional, cast

import pytz
from dateutil.relativedelta import relativedelta
from sqlalchemy import text
from sqlalchemy.engine import Connection
from sqlalchemy.exc import NoResultFound

from saltapi.exceptions import NotFoundError, ValidationError
from saltapi.repository.block_repository import BlockRepository
from saltapi.service.proposal import Proposal, ProposalListItem
from saltapi.service.user import User
from saltapi.settings import get_settings
from saltapi.util import (
    TimeInterval,
    next_semester,
    normalised_hrs_mode,
    partner_name,
    semester_end,
    semester_of_datetime,
    semester_start,
    target_coordinates,
    target_magnitude,
    target_period_ephemeris,
    target_proper_motion,
    target_type,
    tonight,
)
from saltapi.web.schema.proposal import ProposalStatusValue


class ProposalRepository:
    EXCLUDED_BLOCK_STATUS_VALUES = ["Deleted", "Superseded"]

    def __init__(self, connection: Connection):
        self.connection = connection
        self.block_repository = BlockRepository(connection)

    def _list(
        self, username: str, from_semester: str, to_semester: str, limit: int
    ) -> List[ProposalListItem]:
        """
        Return a list of proposal summaries.
        """
        stmt = text(
            """
SELECT DISTINCT P.Proposal_Id                   AS id,
                PC.Proposal_Code                AS proposal_code,
                CONCAT(S.Year, '-', S.Semester) AS semester,
                PT.Title                        AS title,
                P.Phase                         AS phase,
                PS.Status                       AS status,
                PGI.StatusComment               AS comment,
                T.ProposalType                  AS proposal_type,
                Leader.PiptUser_Id              AS pi_user_id,
                Leader.FirstName                AS pi_given_name,
                Leader.Surname                  AS pi_family_name,
                Leader.Email                    AS pi_email,
                Contact.PiptUser_Id             AS pc_user_id,
                Contact.FirstName               AS pc_given_name,
                Contact.Surname                 AS pc_family_name,
                Contact.Email                   AS pc_email,
                Astronomer.PiptUser_Id          AS la_user_id,
                Astronomer.FirstName            AS la_given_name,
                Astronomer.Surname              AS la_family_name,
                Astronomer.Email                AS la_email,
                IF(PU.Username = :username,
                    1,
                    0
                )                               AS is_user_an_investigator
FROM Proposal P
         JOIN ProposalCode PC ON P.ProposalCode_Id = PC.ProposalCode_Id
         JOIN ProposalGeneralInfo PGI ON PC.ProposalCode_Id = PGI.ProposalCode_Id
         JOIN ProposalText PT ON PC.ProposalCode_Id = PT.ProposalCode_Id AND
                                 P.Semester_Id = PT.Semester_Id
         JOIN Semester S ON P.Semester_Id = S.Semester_Id
         JOIN ProposalStatus PS ON PGI.ProposalStatus_Id = PS.ProposalStatus_Id
         JOIN ProposalType T ON PGI.ProposalType_Id = T.ProposalType_Id
         JOIN ProposalContact C ON PC.ProposalCode_Id = C.ProposalCode_Id
         LEFT JOIN Investigator Astronomer
                   ON C.Astronomer_Id = Astronomer.Investigator_Id
         JOIN Investigator Contact ON C.Contact_Id = Contact.Investigator_Id
         JOIN Investigator Leader ON C.Leader_Id = Leader.Investigator_Id
         JOIN ProposalInvestigator PI ON PC.ProposalCode_Id = PI.ProposalCode_Id
         JOIN Investigator I ON PI.Investigator_Id = I.Investigator_Id
         JOIN PiptUser PU ON I.PiptUser_Id = PU.PiptUser_Id
         LEFT JOIN P1RequestedTime P1RT ON P.Proposal_Id = P1RT.Proposal_Id
         LEFT JOIN MultiPartner MP ON PC.ProposalCode_Id = MP.ProposalCode_Id AND
                                      S.Semester_Id = MP.Semester_Id
         LEFT JOIN PiptUserTAC PUT ON MP.Partner_Id = PUT.Partner_Id
         LEFT JOIN PiptUser TACUser ON PUT.PiptUser_Id = TACUser.PiptUser_Id
WHERE P.Current = 1
  AND S.Semester_Id IN (SELECT S2.Semester_Id
                        FROM Semester AS S2
                        WHERE CONCAT(S2.Year, '-', S2.Semester)
                                  BETWEEN :from_semester AND :to_semester)
  AND PS.Status != 'Deleted'
  AND (
    -- The user is an investigator on the proposal
            PU.Username = :username
        OR
        -- Proposal is requesting time from TAC to which the user belongs
            (TACUser.Username = :username AND MP.ReqTimePercent > 0)
        OR
        -- The proposal is a Gravitational Wave Event and the user is affiliated to
        -- a SALT partner
            (T.ProposalType = 'Gravitational Wave Event' AND (
                    (SELECT COUNT(*)
                     FROM Partner PUser
                              JOIN Institute IUser
                                   ON PUser.Partner_Id = IUser.Partner_Id
                              JOIN Investigator I2User
                                   ON IUser.Institute_Id = I2User.Institute_Id
                              JOIN PiptUser PUUser
                                   ON I2User.PiptUser_Id = PUUser.PiptUser_Id
                     WHERE PUUser.Username = :username
                       AND PUser.Partner_Code != 'OTH') > 0)
                )
        OR
        -- The user is allowed to view all proposals
            (
                    (SELECT COUNT(*)
                     FROM PiptUserSetting PUSRights
                              JOIN PiptSetting PSRights
                                   ON PUSRights.PiptSetting_Id = PSRights.PiptSetting_Id
                              JOIN PiptUser PURights
                                   ON PUSRights.PiptUser_Id = PURights.PiptUser_Id
                     WHERE PURights.Username = :username
                       AND PSRights.PiptSetting_Name = 'RightProposals'
                       AND PUSRights.Value >= 2) > 0
                )
        OR
        -- The user has been granted permission to view the proposal
            (
                    (SELECT COUNT(*)
                     FROM ProposalPermissionGrant PPG
                              JOIN PiptUser U ON PPG.Grantee_Id = U.PiptUser_Id
                              JOIN ProposalPermission PP ON PPG.ProposalPermission_Id =
                                                            PP.ProposalPermission_Id
                     WHERE U.Username = :username
                       AND PPG.ProposalCode_Id = PC.ProposalCode_Id
                        AND PP.ProposalPermission = 'View') > 0
                )
    )
ORDER BY P.Proposal_Id DESC
LIMIT :limit;
        """
        )
        result = self.connection.execute(
            stmt,
            {
                "username": username,
                "from_semester": from_semester,
                "to_semester": to_semester,
                "limit": limit,
            },
        )

        proposals = [
            {
                "id": row.id,
                "proposal_code": row.proposal_code,
                "semester": row.semester,
                "title": row.title,
                "phase": row.phase,
                "status": {"value": row.status, "comment": row.comment},
                "proposal_type": self._map_proposal_type(row.proposal_type),
                "principal_investigator": {
                    "id": row.pi_user_id,
                    "given_name": row.pi_given_name,
                    "family_name": row.pi_family_name,
                    "email": row.pi_email,
                },
                "principal_contact": {
                    "id": row.pc_user_id,
                    "given_name": row.pc_given_name,
                    "family_name": row.pc_family_name,
                    "email": row.pc_email,
                },
                "liaison_astronomer": self._liaison_astronomer(row),
                "is_user_an_investigator": row.is_user_an_investigator > 0,
            }
            for row in result
        ]

        # The list of proposals returned may contain proposals twice, once with
        # is_user_an_investigator=0 and once with is_user_an_investigator=1. In this
        # case only one of the two should be retained, and it should be the one with
        # is_user_an_investigator=1.
        unique_proposals_dict: Dict[str, Dict[str, Any]] = dict()
        for p in proposals:
            if (
                p["id"] not in unique_proposals_dict
                or p["is_user_an_investigator"] == 1
            ):
                unique_proposals_dict[p["id"]] = p

        unique_proposals = list(unique_proposals_dict.values())

        return unique_proposals

    @staticmethod
    def _liaison_astronomer(row: Any) -> Optional[Dict[str, str]]:
        if row.la_given_name is None:
            return None

        astronomer = {
            "id": row.la_user_id,
            "given_name": row.la_given_name,
            "family_name": row.la_family_name,
            "email": row.la_email,
        }

        return astronomer

    def list(
        self,
        username: str,
        from_semester: str = "2000-1",
        to_semester: str = "2099-2",
        limit: int = 1000000,
    ) -> List[Dict[str, Any]]:
        """
        Return a list of proposal summaries.

        The from and to semester are inclusive. The "from" semester must not be later
        than the "to" semester.
        """

        if not re.match(r"^\d{4}-\d$", from_semester):
            raise ValueError(f"Illegal semester format: {from_semester}")
        if not re.match(r"^\d{4}-\d$", to_semester):
            raise ValueError(f"Illegal semester format: {to_semester}")

        if semester_start(from_semester) > semester_start(to_semester):
            raise ValueError(
                "The from semester must not be later than the to semester."
            )

        if limit < 0:
            raise ValueError("The limit must not be negative.")

        return self._list(
            username=username,
            from_semester=from_semester,
            to_semester=to_semester,
            limit=limit,
        )

    def _get(
        self,
        proposal_code: str,
        semester: Optional[str],
        phase: Optional[int],
    ) -> Proposal:
        """
        Return the proposal content for a semester.
        """
        if semester is None:
            semester = self._latest_submission_semester(proposal_code)
        if phase is None:
            phase = self.latest_submission_phase(proposal_code)

        general_info = self._general_info(proposal_code, semester)

        # Replace the proprietary period with the data release date
        block_visits = self.block_visits(proposal_code)
        proprietary_period = general_info["proprietary_period"]
        general_info["proprietary_period"] = {
            "period": proprietary_period,
            "maximum_period": self.maximum_proprietary_period(proposal_code),
            "start_date": self.proprietary_period_start_date(block_visits),
        }
        general_info["current_submission"] = self._latest_submission_date(proposal_code)
        general_info["data_release_date"] = self._data_release_date(
            proprietary_period, block_visits
        )

        requested_times = self._get_requested_times(proposal_code)
        # A Phase 2-only proposal has no requested times
        summary_url = (
            f"/proposals/{proposal_code}-phase1-summary.pdf"
            if len(requested_times)
            else None
        )
        proposal: Dict[str, Any] = {
            "proposal_code": proposal_code,
            "semester": semester,
            "phase": phase,
            "general_info": general_info,
            "investigators": self._investigators(proposal_code),
            "blocks": self._blocks(proposal_code, semester),
            "block_visits": block_visits,
            "time_allocations": self._time_allocations(proposal_code, semester),
            "charged_time": self._charged_time(proposal_code, semester),
            "observation_comments": self.get_observation_comments(proposal_code),
            "observations": self._get_phase_one_observations(proposal_code),
            "requested_times": requested_times,
            "science_configurations": self._get_science_configurations(proposal_code),
            "phase1_proposal_summary": summary_url,
            "proposal_file": f"/proposals/{proposal_code}.zip",
        }
        return proposal

    def get(
        self,
        proposal_code: str,
        semester: Optional[str] = None,
        phase: Optional[int] = None,
    ) -> Proposal:
        try:
            return self._get(
                proposal_code=proposal_code, semester=semester, phase=phase
            )
        except NoResultFound:
            raise NotFoundError()

    def _semesters(self, proposal_code: str) -> List[str]:
        """
        Return an ordered list of the semesters for which this a proposal has been
        submitted.
        """
        stmt = text(
            """
SELECT DISTINCT CONCAT(S.Year, '-', S.Semester) AS semester 
FROM MultiPartner MP
    JOIN Semester S ON MP.Semester_Id = S.Semester_Id
    JOIN ProposalCode PC ON MP.ProposalCode_Id = PC.ProposalCode_Id
WHERE PC.Proposal_Code = :proposal_code
ORDER BY S.Year, S.Semester;
        """
        )
        result = self.connection.execute(stmt, {"proposal_code": proposal_code})
        return list(result.scalars())

    def list_of_semesters(self, proposal_code: str) -> List[str]:
        result = self._semesters(proposal_code)

        semesters = sorted(result, reverse=True)

        return semesters

    def get_proposal_type(self, proposal_code: str) -> str:
        stmt = text(
            """
SELECT PT.ProposalType AS proposal_type
FROM ProposalType PT
         JOIN ProposalGeneralInfo PGI ON PT.ProposalType_Id = PGI.ProposalType_Id
         JOIN ProposalCode PC ON PGI.ProposalCode_Id = PC.ProposalCode_Id
WHERE PC.Proposal_Code = :proposal_code
            """
        )
        result = self.connection.execute(stmt, {"proposal_code": proposal_code})
        proposal_type = result.scalar_one_or_none()
        if not proposal_type:
            raise NotFoundError()

        return self._map_proposal_type(proposal_type)

    def _latest_submission_semester(self, proposal_code: str) -> str:
        """
        Return the semester for which the latest submission was made.
        """
        stmt = text(
            """
SELECT CONCAT(S.Year, '-', S.Semester) AS semester
FROM Proposal P
         JOIN ProposalCode PC ON P.ProposalCode_Id = PC.ProposalCode_Id
         JOIN Semester S ON P.Semester_Id = S.Semester_Id
WHERE PC.Proposal_Code = :proposal_code
  AND P.Current = 1
ORDER BY S.Year DESC, S.Semester DESC
LIMIT 1
        """
        )
        result = self.connection.execute(stmt, {"proposal_code": proposal_code})
        return cast(str, result.scalar_one())

    def latest_submission_phase(self, proposal_code: str) -> int:
        """Return the proposal phase of the latest submission."""
        stmt = text(
            """
SELECT P.Phase
FROM Proposal P
         JOIN ProposalCode PC ON P.ProposalCode_Id = PC.ProposalCode_Id
WHERE Proposal_Code = :proposal_code
ORDER BY P.Submission DESC
LIMIT 1
        """
        )
        result = self.connection.execute(stmt, {"proposal_code": proposal_code})
        try:
            return cast(int, result.scalar_one())
        except NoResultFound:
            raise NotFoundError()

    def _first_submission_date(self, proposal_code: str) -> datetime:
        """
        Return the date and time when the first submission was made.
        """
        stmt = text(
            """
SELECT P.SubmissionDate AS submission_date
FROM Proposal P
         JOIN ProposalCode PC ON P.ProposalCode_Id = PC.ProposalCode_Id
WHERE PC.Proposal_Code = :proposal_code
  AND P.Submission = 1;
        """
        )
        result = self.connection.execute(stmt, {"proposal_code": proposal_code})
        dt = result.scalar_one()
        if type(dt) == date:
            dt = datetime.combine(dt, time.min)
        return cast(datetime, dt)

    def _latest_submission_date(self, proposal_code: str) -> datetime:
        """Return the date and time when the latest submission was made."""
        stmt = text(
            """
SELECT P.SubmissionDate
FROM Proposal P
         JOIN ProposalCode PC ON P.ProposalCode_Id = PC.ProposalCode_Id
WHERE PC.Proposal_Code = :proposal_code
ORDER BY P.Submission DESC
LIMIT 1
        """
        )
        result = self.connection.execute(stmt, {"proposal_code": proposal_code})
        return cast(datetime, result.scalar_one())

    def _latest_submission(self, proposal_code: str) -> int:
        """
        Return the submission number of the latest submission for any semester.
        """
        stmt = text(
            """
SELECT Submission
FROM Proposal P
         JOIN ProposalCode PC ON P.ProposalCode_Id = PC.ProposalCode_Id
WHERE P.Current = 1
  AND PC.Proposal_Code = :proposal_code
ORDER BY Submission DESC
LIMIT 1
        """
        )
        result = self.connection.execute(stmt, {"proposal_code": proposal_code})
        return cast(int, result.scalar())

    @staticmethod
    def _map_proposal_type(db_proposal_type: str) -> str:
        if db_proposal_type == "Director Discretionary Time (DDT)":
            return "Director's Discretionary Time"

        return db_proposal_type

    def _proposal_text(self, proposal_code, semester):
<<<<<<< HEAD
=======
        """
        Return the proposal text for a semester.

        The proposal text includes the title, abstract, summary for the SALT Astronomer
        and the summary for the night log.

        No text may exist for the given semester as no phase 2 has been submitted for
        the proposal yet. In this case the latest text (preceding the semester) is used.
        """
        stmt = text(
            """
SELECT
    PT.Title                            AS title,
    PT.Abstract                         AS abstract,
    PT.ReadMe                           AS summary_for_salt_astronomer,
    PT.NightlogSummary                  AS summary_for_night_log
FROM ProposalText PT
         JOIN ProposalCode PC ON PT.ProposalCode_Id = PC.ProposalCode_Id
         JOIN Semester S ON PT.Semester_Id = S.Semester_Id
WHERE PC.Proposal_Code = :proposal_code
  AND CONCAT(S.Year, '-', S.Semester) <= :semester
ORDER BY S.Year, S.Semester DESC
LIMIT 1;
        """
        )
        result = self.connection.execute(
            stmt, {"proposal_code": proposal_code, "semester": semester}
        )
        row = result.one()
        return {
            "title": row.title,
            "abstract": row.abstract,
            "summary_for_salt_astronomer": row.summary_for_salt_astronomer,
            "summary_for_night_log": row.summary_for_night_log,
        }

    def _proposal_general_info(self, proposal_code: str, semester: str):
>>>>>>> bc28babf
        """
        Return the proposal text for a semester.

        The proposal text includes the title, abstract, summary for the SALT Astronomer and the summary for the night
        log.

        No text may exist for the given semester as no phase 2 has been submitted for the proposal yet.
        In this case the latest text (preceding the semester) is used.
        """
        stmt = text("""
SELECT
    PT.Title                            AS title,
    PT.Abstract                         AS abstract,
    PT.ReadMe                           AS summary_for_salt_astronomer,
    PT.NightlogSummary                  AS summary_for_night_log
FROM ProposalText PT
         JOIN ProposalCode PC ON PT.ProposalCode_Id = PC.ProposalCode_Id
         JOIN Semester S ON PT.Semester_Id = S.Semester_Id
WHERE PC.Proposal_Code = :proposal_code
  AND CONCAT(S.Year, '-', S.Semester) <= :semester
ORDER BY S.Year, S.Semester DESC
LIMIT 1;
        """)
        result = self.connection.execute(
            stmt, {"proposal_code": proposal_code, "semester": semester}
        )
        row = result.one()
        return {
            "title": row.title,
            "abstract": row.abstract,
            "summary_for_salt_astronomer": row.summary_for_salt_astronomer,
            "summary_for_night_log": row.summary_for_night_log,
        }

    def _proposal_general_info(self, proposal_code: str, semester: str):
        """
       Return general proposal information for a semester.
       """
        year, sem = semester.split("-")
        stmt = text(
            """
SELECT 
    P.Submission                        AS submission_number,
    T.ProposalType                      AS proposal_type,
    PS.Status                           AS status,
    PGI.StatusComment                   AS comment,
    PGI.ActOnAlert                      AS target_of_opportunity,
    P.TotalReqTime                      AS total_requested_time,
    PGI.ProprietaryPeriod               AS proprietary_period,
    I.PiptUser_Id                       AS astronomer_user_id,
    I.FirstName                         AS astronomer_given_name,
    I.Surname                           AS astronomer_family_name,
    I.Email                             AS astronomer_email,
    PGI.TimeRestricted                  AS is_time_restricted,
    P1T.Reason						    AS too_reason,
    I.PiptUser_Id                       AS liaison_salt_astronomer_id,
    IF(PGI.P4 IS NOT NULL,
      PGI.P4,
      0)                               AS is_p4,
    IF(PSA.PiPcMayActivate IS NOT NULL,
      PSA.PiPcMayActivate,
      0)                               AS self_activatable
FROM Proposal P
    JOIN Semester S ON P.Semester_Id = S.Semester_Id
    JOIN ProposalCode PC ON P.ProposalCode_Id = PC.ProposalCode_Id
    JOIN ProposalGeneralInfo PGI ON PC.ProposalCode_Id = PGI.ProposalCode_Id
    JOIN ProposalType T ON PGI.ProposalType_Id = T.ProposalType_Id
    JOIN ProposalStatus PS ON PGI.ProposalStatus_Id = PS.ProposalStatus_Id
    JOIN ProposalContact C ON PC.ProposalCode_Id = C.ProposalCode_Id
    LEFT JOIN Investigator I ON C.Astronomer_Id = I.Investigator_Id
    LEFT JOIN ProposalSelfActivation PSA ON P.ProposalCode_Id = PSA.ProposalCode_Id
    LEFT JOIN P1ToO P1T ON P.ProposalCode_Id = P1T.ProposalCode_Id
WHERE PC.Proposal_Code = :proposal_code
    AND P.Current = 1
    AND CONCAT(S.Year, '-', S.Semester) <= :semester
<<<<<<< HEAD
    ORDER BY S.Semester DESC
=======
    ORDER BY S.Year, S.Semester DESC
>>>>>>> bc28babf
    LIMIT 1

        """
        )
        result = self.connection.execute(
            stmt, {"proposal_code": proposal_code, "semester": semester}
        )
        row = result.one()

        info = {
            "submission_number": row.submission_number,
            "status": {"value": row.status, "comment": row.comment},
            "proposal_type": self._map_proposal_type(row.proposal_type),
            "is_target_of_opportunity": row.target_of_opportunity,
            "total_requested_time": row.total_requested_time,
            "proprietary_period": row.proprietary_period,
            "is_time_restricted": row.is_time_restricted != 0,
            "is_priority4": row.is_p4 != 0,
            "is_self_activatable": row.self_activatable != 0,
            "target_of_opportunity_reason": row.too_reason,
        }

        if info["proposal_type"] == "Director Discretionary Time (DDT)":
            info["proposal_type"] = "Director's Discretionary Time"

        if row.astronomer_email:
            info["liaison_salt_astronomer"] = {
                "id": row.liaison_salt_astronomer_id,
                "given_name": row.astronomer_given_name,
                "family_name": row.astronomer_family_name,
            }
        else:
            info["liaison_salt_astronomer"] = None
        return info

    def _general_info(self, proposal_code: str, semester: str) -> Dict[str, Any]:
        """
        Return general proposal information for a semester.
        """
        proposal_text = self._proposal_text(proposal_code, semester)
        general_info = self._proposal_general_info(proposal_code, semester)

        return {
            **proposal_text,
            **general_info,
            "first_submission": self._first_submission_date(proposal_code),
            "submission_number": self._latest_submission(proposal_code),
<<<<<<< HEAD
            "semesters": self._semesters(proposal_code)
=======
            "semesters": self._semesters(proposal_code),
>>>>>>> bc28babf
        }

    def _investigators(self, proposal_code: str) -> List[Dict[str, Any]]:
        """
        Return the list of investigators.

        The list is ordered by family nme and given name.
        """
        stmt = text(
            """
SELECT
    PU.PiptUser_Id          AS id,
    I.FirstName             AS given_name,
    I.Surname               AS family_name,
    I.Email                 AS email,
    P.Partner_Code          AS partner_code,
    P.Partner_Name          AS partner_name,
    `IN`.InstituteName_Name AS institution_name,
    I2.Institute_Id         AS institution_id,
    I2.Department           AS department,
    PI.InvestigatorOkay     AS approved,
    PI.ApprovalCode         AS approval_code,
    ThesisType		       AS thesis_type,
    ThesisDescr		       AS relevance_of_proposal,
    CompletionYear	       AS year_of_completion
FROM ProposalInvestigator PI
    JOIN Investigator I ON PI.Investigator_Id = I.Investigator_Id
    JOIN PiptUser PU ON I.PiptUser_Id = PU.PiptUser_Id
    JOIN Institute I2 ON I.Institute_Id = I2.Institute_Id
    JOIN Partner P ON I2.Partner_Id = P.Partner_Id
    JOIN InstituteName `IN` ON I2.InstituteName_Id = `IN`.InstituteName_Id
    JOIN ProposalCode PC ON PI.ProposalCode_Id = PC.ProposalCode_Id
    LEFT JOIN P1Thesis PT ON PC.ProposalCode_Id = PT.ProposalCode_Id
        AND PT.Student_Id = I.Investigator_Id
    LEFT JOIN ThesisType TT ON PT.ThesisType_Id = TT.ThesisType_Id
WHERE PC.Proposal_Code = :proposal_code
ORDER BY I.Surname, I.FirstName
        """
        )
        result = self.connection.execute(stmt, {"proposal_code": proposal_code})
        investigators = [dict(row) for row in result]

        pi_id = self._principal_investigator_user_id(proposal_code)
        pc_id = self._principal_contact_user_id(proposal_code)

        for investigator in investigators:
            investigator["is_pi"] = investigator["id"] == pi_id
            investigator["is_pc"] = investigator["id"] == pc_id

            partner_code = investigator["partner_code"]
            investigator["affiliation"] = {
                "partner_code": partner_code,
                "partner_name": investigator["partner_name"],
                "institution_id": investigator["institution_id"],
                "name": investigator["institution_name"],
                "department": investigator["department"],
            }
            if investigator["thesis_type"]:
                investigator["thesis"] = {
                    "thesis_type": investigator["thesis_type"],
                    "relevance_of_proposal": investigator["relevance_of_proposal"],
                    "year_of_completion": investigator["year_of_completion"],
                }
            else:
                investigator["thesis"] = None
            del investigator["partner_code"]
            del investigator["partner_name"]
            del investigator["institution_id"]
            del investigator["institution_name"]
            del investigator["department"]
            del investigator["thesis_type"]
            del investigator["relevance_of_proposal"]
            del investigator["year_of_completion"]

            if investigator["approved"] == 1:
                investigator["has_approved_proposal"] = True
            elif investigator["approval_code"]:
                investigator["has_approved_proposal"] = None
            else:
                investigator["has_approved_proposal"] = False

            del investigator["approved"]
            del investigator["approval_code"]
        return investigators

    def _principal_investigator_user_id(self, proposal_code: str) -> int:
        """
        Return the user id of the Principal Investigator.
        """
        stmt = text(
            """
SELECT I.PiptUser_Id
FROM ProposalContact PC
         JOIN Investigator I ON PC.Leader_Id = I.Investigator_Id
         JOIN ProposalCode P ON PC.ProposalCode_Id = P.ProposalCode_Id
WHERE P.Proposal_Code = :proposal_code
        """
        )
        result = self.connection.execute(stmt, {"proposal_code": proposal_code})
        return cast(int, result.scalar_one())

    def _principal_contact_user_id(self, proposal_code: str) -> int:
        """
        Return the user id of the Principal Contact.
        """
        stmt = text(
            """
SELECT I.PiptUser_Id
FROM ProposalContact PC
         JOIN Investigator I ON PC.Contact_Id = I.Investigator_Id
         JOIN ProposalCode P ON PC.ProposalCode_Id = P.ProposalCode_Id
WHERE P.Proposal_Code = :proposal_code
        """
        )
        result = self.connection.execute(stmt, {"proposal_code": proposal_code})
        return cast(int, result.scalar_one())

    def _blocks(self, proposal_code: str, semester: str) -> List[Dict[str, Any]]:
        """
        Return the blocks for a semester.
        """
        year, sem = semester.split("-")
        stmt = text(
            """
SELECT B.Block_Id                      AS id,
       CONCAT(S.Year, '-', S.Semester) AS semester,
       B.Block_Name                    AS name,
       BS.BlockStatus                  AS status,
       B.BlockStatusReason             AS reason,
       B.ObsTime                       AS observation_time,
       B.Priority                      AS priority,
       B.NVisits                       AS requested_observations,
       B.NDone                         AS accepted_observations,
       B.NAttempted                    AS rejected_observations,
       B.MinSeeing                     AS minimum_seeing,
       B.MaxSeeing                     AS maximum_seeing,
       T.Transparency                  AS transparency,
       B.MinLunarAngularDistance       AS minimum_lunar_distance,
       B.MaxLunarPhase                 AS maximum_lunar_phase
FROM Block B
         JOIN Transparency T ON B.Transparency_Id = T.Transparency_Id
         JOIN BlockStatus BS ON B.BlockStatus_Id = BS.BlockStatus_Id
         JOIN Proposal P ON B.Proposal_Id = P.Proposal_Id
         JOIN Semester S ON P.Semester_Id = S.Semester_Id
         JOIN ProposalCode PC ON B.ProposalCode_Id = PC.ProposalCode_Id
WHERE BS.BlockStatus NOT IN :excluded_status_values
  AND PC.Proposal_Code = :proposal_code
  AND S.Year = :year
  AND S.Semester = :semester
        """
        )
        result = self.connection.execute(
            stmt,
            {
                "excluded_status_values": self.EXCLUDED_BLOCK_STATUS_VALUES,
                "proposal_code": proposal_code,
                "year": year,
                "semester": sem,
            },
        )

        blocks = [
            {
                "id": row.id,
                "semester": row.semester,
                "name": row.name,
                "status": {
                    "value": row.status if row.status != "On Hold" else "On hold",
                    "reason": row.reason,
                },
                "observation_time": row.observation_time,
                "priority": row.priority,
                "requested_observations": row.requested_observations,
                "accepted_observations": row.accepted_observations,
                "rejected_observations": row.rejected_observations,
                "observing_conditions": {
                    "minimum_seeing": row.minimum_seeing,
                    "maximum_seeing": row.maximum_seeing,
                    "transparency": row.transparency,
                    "minimum_lunar_distance": row.minimum_lunar_distance,
                    "maximum_lunar_phase": row.maximum_lunar_phase,
                },
            }
            for row in result
        ]
        block_instruments = self._block_instruments(proposal_code)

        tonight_interval = tonight()
        remaining_nights_start = tonight_interval.end
        remaining_nights_end = semester_end(semester)
        remaining_nights_interval = TimeInterval(
            start=remaining_nights_start, end=remaining_nights_end
        )
        block_observable_tonight = self._block_observable_nights(
            proposal_code, semester, tonight_interval
        )
        block_remaining_nights = self._block_observable_nights(
            proposal_code, semester, remaining_nights_interval
        )

        for b in blocks:
            b["instruments"] = block_instruments[b["id"]]
            b["is_observable_tonight"] = block_observable_tonight.get(b["id"], False)
            b["remaining_nights"] = block_remaining_nights.get(b["id"], 0)

        return blocks

    def block_visits(self, proposal_code: str) -> List[Dict[str, Any]]:
        """
        Return the executed observations (including observations in the queue) for all
        semesters.

        The observations are ordered by block name and observation night.
        """
        stmt = text(
            """
SELECT
    BV.BlockVisit_Id                            AS id,
    BV.Block_Id                                 AS block_id,
    B.Block_Name                                AS block_name,
    B.ObsTime                                   AS observation_time,
    B.Priority                                  AS priority,
    B.MaxLunarPhase                             AS maximum_lunar_phase,
    NI.Date                                     AS night,
    BVS.BlockVisitStatus                        AS status,
    BRR.RejectedReason                          AS rejection_reason,
    CONCAT(S.Year, '-', S.Semester)			    AS semester
FROM BlockVisit BV
    JOIN BlockVisitStatus BVS ON BV.BlockVisitStatus_Id = BVS.BlockVisitStatus_Id
    LEFT JOIN BlockRejectedReason BRR
           ON BV.BlockRejectedReason_Id = BRR.BlockRejectedReason_Id
    JOIN NightInfo NI ON BV.NightInfo_Id = NI.NightInfo_Id
    JOIN Block B ON BV.Block_Id = B.Block_Id
    JOIN ProposalCode PC ON B.ProposalCode_Id = PC.ProposalCode_Id
    JOIN Proposal P ON P.Proposal_Id = B.Proposal_Id
    JOIN Semester S ON S.Semester_Id = P.Semester_Id
WHERE PC.Proposal_Code = :proposal_code
    AND BVS.BlockVisitStatus != 'Deleted'
ORDER BY B.Block_Name, NI.Date
        """
        )
        result = self.connection.execute(stmt, {"proposal_code": proposal_code})
        block_visits = [
            {
                "id": row.id,
                "block_id": row.block_id,
                "block_name": row.block_name,
                "observation_time": row.observation_time,
                "priority": row.priority,
                "maximum_lunar_phase": row.maximum_lunar_phase,
                "night": row.night,
                "status": row.status,
                "rejection_reason": row.rejection_reason,
                "semester": row.semester,
            }
            for row in result
        ]

        block_targets = self._block_targets(proposal_code)
        for block_visit in block_visits:
            block_visit["targets"] = block_targets[block_visit["block_id"]]

        return block_visits

    def _block_targets(self, proposal_code: str) -> Dict[int, List[str]]:
        """
        Return the dictionary of block ids and lists of targets contained in the blocks
        for all semesters.
        """
        separator = "::::"
        stmt = text(
            """
SELECT B.Block_Id       AS block_id,
       GROUP_CONCAT(
            DISTINCT T.Target_Name ORDER BY T.Target_Name SEPARATOR :separator
        )               AS targets
FROM Target T
         JOIN Observation O ON T.Target_Id = O.Target_Id
         JOIN Pointing P ON O.Pointing_Id = P.Pointing_Id
         JOIN Block B ON P.Block_Id = B.Block_Id
         JOIN BlockStatus BS ON B.BlockStatus_Id = BS.BlockStatus_Id
         JOIN ProposalCode PC ON B.ProposalCode_Id = PC.ProposalCode_Id
WHERE PC.Proposal_Code = :proposal_code
GROUP BY B.Block_Id
        """
        )
        result = self.connection.execute(
            stmt,
            {
                "separator": separator,
                "proposal_code": proposal_code,
            },
        )
        return {row.block_id: row.targets.split(separator) for row in result}

    def _block_salticam_configurations(
        self, proposal_code: str
    ) -> Dict[int, Dict[str, List[str]]]:
        """
        Return the dictionary of block ids and Salticam configurations contained in the
        blocks.

        A block is only included in the dictionary if it is using Salticam. There is
        only one mode, which is an empty string.
        """
        stmt = text(
            """
SELECT B.Block_Id AS block_id
FROM ObsConfig OC
         JOIN PayloadConfig PC ON OC.PayloadConfig_Id = PC.PayloadConfig_Id
         JOIN PayloadConfigType PCT
            ON PC.PayloadConfigType_Id = PCT.PayloadConfigType_Id
         JOIN TelescopeConfigObsConfig TCOC
            ON OC.ObsConfig_Id = TCOC.PlannedObsConfig_Id
         JOIN Pointing P ON TCOC.Pointing_Id = P.Pointing_Id
         JOIN Block B ON P.Block_Id = B.Block_Id
         JOIN ProposalCode C ON B.ProposalCode_Id = C.ProposalCode_Id
WHERE C.Proposal_Code = :proposal_code
  AND OC.SalticamPattern_Id IS NOT NULL
  AND PCT.Type != 'Acquisition'
        """
        )
        result = self.connection.execute(
            stmt,
            {
                "proposal_code": proposal_code,
            },
        )
        return {row.block_id: {"modes": [""]} for row in result}

    def _block_rss_configurations(
        self, proposal_code: str
    ) -> Dict[int, Dict[str, List[str]]]:
        """
        Return the dictionary of block ids and a dictionary of RSS configurations contained in the
        blocks.

        A block is only included in the dictionary if it is using RSS. The configurations are
        ordered alphabetically for every block.
        """
        separator = "::::"
        stmt = text(
            """
SELECT B.Block_Id AS block_id,
       GROUP_CONCAT(DISTINCT RM.Mode ORDER BY RM.Mode SEPARATOR :separator) AS modes,
       GROUP_CONCAT(DISTINCT RG.Grating ORDER BY RG.Grating SEPARATOR :separator) AS gratings,
       GROUP_CONCAT(DISTINCT RF.Barcode  ORDER BY RF.Barcode  SEPARATOR :separator) AS filters
FROM RssMode RM
         JOIN RssConfig RC ON RM.RssMode_Id = RC.RssMode_Id
         JOIN Rss R ON RC.RssConfig_Id = R.RssConfig_Id
         JOIN RssFilter RF ON RC.RssFilter_Id = RF.RssFilter_Id
         JOIN RssPatternDetail RPD ON R.Rss_Id = RPD.Rss_Id
         JOIN RssPattern RP ON RPD.RssPattern_Id = RP.RssPattern_Id
         JOIN ObsConfig OC ON RP.RssPattern_Id = OC.RssPattern_Id
         JOIN TelescopeConfigObsConfig TCOC
            ON OC.ObsConfig_Id = TCOC.PlannedObsConfig_Id
         JOIN Pointing P ON TCOC.Pointing_Id = P.Pointing_Id
         JOIN Block B ON P.Block_Id = B.Block_Id
         JOIN ProposalCode PC ON B.ProposalCode_Id = PC.ProposalCode_Id
         LEFT JOIN RssSpectroscopy RS ON RC.RssSpectroscopy_Id = RS.RssSpectroscopy_Id
         LEFT JOIN RssGrating RG ON RS.RssGrating_Id = RG.RssGrating_Id
WHERE PC.Proposal_Code = :proposal_code
GROUP BY B.Block_Id
        """
        )
        result = self.connection.execute(
            stmt,
            {
                "separator": separator,
                "proposal_code": proposal_code,
            },
        )
        return {
            row.block_id: {
                "modes": row.modes.split(separator),
                "gratings": row.gratings.split(separator) if row.gratings else None,
                "filters": row.filters.split(separator) if row.filters else None,
            }
            for row in result
        }

    def _block_hrs_configurations(
        self, proposal_code: str
    ) -> Dict[int, Dict[str, List[str]]]:
        """
        Return the dictionary of block ids and a dictionary of HRS configurations contained in the
        blocks.

        A block is only included in the dictionary if it is using HRS. The modes are
        ordered alphabetically for every block.
        """
        separator = "::::"
        stmt = text(
            """
SELECT B.Block_Id AS block_id,
       GROUP_CONCAT(
            DISTINCT HM.ExposureMode ORDER BY HM.ExposureMode SEPARATOR :separator
        ) AS modes
FROM HrsMode HM
         JOIN HrsConfig HC ON HM.HrsMode_Id = HC.HrsMode_Id
         JOIN Hrs H ON HC.HrsConfig_Id = H.HrsConfig_Id
         JOIN HrsPatternDetail HPD ON H.Hrs_Id = HPD.Hrs_Id
         JOIN HrsPattern HP ON HPD.HrsPattern_Id = HP.HrsPattern_Id
         JOIN ObsConfig OC ON HP.HrsPattern_Id = OC.HrsPattern_Id
         JOIN TelescopeConfigObsConfig TCOC
         ON OC.ObsConfig_Id = TCOC.PlannedObsConfig_Id
         JOIN Pointing P ON TCOC.Pointing_Id = P.Pointing_Id
         JOIN Block B ON P.Block_Id = B.Block_Id
         JOIN ProposalCode PC ON B.ProposalCode_Id = PC.ProposalCode_Id
WHERE PC.Proposal_Code = :proposal_code
GROUP BY B.Block_Id
        """
        )
        result = self.connection.execute(
            stmt,
            {
                "separator": separator,
                "proposal_code": proposal_code,
            },
        )

        return {
            row.block_id: {
                "modes": [mode.title() for mode in row.modes.split(separator)]
            }
            for row in result
        }

    def _block_bvit_configurations(
        self, proposal_code: str
    ) -> Dict[int, Dict[str, List[str]]]:
        """
        Return the dictionary of block ids and a dictionary of BVIT configurations contained in the
        blocks.

        A block is only included in the dictionary if it is using BVIT. There is only
        one mode, which is an empty string.
        """
        stmt = text(
            """
SELECT B.Block_Id AS block_id
FROM ObsConfig OC
         JOIN TelescopeConfigObsConfig TCOC
         ON OC.ObsConfig_Id = TCOC.PlannedObsConfig_Id
         JOIN Pointing P ON TCOC.Pointing_Id = P.Pointing_Id
         JOIN Block B ON P.Block_Id = B.Block_Id
         JOIN ProposalCode C ON B.ProposalCode_Id = C.ProposalCode_Id
WHERE C.Proposal_Code = :proposal_code
  AND OC.BvitPattern_Id IS NOT NULL
        """
        )
        result = self.connection.execute(
            stmt,
            {
                "excluded_status_values": self.EXCLUDED_BLOCK_STATUS_VALUES,
                "proposal_code": proposal_code,
            },
        )
        return {row.block_id: {"modes": [""]} for row in result}

    def _block_nir_configurations(
        self, proposal_code: str
    ) -> Dict[int, Dict[str, List[str]]]:
        separator = "::::"
        stmt = text(
            """
SELECT B.Block_Id                                                                                   AS block_id,
       GROUP_CONCAT(DISTINCT NG.Grating ORDER BY NG.Grating SEPARATOR :separator) AS gratings,
       GROUP_CONCAT(DISTINCT NF.NirFilter  ORDER BY NF.NirFilter  SEPARATOR :separator) AS filters
FROM Nir N
         JOIN NirConfig NC ON N.NirConfig_Id = NC.NirConfig_Id
         LEFT JOIN NirGrating NG ON NC.NirGrating_Id = NG.NirGrating_Id
         JOIN NirFilter NF ON NC.NirFilter_Id = NF.NirFilter_Id
         JOIN NirPatternDetail NPD ON N.Nir_Id = NPD.Nir_Id
         JOIN NirProcedure NP ON N.NirProcedure_Id = NP.NirProcedure_Id
         JOIN NirDitherPatternStep NDPS
              ON NP.NirDitherPattern_Id = NDPS.NirDitherPattern_Id
         JOIN NirExposureType NET ON NDPS.NirExposureType_Id = NET.NirExposureType_Id
         JOIN ObsConfig OC ON NPD.NirPattern_Id = OC.NirPattern_Id
         JOIN TelescopeConfigObsConfig TCOC
              ON OC.ObsConfig_Id = TCOC.PlannedObsConfig_Id
         JOIN Pointing P ON TCOC.Pointing_Id = P.Pointing_Id
         JOIN Block B ON P.Block_Id = B.Block_Id
         JOIN ProposalCode PC ON B.ProposalCode_Id = PC.ProposalCode_Id
WHERE PC.Proposal_Code = :proposal_code
GROUP BY B.Block_Id
        """
        )
        result = self.connection.execute(
            stmt,
            {
                "separator": separator,
                "proposal_code": proposal_code,
            },
        )
        nir_config = {
            row.block_id: {
                "gratings": row.gratings.split(separator) if row.gratings else None,
                "filters": row.filters.split(separator) if row.filters else None,
            }
            for row in result
        }
        return nir_config

    def _block_instruments(self, proposal_code: str) -> Dict[int, List[Dict[str, Any]]]:
        """
        Return the dictionary of block ids and dictionaries of instruments configurations.
        """
        salticam_configurations = self._block_salticam_configurations(proposal_code)
        rss_configurations = self._block_rss_configurations(proposal_code)
        hrs_configurations = self._block_hrs_configurations(proposal_code)
        bvit_configurations = self._block_bvit_configurations(proposal_code)
        nir_configurations = self._block_nir_configurations(proposal_code)
        instruments: DefaultDict[int, List[Dict[str, Any]]] = defaultdict(list)
        for block_id, c in salticam_configurations.items():
            instruments[block_id].append({"name": "Salticam", "modes": c["modes"]})
        for block_id_, c_ in rss_configurations.items():
            instruments[block_id_].append(
                {
                    "name": "RSS",
                    "modes": c_["modes"],
                    "gratings": c_["gratings"],
                    "filters": c_["filters"],
                }
            )
        for block_id, c in hrs_configurations.items():
            instruments[block_id].append({"name": "HRS", "modes": c["modes"]})
        for block_id, c in bvit_configurations.items():
            instruments[block_id].append({"name": "BVIT", "modes": c["modes"]})
        for block_id, c in nir_configurations.items():
            instruments[block_id].append(
                {
                    "name": "NIR",
                    "gratings": c["gratings"],
                    "filters": c["filters"],
                }
            )
        return instruments

    def _time_allocations(
        self, proposal_code: str, semester: str
    ) -> List[Dict[str, Any]]:
        """
        Return the time allocations and TAC comments for a semester.
        """
        allocations = self._allocations(proposal_code, semester)
        comments = self._tac_comments(proposal_code, semester)
        partner_codes = set([alloc["partner_code"] for alloc in allocations])
        partner_codes.update(comments.keys())

        # combine the time allocations and comments by partner
        combined: Dict[str, Dict[str, Any]] = {
            partner_code: {
                "partner_code": partner_code,
                "partner_name": partner_name(partner_code),
                "priority_0": 0,
                "priority_1": 0,
                "priority_2": 0,
                "priority_3": 0,
                "priority_4": 0,
                "tac_comment": None,
            }
            for partner_code in partner_codes
        }
        for partner_code, comment in comments.items():
            combined[partner_code]["tac_comment"] = comment
        for alloc in allocations:
            combined[alloc["partner_code"]][f"priority_{alloc['priority']}"] = alloc[
                "time_allocation"
            ]

        return list(combined.values())

    def _allocations(self, proposal_code: str, semester: str) -> List[Dict[str, Any]]:
        """
        Return the time allocations for a semester.
        """
        year, sem = semester.split("-")
        stmt = text(
            """
SELECT P.Partner_Code    AS partner_code,
       PA.Priority       AS priority,
       SUM(PA.TimeAlloc) AS time_allocation
FROM PriorityAlloc PA
         JOIN MultiPartner MP ON PA.MultiPartner_Id = MP.MultiPartner_Id
         JOIN ProposalCode PC ON MP.ProposalCode_Id = PC.ProposalCode_Id
         JOIN Semester S ON MP.Semester_Id = S.Semester_Id
         JOIN Partner P ON MP.Partner_Id = P.Partner_Id
WHERE PC.Proposal_Code = :proposal_code
  AND S.Year = :year
  AND S.Semester = :semester
GROUP BY PA.MultiPartner_Id, PA.Priority
        """
        )
        result = self.connection.execute(
            stmt, {"proposal_code": proposal_code, "year": year, "semester": sem}
        )
        return [
            {
                "partner_code": row.partner_code,
                "priority": row.priority,
                "time_allocation": int(row.time_allocation),
            }
            for row in result
        ]

    def _tac_comments(self, proposal_code: str, semester: str) -> Dict[str, str]:
        """
        Return the TAC comments for a semester.
        """
        year, sem = semester.split("-")
        stmt = text(
            """
SELECT P.Partner_Code AS partner_code,
       TPC.TacComment AS tac_comment
FROM TacProposalComment TPC
         JOIN MultiPartner MP ON TPC.MultiPartner_Id = MP.MultiPartner_Id
         JOIN Partner P ON MP.Partner_Id = P.Partner_Id
         JOIN ProposalCode PC ON MP.ProposalCode_Id = PC.ProposalCode_Id
         JOIN Semester S ON MP.Semester_Id = S.Semester_Id
WHERE PC.Proposal_Code = :proposal_code
  AND S.Year = :year
  AND S.Semester = :semester
        """
        )
        result = self.connection.execute(
            stmt, {"proposal_code": proposal_code, "year": year, "semester": sem}
        )
        return {
            row.partner_code: row.tac_comment if row.tac_comment else None
            for row in result
        }

    def _charged_time(self, proposal_code: str, semester: str) -> Dict[str, int]:
        year, sem = semester.split("-")
        stmt = text(
            """
SELECT B.Priority AS priority, SUM(B.ObsTime) AS charged_time
FROM BlockVisit BV
    JOIN BlockVisitStatus BVS ON BV.BlockVisitStatus_Id = BVS.BlockVisitStatus_Id
    JOIN Block B ON BV.Block_Id = B.Block_Id
    JOIN Proposal P ON B.Proposal_Id = P.Proposal_Id
    JOIN ProposalCode PC ON B.ProposalCode_Id = PC.ProposalCode_Id
    JOIN Semester S ON P.Semester_Id = S.Semester_Id
WHERE PC.Proposal_Code = :proposal_code
    AND S.Year = :year
    AND S.Semester = :semester
    AND BVS.BlockVisitStatus = 'Accepted'
GROUP BY B.Priority
        """
        )
        result = self.connection.execute(
            stmt, {"proposal_code": proposal_code, "year": year, "semester": sem}
        )

        priority_charged_time: Dict[str, int] = {f"priority_{p}": 0 for p in range(5)}
        for row in result:
            priority_charged_time[f"priority_{row.priority}"] = int(row.charged_time)

        return priority_charged_time

    def _block_observable_nights(
        self, proposal_code: str, semester: str, interval: TimeInterval
    ) -> Dict[int, int]:
        """
        Return the number of nights in an interval when blocks are observable.

        The function returns a dictionary of block ids and number of nights. Blocks are
        included if they belong to the specified proposal and semester.

        The start and end time in the interval should be timezone sensitive and should
        be given as UTC times.

        This function check observability by checking whether the start times of
        observing windows lie in the given interval.

        Blocks may have multiple observing windows in a night. If so, only one of them
        is counted.
        """
        year, sem = semester.split("-")

        # There may be multiple observing windows for a block in a night. But if we
        # shift all times by 12 hours, all windows in the same night end up with the
        # same date. The number of nights is then the number of distinct dates.
        stmt = text(
            """
SELECT B.Block_Id                                                           AS block_id,
       COUNT(DISTINCT DATE(DATE_SUB(BVW.VisibilityStart, INTERVAL 12 HOUR))) AS nights
FROM BlockVisibilityWindow BVW
         JOIN BlockVisibilityWindowType BVWT
         ON BVW.BlockVisibilityWindowType_Id = BVWT.BlockVisibilityWindowType_Id
         JOIN Block B ON BVW.Block_Id = B.Block_Id
         JOIN Proposal P ON B.Proposal_Id = P.Proposal_Id
         JOIN ProposalCode PC ON P.ProposalCode_Id = PC.ProposalCode_Id
         JOIN Semester S ON P.Semester_Id = S.Semester_Id
WHERE PC.Proposal_Code = :proposal_code
  AND S.Year = :year
  AND S.Semester = :semester
  AND BVW.VisibilityStart BETWEEN :start AND :end
  AND BVWT.BlockVisibilityWindowType='Strict'
GROUP BY B.Block_Id
        """
        )
        result = self.connection.execute(
            stmt,
            {
                "proposal_code": proposal_code,
                "year": year,
                "semester": sem,
                "start": interval.start,
                "end": interval.end,
            },
        )
        return {int(row.block_id): int(row.nights) for row in result}

    def get_observation_comments(self, proposal_code: str) -> List[Dict[str, Any]]:
        """
        Return the proposal comments ordered by the time when they were made.
        """
        stmt = text(
            """
SELECT PC.ProposalComment_Id               AS id,
       PC.CommentDate                      AS comment_date,
       CONCAT(I.FirstName, ' ', I.Surname) AS author,
       PC.ProposalComment                  AS comment
FROM ProposalComment PC
         JOIN Investigator I ON PC.Investigator_Id = I.Investigator_Id
         JOIN ProposalCode P ON PC.ProposalCode_Id = P.ProposalCode_Id
WHERE P.Proposal_Code = :proposal_code
ORDER BY PC.CommentDate, PC.ProposalComment_Id
        """
        )
        result = self.connection.execute(stmt, {"proposal_code": proposal_code})
        return [dict(row) for row in result]

    def add_observation_comment(
        self, proposal_code: str, comment: str, user: User
    ) -> Dict[str, Any]:
        istmt = text(
            """
INSERT INTO ProposalComment(
    ProposalCode_Id,
    CommentDate,
    Investigator_Id,
    ProposalComment
)
VALUES (
    (SELECT ProposalCode_Id FROM ProposalCode WHERE Proposal_Code = :proposal_code),
    :date,
    (SELECT Investigator_Id FROM PiptUser WHERE Username = :username),
    :comment
)
    """
        )
        comment_date = date.today()
        insert_results = self.connection.execute(
            istmt,
            {
                "proposal_code": proposal_code,
                "username": user.username,
                "comment": comment,
                "date": comment_date,
            },
        )
        sstmt = text(
            """
SELECT PC.ProposalComment_Id               AS id,
       PC.CommentDate                      AS comment_date,
       CONCAT(I.FirstName, ' ', I.Surname) AS author,
       PC.ProposalComment                  AS comment
FROM ProposalComment PC
         JOIN Investigator I ON PC.Investigator_Id = I.Investigator_Id
         JOIN ProposalCode P ON PC.ProposalCode_Id = P.ProposalCode_Id
WHERE PC.ProposalComment_Id = :proposal_comment_id
    """
        )
        select_results = self.connection.execute(
            sstmt, {"proposal_comment_id": insert_results.lastrowid}
        )

        return dict(select_results.one())

    def get_proposal_status(self, proposal_code: str) -> Dict[str, Any]:
        """
        Return the proposal status for a proposal.
        """
        stmt = text(
            """
SELECT
    PS.Status 			AS `status`,
    PGI.StatusComment 	AS `comment`
FROM ProposalGeneralInfo PGI
         JOIN ProposalStatus PS ON PS.ProposalStatus_Id = PGI.ProposalStatus_Id
         JOIN ProposalCode PC ON PGI.ProposalCode_Id = PC.ProposalCode_Id
WHERE PC.Proposal_Code = :proposal_code
        """
        )
        result = self.connection.execute(stmt, {"proposal_code": proposal_code})
        try:
            row = result.one()

            status = {"value": row.status, "comment": row.comment}

            return status

        except NoResultFound:
            raise NotFoundError()

    def _validate_status_update(self, proposal_code: str, status: str) -> None:
        """Check if the proposal status can be updated."""
        proposal = self.get(proposal_code)

        if proposal["phase"] == 2 and status in [
            ProposalStatusValue.ACCEPTED,
            ProposalStatusValue.REJECTED,
            ProposalStatusValue.UNDER_SCIENTIFIC_REVIEW,
        ]:
            raise ValidationError(f"Wrong status for a phase 2 proposal: {status}.")
        if proposal["phase"] == 1 and status in [
            ProposalStatusValue.ACTIVE,
            ProposalStatusValue.COMPLETED,
            ProposalStatusValue.UNDER_TECHNICAL_REVIEW,
            ProposalStatusValue.EXPIRED,
            ProposalStatusValue.INACTIVE,
        ]:
            raise ValidationError(f"Wrong status for a phase 1 proposal: {status}.")

    def update_proposal_status(
        self, proposal_code: str, status: str, status_comment: Optional[str] = None
    ) -> None:
        """
        Update the status of a proposal.
        """

        # We could query for the status and reason ids within the UPDATE query, but then it would
        # not be clear whether a failing query is due to a wrong proposal code or a
        # wrong status or reason value.
        try:
            status_id = self._proposal_status_id(status)
        except NoResultFound:
            raise ValidationError(f"Unknown proposal status: {status}")

        try:
            proposal_code_id = self.get_proposal_code_id(proposal_code)
        except NoResultFound:
            raise ValidationError(f"Unknown proposal code: {proposal_code}")

        self._validate_status_update(proposal_code, status)

        stmt = text(
            """
UPDATE ProposalGeneralInfo  PGI
SET
    PGI.ProposalStatus_Id = :status_id,
    PGI.StatusComment = :status_comment
WHERE ProposalCode_Id = :proposal_code_id;
        """
        )
        result = self.connection.execute(
            stmt,
            {
                "proposal_code_id": proposal_code_id,
                "status_id": status_id,
                "status_comment": status_comment,
            },
        )
        if not result.rowcount:
            raise NotFoundError()

    def _proposal_status_id(self, status: str) -> int:
        """
        Return the id of a proposal status value.
        """
        stmt = text(
            """
SELECT PS.ProposalStatus_Id
FROM ProposalStatus PS
WHERE PS.Status = :status
        """
        )
        result = self.connection.execute(stmt, {"status": status})
        return cast(int, result.scalar_one())

    def is_self_activatable(self, proposal_code: str) -> bool:
        """
        Check whether the proposal may be activated by the Principal Investigator and
        Principal Contact.
        """
        stmt = text(
            """
SELECT PSA.PiPcMayActivate
FROM ProposalSelfActivation PSA
         JOIN ProposalCode PC ON PSA.ProposalCode_Id = PC.ProposalCode_Id
WHERE PC.Proposal_Code = :proposal_code;
        """
        )
        result = self.connection.execute(stmt, {"proposal_code": proposal_code})
        try:
            one = result.scalar_one_or_none()
        except NoResultFound:
            raise NotFoundError(f"No such proposal code: {proposal_code}")

        return bool(cast(int, one) if one is not None else 0 > 0)

    def get_current_version(
        self, proposal_code: str, phase: Optional[int] = None
    ) -> int:
        """
        Return the current version (number) of a proposal.

        Parameters
        ----------
        proposal_code: str
            The proposal code.
        phase: int
            The requested proposal phase.

        Returns
        -------
        int
            The proposal version.
        """
        if phase is None:
            phases = [1, 2]
        else:
            phases = [phase]
        stmt = text(
            """
SELECT MAX(Submission) AS version
FROM Proposal P
JOIN ProposalCode PC ON P.ProposalCode_Id = PC.ProposalCode_Id
WHERE PC.Proposal_Code = :proposal_code AND P.Phase IN :phases
        """
        )
        result = self.connection.execute(
            stmt, {"proposal_code": proposal_code, "phases": phases}
        )
        version = result.scalar_one()
        if version is None:
            raise NotFoundError(
                f"There exists no proposal with proposal code  "
                f"{proposal_code} and phase "
                f"{' or '.join([str(p) for p in phases])}"
            )

        return cast(int, version)

    def get_current_phase1_version(self, proposal_code: str) -> Optional[int]:
        """
        Return the current version (number) of a proposal.

        Parameters
        ----------
        proposal_code: str
            The proposal code.

        Returns
        -------
        int
            The proposal version.
        """
        stmt = text(
            """
SELECT COUNT(Submission) AS version
FROM Proposal P
JOIN ProposalCode PC ON P.ProposalCode_Id = PC.ProposalCode_Id
WHERE PC.Proposal_Code = :proposal_code AND P.Phase = 1
        """
        )
        result = self.connection.execute(stmt, {"proposal_code": proposal_code})
        current_version = result.scalar_one()
        if current_version == 0:
            return None

        return cast(int, current_version)

    @staticmethod
    def generate_proposal_progress_filename(
        file_content: bytes, is_supplementary: bool = False
    ) -> str:
        hash_md = hashlib.md5(file_content).hexdigest()  # nosec
        if is_supplementary:
            return f"ProposalProgressSupplementary-{hash_md}.pdf"

        return f"ProposalProgressReport-{hash_md}.pdf"

    def insert_or_update_proposal_progress(
        self,
        progress_report_data: Dict[str, Any],
        proposal_code: str,
        semester: str,
        filenames: Dict[str, Optional[str]],
    ) -> None:
        """
        Insert or update the proposal progress information.
        """
        stmt = text(
            """
INSERT INTO ProposalProgress (
    ProposalCode_Id,
    Semester_Id,
    TimeRequestChangeReasons,
    StatusSummary,
    StrategyChanges,
    ReportPath,
    SupplementaryPath,
    SubmissionDate
)
VALUES(
    (SELECT ProposalCode_Id FROM ProposalCode WHERE Proposal_Code = :proposal_code),
    (SELECT Semester_Id FROM Semester WHERE CONCAT(`Year`, '-', Semester) = :semester),
    :change_reason,
    :summary_of_proposal_status,
    :strategy_changes,
    :report_path,
    :supplementary_path,
    NOW()
) ON DUPLICATE KEY UPDATE
    TimeRequestChangeReasons = :change_reason,
    StatusSummary = :summary_of_proposal_status,
    StrategyChanges = :strategy_changes,
    ReportPath = :report_path,
    SupplementaryPath = :supplementary_path,
    SubmissionDate = NOW()
;
        """
        )
        result = self.connection.execute(
            stmt,
            {
                "proposal_code": proposal_code,
                "semester": semester,
                "change_reason": progress_report_data["change_reason"],
                "summary_of_proposal_status": progress_report_data[
                    "summary_of_proposal_status"
                ],
                "strategy_changes": progress_report_data["strategy_changes"],
                "report_path": filenames["proposal_progress_filename"],
                "supplementary_path": filenames["additional_pdf_filename"],
            },
        )
        if not result.rowcount:
            raise NotFoundError()

    def _reset_partner_requested_time_and_percentages(
        self, proposal_code: str, semester: str, requested_time: int
    ) -> None:
        stmt = text(
            """
UPDATE MultiPartner
SET ReqTimeAmount=:requested_time,
    ReqTimePercent=0
WHERE ProposalCode_Id =
      (SELECT ProposalCode_Id FROM ProposalCode WHERE Proposal_Code = :proposal_code)
  AND Semester_Id =
      (SELECT Semester_Id FROM Semester WHERE CONCAT(Year, '-', semester) = :semester);
              """
        )
        self.connection.execute(
            stmt,
            {
                "proposal_code": proposal_code,
                "semester": semester,
                "requested_time": requested_time,
            },
        )

    def _insert_or_update_requested_time(
        self,
        proposal_code: str,
        semester: str,
        partner_code: str,
        requested_time_percent: float,
        requested_time_amount: int,
    ) -> None:
        """
        Insert or update proposal progress requested time.
        """
        stmt = text(
            """
INSERT INTO MultiPartner(
    ProposalCode_Id,
    Partner_Id,
    Semester_Id,
    ReqTimePercent,
    ReqTimeAmount
)
VALUES (
    (SELECT ProposalCode_Id FROM ProposalCode WHERE Proposal_Code = :proposal_code),
    (SELECT Partner_Id FROM Partner WHERE Partner_Code = :partner_code),
    (SELECT Semester_Id FROM Semester WHERE CONCAT(`Year`, '-', Semester) = :semester),
    :requested_time_percent,
    :requested_time_amount
) ON DUPLICATE KEY UPDATE
    ReqTimePercent = :requested_time_percent,
    ReqTimeAmount = :requested_time_amount
        """
        )
        self.connection.execute(
            stmt,
            {
                "proposal_code": proposal_code,
                "semester": semester,
                "partner_code": partner_code,
                "requested_time_percent": requested_time_percent,
                "requested_time_amount": requested_time_amount,
            },
        )

    def _insert_or_update_observing_conditions(
        self,
        proposal_code: str,
        semester: str,
        maximum_seeing: float,
        transparency: str,
        observing_conditions_description: str,
    ) -> None:
        """
        Insert or update the observing conditions
        """
        stmt = text(
            """
INSERT INTO P1ObservingConditions (
    ProposalCode_Id,
    Semester_Id,
    MaxSeeing,
    Transparency_Id,
    ObservingConditionsDescription
)
VALUES
(
    (SELECT ProposalCode_Id FROM ProposalCode WHERE Proposal_Code = :proposal_code),
    (SELECT Semester_Id FROM Semester WHERE CONCAT(`Year`, '-', Semester) = :semester),
    :maximum_seeing,
    (SELECT Transparency_Id FROM Transparency WHERE Transparency = :transparency),
    :observing_conditions_description
) ON DUPLICATE KEY UPDATE
    MaxSeeing = :maximum_seeing,
    Transparency_Id = (SELECT Transparency_Id FROM Transparency WHERE Transparency = :transparency),
    ObservingConditionsDescription = :observing_conditions_description

        """
        )
        result = self.connection.execute(
            stmt,
            {
                "proposal_code": proposal_code,
                "semester": semester,
                "maximum_seeing": maximum_seeing,
                "transparency": transparency,
                "observing_conditions_description": observing_conditions_description,
            },
        )
        if not result.rowcount:
            raise NotFoundError()

    def get_latest_observing_conditions(
        self, proposal_code: str, semester: str
    ) -> Optional[Dict[str, Any]]:
        """
        Return a proposal's latest observing conditions for a given semester.

        These are the conditions for the greatest semester less than or equal to the
        given one for which conditions exist in the database.

        None is returned if there are no conditions defined for the given or any earlier
        semester.
        """
        # It would be tempting to use a WHERE condition like "semester <= :semester".
        # However, the alias "semester" is not known to the WHERE clause, and hence
        # "semester" would be interpreted as the Semester column of the Semester table,
        # leading to incorrect results.
        stmt = text(
            """
SELECT
    CONCAT(S.`Year`, '-', S.Semester)   AS semester,
    MaxSeeing						    AS seeing,
    Transparency					    AS transparency,
    ObservingConditionsDescription	    AS description
FROM P1ObservingConditions AS OC
    JOIN Transparency AS T ON (OC.Transparency_Id = T.Transparency_Id)
    JOIN ProposalCode AS PC ON (OC.ProposalCode_Id = PC.ProposalCode_Id)
    JOIN Semester AS S ON (OC.Semester_Id = S.Semester_Id)
WHERE PC.Proposal_Code = :proposal_code
    AND (S.`Year` < :year OR (S.`Year` = :year AND S.Semester <= :sem))
ORDER BY semester DESC;
    """
        )
        year, sem = semester.split("-")
        results = self.connection.execute(
            stmt, {"proposal_code": proposal_code, "year": year, "sem": sem}
        )
        last = results.first()
        if last:
            return {
                "seeing": last.seeing,
                "transparency": last.transparency,
                "description": last.description,
            }
        else:
            return None

    def get_observed_p0_to_p3_time(self, proposal_code: str) -> List[Dict[str, Any]]:
        """
        Get the charged times for priority 0 to 3, summed per semester.

        Priority 4 observations are not included. Rejected observations are not included
        either.
        """
        stmt = text(
            """
SELECT
    CONCAT(S.`Year`, '-', S.Semester) AS semester,
    SUM(Obstime)                AS observed_time
FROM Proposal		    AS P
    JOIN ProposalCode 	AS PC USING (ProposalCode_Id)
    JOIN `Block` 		AS B USING (Proposal_Id)
    JOIN BlockVisit 	AS BV USING (Block_Id)
    JOIN BlockVisitStatus AS BVS USING (BlockVisitStatus_Id)
    JOIN Semester 		AS S ON (P.Semester_Id = S.Semester_Id)
WHERE BlockVisitStatus = 'Accepted'
    AND B.Priority < 4
    AND Proposal_Code = :proposal_code
    GROUP BY S.Semester_Id
    """
        )
        result = self.connection.execute(stmt, {"proposal_code": proposal_code})
        try:
            return [
                {"semester": row.semester, "observed_time": row.observed_time}
                for row in result
            ]
        except NoResultFound:
            raise NotFoundError()

    def get_allocated_and_requested_time(
        self, proposal_code: str
    ) -> List[Dict[str, Any]]:
        # ReqTimeAmount is the total amount of time requested by a proposal per semester
        # for all partners combined; hence there is no need to sum its value.
        stmt = text(
            """
SELECT
    CONCAT(S.`Year`, '-', S.Semester) AS semester,
    ReqTimeAmount 	AS requested_time,
    SUM(IF(TimeAlloc IS NULL, 0, TimeAlloc)) 	AS allocated_time
FROM MultiPartner 	AS MP
    LEFT JOIN PriorityAlloc 	AS PA ON (MP.MultiPartner_Id = PA.MultiPartner_Id)
    JOIN ProposalCode 	AS PC ON (MP.ProposalCode_Id = PC.ProposalCode_Id)
    JOIN Semester 		AS S ON (MP.Semester_Id = S.Semester_Id)
WHERE Proposal_Code=:proposal_code
    GROUP BY S.Semester_Id
    """
        )
        result = self.connection.execute(stmt, {"proposal_code": proposal_code})
        try:
            return [
                {
                    "semester": row.semester,
                    "requested_time": row.requested_time,
                    "allocated_time": row.allocated_time or 0,
                }
                for row in result
            ]
        except NoResultFound:
            raise NotFoundError()

    def _get_time_statistics(self, proposal_code: str) -> List[Dict[str, Any]]:
        allocated_requested = self.get_allocated_and_requested_time(proposal_code)
        observed_time = self.get_observed_p0_to_p3_time(proposal_code)
        time_statistics = []
        for ar in allocated_requested:
            tmp = {
                "semester": ar["semester"],
                "requested_time": ar["requested_time"],
                "allocated_time": ar["allocated_time"],
                "observed_time": 0,
            }
            for ot in observed_time:
                if ot["semester"] == ar["semester"]:
                    tmp["observed_time"] = ot["observed_time"]
            time_statistics.append(tmp)
        return time_statistics

    def _get_partner_requested_percentages(
        self, proposal_code: str, semester: str
    ) -> List[Dict[str, Any]]:
        stmt = text(
            """
SELECT
    Partner_Code 						AS partner_code,
    Partner_Name 						AS partner_name,
    ReqTimePercent						AS requested_percentage,
    CONCAT(S.Year, '-', S.Semester)     AS semester
FROM MultiPartner MP
    JOIN ProposalCode PC ON MP.ProposalCode_Id = PC.ProposalCode_Id
    JOIN Semester S ON MP.Semester_Id = S.Semester_Id
    JOIN Partner AS P ON (MP.Partner_Id = P.Partner_Id)
WHERE PC.Proposal_Code = :proposal_code
    """
        )
        result = self.connection.execute(stmt, {"proposal_code": proposal_code})
        tmp = dict()
        # Some partners may have a time request (which may be 0) for other semesters,
        # but not for the one under consideration. We therefore collect the partners for
        # which there is a time request percentage in any semester, and if a partner has
        # a time request for the semester under consideration, we store that request.
        for row in result:
            if row.partner_code not in tmp:
                tmp[row.partner_code] = {
                    "partner_name": row.partner_name,
                    "partner_code": row.partner_code,
                }
            if semester == row.semester:
                tmp[row.partner_code]["requested_percentage"] = row.requested_percentage
        prp = []
        # Afterwards we set the percentage to 0 for all those partners who don't
        # have a request for the semester under consideration.
        for pc in tmp:
            tmp[pc].setdefault("requested_percentage", 0)
            prp.append(tmp[pc])
        return prp

    def get_phase1_summary(self, proposal_code: str) -> pathlib.Path:
        """
        Return the path of the latest Phase 1 summary file.

        The summary file for a Phase 1 submission is stored in a folder
        <proposal_code>/<submission_number> and has the name Summary.pdf.

        Parameters
        ----------
        proposal_code

        Returns
        -------
        `~pathlib.Path`
           The file path.

        """
        current_phase1_version = self.get_current_phase1_version(proposal_code)
        if current_phase1_version is None:
            raise NotFoundError(
                f"There exists no phase 1 proposal summary for proposal {proposal_code}"
            )

        path = (
            get_settings().proposals_dir
            / f"{proposal_code}"
            / str(current_phase1_version)
            / "Summary.pdf"
        )
        if not path.is_file():
            raise NotFoundError(
                f"No phase 1 proposal summary found for proposal {proposal_code}"
            )

        return path

    def get_proposal_file(
        self, proposal_code: str, phase: Optional[int] = None
    ) -> pathlib.Path:
        """
        Return the path of the latest proposal zip file with an (optional) phase.

        If no phase is given, any phase is allowed for the proposal.

        The proposal zip file for a submission is stored in a folder
        <proposal_code>/<submission_number> and has the name <proposal_code>/zip.

        Parameters
        ----------
        proposal_code: str
            Proposal code.
        phase: int or None
            Requested phase.

        Returns
        -------
        `~pathlib.Path`
            The file path.

        """
        proposals_dir = get_settings().proposals_dir
        version = self.get_current_version(proposal_code, phase)
        path = proposals_dir / proposal_code / str(version) / f"{proposal_code}.zip"
        if not path.exists():
            raise NotFoundError(f"No proposal file found for proposal {proposal_code}")

        return path

    def get_progress_report_semesters(self, proposal_code: str) -> List[str]:
        """
        Return the list of semesters for which a progress report has been submitted.

        The list is sorted in ascending order.

        Parameters
        ----------
        proposal_code: str
            Proposal code.

        Returns
        -------
        list of str
            The sorted list of semesters.
        """
        stmt = text(
            """
SELECT CONCAT(S.Year, '-', S.Semester) AS semester
FROM ProposalProgress PP
         JOIN ProposalCode PC ON PP.ProposalCode_Id = PC.ProposalCode_Id
         JOIN Semester S ON PP.Semester_Id = S.Semester_Id
WHERE PC.Proposal_Code = :proposal_code;

        """
        )
        result = self.connection.execute(stmt, {"proposal_code": proposal_code})
        return sorted(row.semester for row in result)

    def get_progress_report(self, proposal_code: str, semester: str) -> Dict[str, Any]:
        # Get the requested time for the next semester
        requested_time = None
        _next_semester = next_semester(semester)
        time_statistics = self._get_time_statistics(proposal_code)
        for t in time_statistics:
            if _next_semester == t["semester"]:
                requested_time = t["requested_time"]

        # Get the progress details
        stmt = text(
            """
SELECT
    TimeRequestChangeReasons			AS change_reason,
    StatusSummary						AS summary_of_proposal_status,
    StrategyChanges						AS strategy_changes,
    CONCAT(S.`Year`, '-', S.Semester)   AS semester,
    ReportPath                          AS proposal_progress_pdf,
    SupplementaryPath                   AS additional_pdf
FROM ProposalProgress PP
    JOIN ProposalCode PC ON PP.ProposalCode_Id = PC.ProposalCode_Id
    JOIN Semester S ON PP.Semester_Id = S.Semester_Id
WHERE PC.Proposal_Code = :proposal_code
    AND CONCAT(S.`Year`, '-', S.Semester) = :semester
    """
        )
        result = self.connection.execute(
            stmt, {"proposal_code": proposal_code, "semester": semester}
        )

        # Add the observing conditions and put everything together
        report_from_db = result.one_or_none()
        if report_from_db:
            progress_report = {}
            progress_report["requested_time"] = requested_time
            progress_report["semester"] = report_from_db.semester
            progress_report["additional_pdf"] = report_from_db.additional_pdf
            progress_report[
                "proposal_progress_pdf"
            ] = report_from_db.proposal_progress_pdf
            progress_report["change_reason"] = report_from_db.change_reason
            progress_report[
                "summary_of_proposal_status"
            ] = report_from_db.summary_of_proposal_status
            progress_report["strategy_changes"] = report_from_db.strategy_changes
            progress_report["previous_time_requests"] = time_statistics

            # The last (i.e. previously requested) observing conditions are those
            # of the current semester, as these were defined either in the original
            # Phase 1 submission or in the progress report for the previous semester
            # These are not guaranteed to exist if there is no Phase 1.
            current_conditions = self.get_latest_observing_conditions(
                proposal_code, semester
            )
            progress_report["last_observing_constraints"] = (
                {
                    "seeing": current_conditions["seeing"],
                    "transparency": current_conditions["transparency"],
                    "description": current_conditions["description"],
                }
                if current_conditions
                else None
            )

            # The requested observing conditions, on the other hand, are those
            # of the next semester. These should exist (as there exists a progress
            # report), but we play it safe and also handle the case that they don't
            # exist.
            requested_conditions = self.get_latest_observing_conditions(
                proposal_code, _next_semester
            )
            progress_report["maximum_seeing"] = (
                requested_conditions["seeing"] if requested_conditions else None
            )
            progress_report["transparency"] = (
                requested_conditions["transparency"] if requested_conditions else None
            )
            progress_report["description_of_observing_constraints"] = (
                requested_conditions["description"] if requested_conditions else None
            )

            # self.get_latest_observing_conditions(proposal_code, _next_semester)
            progress_report[
                "partner_requested_percentages"
            ] = self._get_partner_requested_percentages(proposal_code, _next_semester)
            return progress_report
        else:
            return {
                "requested_time": requested_time,
                "semester": semester,
                "maximum_seeing": None,
                "transparency": None,
                "additional_pdf": None,
                "proposal_progress_pdf": None,
                "description_of_observing_constraints": None,
                "change_reason": None,
                "summary_of_proposal_status": None,
                "strategy_changes": None,
                "partner_requested_percentages": self._get_partner_requested_percentages(
                    proposal_code, _next_semester
                ),
                "previous_time_requests": time_statistics,
                "last_observing_constraints": self.get_latest_observing_conditions(
                    proposal_code, _next_semester
                ),
            }

    def put_proposal_progress(
        self,
        proposal_progress: Dict[str, Any],
        proposal_code: str,
        semester: str,
        filenames: Dict[str, Optional[str]],
    ) -> None:
        """
        Insert the proposal progress into the database, or update the existing one.
        """
        _next_semester = next_semester(semester)
        self._reset_partner_requested_time_and_percentages(
            proposal_code, _next_semester, proposal_progress["requested_time"]
        )
        for rp in proposal_progress["partner_requested_percentages"]:
            self._insert_or_update_requested_time(
                proposal_code=proposal_code,
                semester=_next_semester,
                partner_code=rp["partner_code"],
                requested_time_percent=rp["requested_percentage"],
                requested_time_amount=proposal_progress["requested_time"],
            )
        self._insert_or_update_observing_conditions(
            proposal_code=proposal_code,
            semester=_next_semester,
            maximum_seeing=proposal_progress["maximum_seeing"],
            transparency=proposal_progress["transparency"],
            observing_conditions_description=proposal_progress[
                "description_of_observing_constraints"
            ],
        )
        self.insert_or_update_proposal_progress(
            progress_report_data=proposal_progress,
            proposal_code=proposal_code,
            semester=semester,
            filenames=filenames,
        )

    def insert_proprietary_period_extension_request(
        self,
        proposal_code: str,
        proprietary_period: int,
        motivation: str,
        username: str,
    ) -> None:
        stmt = text(
            """
INSERT INTO ProprietaryPeriodExtensionRequest(
    ProposalCode_Id,
    Reason,
    RequestedBy,
    RequestedPeriod
)
VALUES (
    (SELECT ProposalCode_Id FROM ProposalCode WHERE Proposal_Code = :proposal_code),
    :reason,
    (SELECT PiptUser_Id FROM PiptUser WHERE Username = :username),
    :requested_period
)
    """
        )
        self.connection.execute(
            stmt,
            {
                "proposal_code": proposal_code,
                "username": username,
                "reason": motivation,
                "requested_period": proprietary_period,
            },
        )

    @staticmethod
    def proprietary_period_start_date(block_visits: List[Dict[str, Any]]) -> date:
        # find the latest observation

        observation_night: Optional[date] = None
        for observation in block_visits:
            if not observation_night:
                observation_night = observation["night"]
            if observation["night"] > observation_night:
                observation_night = observation["night"]
        if not observation_night:
            observation_night = datetime.today()

        return semester_end(
            semester_of_datetime(
                datetime(
                    observation_night.year,
                    observation_night.month,
                    observation_night.day,
                    12,
                    0,
                    0,
                    1,
                    tzinfo=pytz.utc,
                )
            )
        ).date()

    def _data_release_date(
        self, proprietary_period: int, block_visits: List[dict[str, Any]]
    ) -> Optional[date]:
        proprietary_period_start = self.proprietary_period_start_date(block_visits)

        if proprietary_period is None:
            return None
        # add the proprietary period to get the data release date
        return proprietary_period_start + relativedelta(months=proprietary_period)

    def get_release_date(self, proprietary_period: int, proposal_code: str):
        block_visits = self.block_visits(proposal_code)
        return self._data_release_date(proprietary_period, block_visits)

    def _is_partner_allocated(self, proposal_code: str, partner_code: str) -> bool:
        stmt = text(
            """
SELECT P.Partner_Code    AS partner_code,
       SUM(PA.TimeAlloc) AS time_allocation
FROM PriorityAlloc PA
         JOIN MultiPartner MP ON PA.MultiPartner_Id = MP.MultiPartner_Id
         JOIN ProposalCode PC ON MP.ProposalCode_Id = PC.ProposalCode_Id
         JOIN Semester S ON MP.Semester_Id = S.Semester_Id
         JOIN Partner P ON MP.Partner_Id = P.Partner_Id
WHERE PC.Proposal_Code = :proposal_code
GROUP BY PA.MultiPartner_Id, PA.Priority
        """
        )
        result = self.connection.execute(stmt, {"proposal_code": proposal_code})

        for row in result:
            if row.partner_code == partner_code and row.time_allocation > 0:
                return True
        return False

    def maximum_proprietary_period(self, proposal_code: str) -> int:
        proposal_type = self.get_proposal_type(proposal_code)
        if proposal_type == "Commissioning":
            return 36
        if proposal_type == "Director's Discretionary Time":
            return 6
        if proposal_type == "Engineering":
            return 0
        if proposal_type == "Gravitational Wave Event":
            return 1200
        if proposal_type == "Science Verification":
            return 12
        if proposal_type == "OPTICON-Radionet Pilot":
            return 24
        if proposal_type in [
            "Key Science Program",
            "Large Science Proposal",
            "Science",
            "Science - Long Term",
        ]:
            if self._is_partner_allocated(proposal_code, "RSA"):
                return 24
            return 1200
        raise ValueError("Unknown proposal type.")

    def update_proprietary_period(
        self, proposal_code: str, proprietary_period: int
    ) -> None:
        stmt = text(
            """
UPDATE ProposalGeneralInfo
SET ProprietaryPeriod = :proprietary_period, ReleaseDate = :release_date
WHERE ProposalCode_Id = (SELECT PC.ProposalCode_Id
                         FROM ProposalCode PC
                         WHERE PC.Proposal_Code = :proposal_code)
    """
        )
        block_visits = self.block_visits(proposal_code)
        self.connection.execute(
            stmt,
            {
                "proposal_code": proposal_code,
                "release_date": self._data_release_date(
                    proprietary_period, block_visits
                ),
                "proprietary_period": proprietary_period,
            },
        )

    def _get_phase_one_observations(self, proposal_code: str) -> List[Dict[str, Any]]:
        # The phase 1 targets.
        stmt = text(
            """
SELECT DISTINCT RequestedTime                                   AS observing_time,
                T.Target_Id                                     AS id,
                T.Target_Name                                   AS name,
                TC.RaH                                          AS ra_h,
                TC.RaM                                          AS ra_m,
                TC.RaS                                          AS ra_s,
                TC.DecSign                                      AS dec_sign,
                TC.DecD                                         AS dec_d,
                TC.DecM                                         AS dec_m,
                TC.DecS                                         AS dec_s,
                TC.Equinox                                      AS equinox,
                TM.MinMag                                       AS min_mag,
                TM.MaxMag                                       AS max_mag,
                BP.FilterName                                   AS bandpass,
                TST.TargetSubType                               AS target_sub_type,
                TT.TargetType                                   AS target_type,
                PPT.Optional									AS optional,
                PPT.NVisits										AS requested_observations,
                PPT.MaxLunarPhase								AS max_luner_phase,
                PR.Ranking										AS ranking,
                PPT.TrackCount									AS track_count,
                PPT.NightCount									AS nights_count,
                M.Moon											AS moon,
                PTP.CompetitionProbability						AS competition_probability,
                PTP.ObservabilityProbability					AS observability_probability,
                PTP.SeeingProbability							AS seeing_probability,
                PTP.TotalProbability							AS total_probability,
                MT.RaDot                                        AS ra_dot,
                MT.DecDot                                       AS dec_dot,
                MT.Epoch                                        AS epoch,
                PT.Period                                       AS period,
                PT.Pdot                                         AS period_change_rate,
                PT.T0                                           AS period_zero_point,
                TB.Time_Base                                    AS period_time_base,
                HT.Identifier                                   AS horizons_identifier,
                IF((MT1.Target_Id IS NOT NULL
                    OR MTF.Target_Id IS NOT NULL
                    OR HT.Identifier IS NOT NULL),
                    1,
                    0)                                          AS non_sidereal
FROM P1ProposalTarget PPT
    JOIN ProposalCode  PC ON PPT.ProposalCode_Id = PC.ProposalCode_Id
    JOIN Target T ON PPT.Target_Id = T.Target_Id
    JOIN TargetCoordinates TC ON T.TargetCoordinates_Id = TC.TargetCoordinates_Id
    JOIN P1ObservingConditions POC ON PC.ProposalCode_Id = POC.ProposalCode_Id
     LEFT JOIN TargetMagnitudes TM ON T.TargetMagnitudes_Id = TM.TargetMagnitudes_Id
     LEFT JOIN Bandpass BP ON TM.Bandpass_Id = BP.Bandpass_Id
         LEFT JOIN TargetSubType TST ON T.TargetSubType_Id = TST.TargetSubType_Id
         LEFT JOIN TargetType TT ON TST.TargetType_Id = TT.TargetType_Id
         LEFT JOIN MovingTarget MT ON T.MovingTarget_Id = MT.MovingTarget_Id
         LEFT JOIN PeriodicTarget PT ON T.PeriodicTarget_Id = PT.PeriodicTarget_Id
         LEFT JOIN TimeBase TB ON PT.TimeBase_Id = TB.TimeBase_Id
         LEFT JOIN HorizonsTarget HT ON T.HorizonsTarget_Id = HT.HorizonsTarget_Id
         LEFT JOIN MovingTable MT1 ON T.Target_Id = MT1.Target_Id
         LEFT JOIN MovingTableFile MTF ON T.Target_Id = MTF.Target_Id
         LEFT JOIN PiRanking PR ON PPT.PiRanking_Id = PR.PiRanking_Id
         LEFT JOIN Moon M ON POC.Moon_Id = M.Moon_Id
         LEFT JOIN P1TargetProbabilities PTP ON PC.ProposalCode_Id = PTP.ProposalCode_Id
WHERE Proposal_Code = :proposal_code
    """
        )
        return [
            {
                "target": {
                    "id": row.id,
                    "name": row.name,
                    "coordinates": target_coordinates(row),
                    "proper_motion": target_proper_motion(row),
                    "magnitude": target_magnitude(row),
                    "target_type": target_type(row),
                    "period_ephemeris": target_period_ephemeris(row),
                    "horizons_identifier": row.horizons_identifier,
                    "non_sidereal": row.non_sidereal == 1,
                },
                "observing_time": row.observing_time,
                "is_optional": row.optional,
                "requested_observations": 2,
                "max_lunar_phase": 100,
                "ranking": row.ranking,
                "track_count": row.track_count,
                "night_count": row.nights_count,
                "observing_probabilities": {
                    "moon": row.moon,
                    "competition": row.competition_probability,
                    "observability": row.observability_probability,
                    "seeing": row.seeing_probability,
                    "total": row.total_probability,
                },
            }
            for row in self.connection.execute(stmt, {"proposal_code": proposal_code})
        ]

    def _get_requested_times(self, proposal_code: str) -> List[Dict[str, Any]]:
        stmt = text(
            """
SELECT
    MP.ReqTimePercent					AS percentage,
    PMT.P1MinimumUsefulTime				AS minimum_useful_time,
    MP.ReqTimeAmount					AS total_requested_time,
    PMT.P1TimeComment					AS `comment`,
    P.Partner_Name						AS partner_name,
    CONCAT(S.`Year`, '-', S.Semester)   AS semester
FROM MultiPartner MP
    JOIN ProposalCode PC ON MP.ProposalCode_Id = PC.ProposalCode_Id
    JOIN Semester S ON MP.Semester_Id = S.Semester_Id
    JOIN Partner P ON MP.Partner_Id = P.Partner_Id
    JOIN P1MinTime PMT ON MP.ProposalCode_Id = PMT.ProposalCode_Id AND MP.Semester_Id = PMT.Semester_Id
WHERE Proposal_Code = :proposal_code
        """
        )

        req_time: DefaultDict[str, Dict[str, Any]] = defaultdict(lambda: dict())
        for row in self.connection.execute(stmt, {"proposal_code": proposal_code}):
            semester = row.semester
            if not req_time[semester]:
                req_time[semester] = {
                    "total_requested_time": row.total_requested_time,
                    "minimum_useful_time": row.minimum_useful_time,
                    "comment": row.comment,
                    "semester": semester,
                    "distribution": [],
                }
            req_time[semester]["distribution"].append(
                {"partner": row.partner_name, "percentage": row.percentage}
            )

        return list(req_time.values())

    def _get_nir_simulations(
        self, proposal_code: str, configuration_id: int
    ) -> List[Dict[str, Any]]:
        stmt = text(
            """
SELECT
    P1NirSimulation_Id          AS id,
    P1NirSimulation_Name		AS `name`,
    PiComment					AS description
FROM P1NirSimulation P1NS
    JOIN ProposalCode PC ON	P1NS.ProposalCode_Id = PC.ProposalCode_Id
WHERE Proposal_Code = :proposal_code AND P1Nir_Id = :configuration_id
        """
        )
        simulations = []
        for row in self.connection.execute(
            stmt, {"proposal_code": proposal_code, "configuration_id": configuration_id}
        ):
            simulations.append(
                {
                    "name": row.name,
                    "url": f"/instrument-simulations/nir/{row.id}.nsim",
                    "description": row.description,
                }
            )
        return simulations

    def _get_hrs_simulations(
        self, proposal_code: str, configuration_id: int
    ) -> List[Dict[str, Any]]:
        stmt = text(
            """
SELECT
    P1HrsSimulation_Id          AS id,
    P1HrsSimulation_Name		AS `name`,
    PiComment					AS description
FROM P1HrsSimulation P1HS
    JOIN ProposalCode PC ON	P1HS.ProposalCode_Id = PC.ProposalCode_Id
WHERE Proposal_Code = :proposal_code AND P1Hrs_Id = :configuration_id
        """
        )
        simulations = []
        for row in self.connection.execute(
            stmt, {"proposal_code": proposal_code, "configuration_id": configuration_id}
        ):
            simulations.append(
                {
                    "name": row.name,
                    "url": f"/instrument-simulations/hrs/{row.id}.hsim",
                    "description": row.description,
                }
            )
        return simulations

    def _get_rss_simulations(
        self, proposal_code: str, configuration_id: int
    ) -> List[Dict[str, Any]]:
        stmt = text(
            """
SELECT
    P1RssSimulation_Id          AS id,
    P1RssSimulation_Name		AS `name`,
    PiComment					AS description
FROM P1RssSimulation P1RS
    JOIN ProposalCode PC ON	P1RS.ProposalCode_Id = PC.ProposalCode_Id
WHERE Proposal_Code = :proposal_code AND P1Rss_Id = :configuration_id
        """
        )
        simulations = []
        for row in self.connection.execute(
            stmt, {"proposal_code": proposal_code, "configuration_id": configuration_id}
        ):
            simulations.append(
                {
                    "name": row.name,
                    "url": f"/instrument-simulations/rss/{row.id}.rsim",
                    "description": row.description,
                }
            )
        return simulations

    def _get_salticam_simulations(
        self, proposal_code: str, configuration_id: int
    ) -> List[Dict[str, Any]]:
        stmt = text(
            """
SELECT
    P1SalticamSimulation_Id         AS id,
    P1SalticamSimulation_Name		AS `name`,
    PiComment					    AS description
FROM P1SalticamSimulation P1SS
    JOIN ProposalCode PC ON	P1SS.ProposalCode_Id = PC.ProposalCode_Id
WHERE Proposal_Code = :proposal_code AND P1Salticam_Id = :configuration_id
        """
        )
        simulations = []
        for row in self.connection.execute(
            stmt, {"proposal_code": proposal_code, "configuration_id": configuration_id}
        ):
            simulations.append(
                {
                    "name": row.name,
                    "url": f"/instrument-simulations/salticam/{row.id}.ssim",
                    "description": row.description,
                }
            )
        return simulations

    def _get_p1_rss_config(self, proposal_code, config_id):
        stmt = text(
            """
SELECT
    RG.Grating              AS grating,
    RFPM.FabryPerot_Mode    AS fabry_perot_mode,
    RPP.PatternName         AS polarimetry_pattern_name,
    RMT.RssMaskType         AS mask_type,
    P1RM.MosDescription     AS mos_description
FROM P1Config P1C
    JOIN ProposalCode PC ON P1C.ProposalCode_Id = PC.ProposalCode_Id
    JOIN P1Rss P1R ON P1C.P1Rss_Id = P1R.P1Rss_Id
    JOIN RssMode RM ON P1R.RssMode_Id = RM.RssMode_Id
    LEFT JOIN P1RssSpectroscopy P1RS ON P1R.P1RssSpectroscopy_Id = P1RS.P1RssSpectroscopy_Id
    LEFT JOIN P1RssPolarimetry P1RP ON P1R.P1RssPolarimetry_Id = P1RP.P1RssPolarimetry_Id
    LEFT JOIN P1RssFabryPerot P1RFP ON P1R.P1RssFabryPerot_Id = P1RFP.P1RssFabryPerot_Id
    LEFT JOIN P1RssMask P1RM ON P1R.P1RssMask_Id = P1RM.P1RssMask_Id
    LEFT JOIN RssGrating RG ON P1RS.RssGrating_Id = RG.RssGrating_Id
    LEFT JOIN RssFabryPerotMode RFPM ON P1RFP.RssFabryPerotMode_Id = RFPM.RssFabryPerotMode_Id
    LEFT JOIN RssPolarimetryPattern RPP ON P1RP.RssPolarimetryPattern_Id = RPP.RssPolarimetryPattern_Id
    LEFT JOIN RssMaskType RMT ON P1RM.RssMaskType_Id = RMT.RssMaskType_Id
WHERE Proposal_Code = :proposal_code AND P1C.P1Rss_Id = :config_id
        """
        )
        result = self.connection.execute(
            stmt, {"proposal_code": proposal_code, "config_id": config_id}
        )
        row = result.one()
        return {
            "grating": row.grating,
            "mask_type": row.mask_type,
            "polarimetry_pattern_name": row.polarimetry_pattern_name,
            "fabry_perot_mode": row.fabry_perot_mode,
            "mos_description": row.mos_description,
        }

    def _get_p1_scam_filters(self, scam_id: int):
        stmt = text(
            """
SELECT
    SF.SalticamFilter_Name          AS `name`,
    SF.DescriptiveName              AS description
FROM P1Salticam  P1S
    JOIN P1SalticamFilterPattern P1SFP ON P1S.P1SalticamFilterPattern_Id = P1SFP.P1SalticamFilterPattern_Id
    JOIN P1SalticamFilterPatternDetail P1SFD ON P1SFP.P1SalticamFilterPattern_Id = P1SFD.P1SalticamFilterPattern_Id
    JOIN SalticamFilter SF ON P1SFD.SalticamFilter_Id = SF.SalticamFilter_Id
WHERE P1S.P1Salticam_Id = :scam_id
        """
        )
        result = self.connection.execute(stmt, {"scam_id": scam_id})
        return [{"name": row.name, "description": row.description} for row in result]

    def _get_science_configurations(self, proposal_code: str) -> List[Dict[str, Any]]:
        stmt = text(
            """
SELECT
    P1C.P1Bvit_Id				        AS bvit,
    P1C.P1Hrs_Id				        AS hrs,
    P1C.P1Nir_Id				        AS nir,
    P1C.P1Rss_Id				        AS rss,
    P1C.P1Salticam_Id			        AS scam,
    BF.BvitFilter_Name			        AS bvit_filter,
    HM.ExposureMode				        AS hrs_mode,
    NG.Grating					        AS nir_grating,
    RM.`Mode`					        AS rss_mode,
    RDM.DetectorMode					AS rss_detector_mode,
    SM.DetectorMode				        AS scam_detector_mode
FROM P1Config P1C
    JOIN ProposalCode PC ON P1C.ProposalCode_Id = PC.ProposalCode_Id
    LEFT JOIN P1Bvit PB ON P1C.P1Bvit_Id = PB.P1Bvit_Id
    LEFT JOIN BvitFilter BF ON PB.BvitFilter_Id = BF.BvitFilter_Id
    LEFT JOIN P1Hrs PH ON P1C.P1Hrs_Id = PH.P1Hrs_Id
    LEFT JOIN HrsMode HM ON PH.HrsMode_Id = HM.HrsMode_Id
    LEFT JOIN P1Nir PN ON P1C.P1Nir_Id = PN.P1Nir_Id
    LEFT JOIN NirGrating NG ON PN.NirGrating_Id = NG.NirGrating_Id
    LEFT JOIN P1Rss PR ON P1C.P1Rss_Id = PR.P1Rss_Id
    LEFT JOIN RssDetectorMode RDM ON PR.RssDetectorMode_Id = RDM.RssDetectorMode_Id
    LEFT JOIN RssMode RM ON PR.RssMode_Id = RM.RssMode_Id
    LEFT JOIN P1Salticam PS ON P1C.P1Salticam_Id = PS.P1Salticam_Id
    LEFT JOIN SalticamDetectorMode SM ON PS.SalticamDetectorMode_Id = SM.SalticamDetectorMode_Id
WHERE PC.Proposal_Code = :proposal_code
        """
        )
        configurations = []

        for row in self.connection.execute(stmt, {"proposal_code": proposal_code}):
            if row.bvit:
                configurations.append(
                    {  # There are no BVIT simulations
                        "instrument": "BVIT",
                        "filter": {
                            "name": row.bvit_filter,
                            "description": row.bvit_filter,
                        },
                    }
                )
            elif row.hrs:
                configurations.append(
                    {
                        "instrument": "HRS",
                        "simulations": self._get_hrs_simulations(
                            proposal_code, row.hrs
                        ),
                        "detector_mode": normalised_hrs_mode(row.hrs_mode),
                    }
                )
            elif row.nir:
                configurations.append(
                    {
                        "simulations": self._get_nir_simulations(
                            proposal_code, row.nir
                        ),
                        "instrument": "NIR",
                        "grating": row.nir_grating,
                    }
                )
            elif row.rss:
                configurations.append(
                    {
                        "instrument": "RSS",
                        "mode": row.rss_mode,
                        "detector_mode": row.rss_detector_mode,
                        "rss_mode_configuration": self._get_p1_rss_config(
                            proposal_code, row.rss
                        ),
                        "simulations": self._get_rss_simulations(
                            proposal_code, row.rss
                        ),
                    }
                )
            elif row.scam:
                configurations.append(
                    {
                        "instrument": "SALTICAM",
                        "detector_mode": row.scam_detector_mode,
                        "filters": self._get_p1_scam_filters(row.scam),
                        "simulations": self._get_salticam_simulations(
                            proposal_code, row.scam
                        ),
                    }
                )
            else:
                raise NotFoundError(
                    "Unknown instrument configuration found for proposal:"
                    f" {proposal_code}"
                )
        if len(configurations) == 0:
            return []
        return configurations

    def get_proposal_code_id(self, proposal_code: str) -> int:
        """
        Return the proposal code id of a proposal code.
        """
        stmt = text(
            """
SELECT ProposalCode_Id FROM ProposalCode
WHERE Proposal_Code = :proposal_code
        """
        )
        result = self.connection.execute(stmt, {"proposal_code": proposal_code})
        proposal_code_id = result.one_or_none()
        if not proposal_code_id:
            raise NotFoundError(f"Couldn't find proposal code '{proposal_code}'")

        return cast(int, proposal_code_id[0])

    def update_is_self_activatable(
        self, proposal_code: str, is_self_activatable: bool
    ) -> None:
        # The id could be evaluated in the INSERT query, but this would lead to more
        # cryptic errors for a non-existing proposal code.
        proposal_code_id = self.get_proposal_code_id(proposal_code)
        stmt = text(
            """
        INSERT INTO ProposalSelfActivation (ProposalCode_Id, PiPcMayActivate)
        VALUE(
            :proposal_code_id,
            :is_self_activatable
        )
        ON DUPLICATE KEY UPDATE PiPcMayActivate = :is_self_activatable;
        """
        )
        self.connection.execute(
            stmt,
            {
                "proposal_code_id": proposal_code_id,
                "is_self_activatable": 1 if is_self_activatable else 0,
            },
        )

    def get_liaison_astronomer(self, proposal_code: str) -> Optional[Dict[str, Any]]:
        # The id could be evaluated in the INSERT query, but this would lead to more
        # cryptic errors for a non-existing proposal code.
        proposal_code_id = self.get_proposal_code_id(proposal_code)
        stmt = text(
            """
SELECT
    I2.PiptUser_Id           AS id,
    I2.FirstName             AS given_name,
    I2.Surname               AS family_name,
    I2.Email                 AS email
FROM ProposalContact PCon
    JOIN Investigator I ON I.Investigator_Id = PCon.Astronomer_Id
    JOIN PiptUser PU ON PU.PiptUser_Id = I.PiptUser_Id
    JOIN Investigator I2 ON I2.Investigator_Id = PU.Investigator_Id
    JOIN ProposalCode PC ON PC.ProposalCode_Id = PCon.ProposalCode_Id
WHERE PCon.ProposalCode_Id = :proposal_code_id
        """
        )
        result = self.connection.execute(
            stmt,
            {
                "proposal_code_id": proposal_code_id,
            },
        )
        sa = result.one_or_none()
        if not sa:
            return None
        return {
            "id": sa.id,
            "family_name": sa.family_name,
            "given_name": sa.given_name,
            "email": sa.email,
        }

    def update_liaison_astronomer(
        self, proposal_code: str, liaison_astronomer_id: Optional[int]
    ) -> None:
        # The ids could be retrieved within the SQL statement, but then a wrong proposal code or liaison id
        # would lead to more cryptic errors.
        salt_astronomer_id = (
            self._salt_astronomer_investigator_id(
                salt_astronomer_user_id=liaison_astronomer_id
            )
            if liaison_astronomer_id
            else None
        )
        proposal_code_id = self.get_proposal_code_id(proposal_code)

        stmt = text(
            """
UPDATE ProposalContact
SET Astronomer_Id = :liaison_astronomer_id
WHERE ProposalCode_Id = :proposal_code_id
        """
        )
        self.connection.execute(
            stmt,
            {
                "proposal_code_id": proposal_code_id,
                "liaison_astronomer_id": salt_astronomer_id,
            },
        )

    def _salt_astronomer_investigator_id(self, salt_astronomer_user_id: int) -> int:
        """Return the id of the preferred investigator entry for a SALT Astronomer."""
        stmt = text(
            """
SELECT PU.Investigator_Id FROM PiptUser PU
    JOIN SaltAstronomers SA ON PU.Investigator_Id = SA.Investigator_Id
WHERE PU.PiptUser_Id = :salt_astronomer_user_id

        """
        )
        result = self.connection.execute(
            stmt, {"salt_astronomer_user_id": salt_astronomer_user_id}
        )
        investigator_id = result.one_or_none()
        if not investigator_id:
            raise ValidationError(
                f"SALT astronomer id not found: {salt_astronomer_user_id}"
            )

        return cast(int, investigator_id[0])

    def update_investigator_proposal_approval_status(
        self, user_id: int, proposal_code: str, approved: bool
    ) -> None:
        """
        Update the investigator's approval status of the proposal with the given
        proposal code.
        """
        # The temporary table tmp is necessary as the ProposalInvestigator table
        # cannot be included in the FROM statement.
        stmt = text(
            """
UPDATE ProposalInvestigator
SET InvestigatorOkay=:approved,
    ApprovalCode=NULL
WHERE Investigator_Id = (SELECT *
                         FROM (SELECT I.Investigator_Id
                               FROM Investigator I
                                        JOIN PiptUser PU ON I.PiptUser_Id = PU.PiptUser_Id
                                        JOIN ProposalInvestigator PI
                                             ON I.Investigator_Id = PI.Investigator_Id
                                        JOIN ProposalCode PC
                                             ON PI.ProposalCode_Id = PC.ProposalCode_Id
                               WHERE PC.Proposal_Code = :proposal_code
                                 AND PU.PiptUser_Id = :user_id) tmp)
        """
        )
        result = self.connection.execute(
            stmt,
            {
                "proposal_code": proposal_code,
                "approved": 1 if approved else 0,
                "user_id": user_id,
            },
        )

        if not result.rowcount:
            raise NotFoundError()

    def _get_pool_times(self, pool_id: int, total_times_per_priority: Dict[int, int]):
        stmt = text(
            """
SELECT
    PAT.Priority        AS priority,
    PAT.AssignedTime    AS assigned_time
FROM PoolAssignedTime PAT
WHERE PAT.Pool_Id = :pool_id
            """
        )

        pool_times = []
        for row in self.connection.execute(stmt, {"pool_id": pool_id}):
            used_time = total_times_per_priority[row.priority]
            pool_times.append(
                {
                    "priority": row.priority,
                    "assigned_time": row.assigned_time,
                    "used_time": used_time,
                }
            )
        return pool_times

    def _get_pool_rules(self, pool_id: int) -> List[Dict[str, int]]:
        stmt = text(
            """
SELECT
    PRS.X1              AS rule_parameter,
    PR.Pool_Rule_short  AS rule
FROM PoolRuleSet    PRS
    JOIN PoolRule   PR ON PRS.PoolRule_Id = PR.PoolRule_Id
WHERE PRS.Pool_Id = :pool_id
            """
        )

        pool_rules = []
        for row in self.connection.execute(stmt, {"pool_id": pool_id}):
            pool_rules.append(
                {
                    "rule": row.rule,
                    "rule_parameter": row.rule_parameter,
                }
            )
        return pool_rules

    def _get_block_total_observed_time(self, block_id: int) -> int:
        stmt = text(
            """
SELECT SUM(B.ObsTime) AS total_observed_time FROM BlockVisit BV 
    JOIN Block B ON BV.Block_Id = B.Block_Id
    JOIN BlockVisitStatus BVS ON BV.BlockVisitStatus_Id = BVS.BlockVisitStatus_Id
WHERE BV.Block_Id = :block_id AND BVS.BlockVisitStatus = 'Accepted'      
            """
        )
        result = self.connection.execute(
            stmt,
            {
                "block_id": block_id,
            },
        )
        total_obs_time = result.one_or_none()
        if total_obs_time[0] is not None:
            return cast(int, total_obs_time[0])
        return 0

    def _get_pool_blocks(
        self, pool_id: int, semester: str, proposal_code: str
    ) -> List[Dict[str, Any]]:

        stmt = text(
            """
SELECT
    B.Block_Id          AS id,
    B.Block_Name        AS name,
    B.Priority          AS priority,
    B.MaxLunarPhase     AS max_lunar_phase,
    B.NVisits           AS n_visits,
    B.NDone             AS n_done,
    B.ObsTime           AS observation_time,
    BS.BlockStatus      AS status,
    BP.Block_Id         AS block_id
FROM BlockPool  BP
    JOIN Block B ON BP.Block_Id = B.Block_Id
    JOIN BlockStatus BS ON B.BlockStatus_Id = BS.BlockStatus_Id
WHERE BS.BlockStatus NOT IN ('Deleted', 'Superseded')
    AND BP.Pool_Id = :pool_id
            """
        )
        block_observable_tonight = self._block_observable_nights(
            proposal_code, semester, tonight()
        )

        blocks = []
        for block in self.connection.execute(stmt, {"pool_id": pool_id}):
            blocks.append(
                {
                    "id": block.id,
                    "name": block.name,
                    "priority": block.priority,
                    "maximum_lunar_phase": block.max_lunar_phase,
                    "n_visits": block.n_visits,
                    "n_done": block.n_done,
                    "block_status": block.status,
                    "status": block.status,
                    "observation_time": block.observation_time,
                    "total_observed_time": self._get_block_total_observed_time(
                        block.id
                    ),
                    "is_observable_tonight": block_observable_tonight.get(
                        block.id, False
                    ),
                }
            )
        return blocks

    def get_pools(
        self, proposal_code: str, semester: Optional[str]
    ) -> List[Dict[str, any]]:

        if semester is None:
            semester = self._latest_submission_semester(proposal_code)

        stmt = text(
            """
SELECT
    P.Pool_Id           AS id,
    P.Pool_Name         AS name
FROM Pool P
    JOIN ProposalCode PC ON P.ProposalCode_Id = PC.ProposalCode_Id
    JOIN Semester S ON P.Semester_Id = S.Semester_Id
WHERE PC.Proposal_Code = :proposal_code
    AND CONCAT(S.Year, '-', S.Semester) = :semester
            """
        )
        pools = []
        for row in self.connection.execute(
            stmt,
            {
                "proposal_code": proposal_code,
                "semester": semester,
            },
        ):
            pool_blocks = self._get_pool_blocks(row.id, semester, proposal_code)
            total_times_per_priority = defaultdict(int)

            # Iterate through the blocks and sum total times by priority
            for block in pool_blocks:
                priority = block["priority"]
                total_observed_time = block["total_observed_time"]
                total_times_per_priority[priority] += total_observed_time

            pools.append(
                {
                    "id": row.id,
                    "name": row.name,
                    "pool_rules": self._get_pool_rules(row.id),
                    "pool_times": self._get_pool_times(
                        row.id, total_times_per_priority
                    ),
                    "blocks": pool_blocks,
                }
            )
        return pools<|MERGE_RESOLUTION|>--- conflicted
+++ resolved
@@ -459,8 +459,7 @@
         return db_proposal_type
 
     def _proposal_text(self, proposal_code, semester):
-<<<<<<< HEAD
-=======
+
         """
         Return the proposal text for a semester.
 
@@ -498,7 +497,6 @@
         }
 
     def _proposal_general_info(self, proposal_code: str, semester: str):
->>>>>>> bc28babf
         """
         Return the proposal text for a semester.
 
@@ -574,11 +572,7 @@
 WHERE PC.Proposal_Code = :proposal_code
     AND P.Current = 1
     AND CONCAT(S.Year, '-', S.Semester) <= :semester
-<<<<<<< HEAD
-    ORDER BY S.Semester DESC
-=======
     ORDER BY S.Year, S.Semester DESC
->>>>>>> bc28babf
     LIMIT 1
 
         """
@@ -626,11 +620,8 @@
             **general_info,
             "first_submission": self._first_submission_date(proposal_code),
             "submission_number": self._latest_submission(proposal_code),
-<<<<<<< HEAD
-            "semesters": self._semesters(proposal_code)
-=======
             "semesters": self._semesters(proposal_code),
->>>>>>> bc28babf
+
         }
 
     def _investigators(self, proposal_code: str) -> List[Dict[str, Any]]:
