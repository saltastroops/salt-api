--- conflicted
+++ resolved
@@ -385,15 +385,9 @@
 
     @staticmethod
     def _data_release_date(
-<<<<<<< HEAD
-            executed_observations: List[Dict[str, Any]],
-            proprietary_period: Optional[int],
-            first_submission: date,
-=======
         block_visits: List[Dict[str, Any]],
         proprietary_period: Optional[int],
         first_submission: date,
->>>>>>> 45ed1f02
     ) -> Optional[date]:
         # no proprietary period - no release date
         if proprietary_period is None:
