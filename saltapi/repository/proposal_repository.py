--- conflicted
+++ resolved
@@ -1320,8 +1320,7 @@
         if version is None:
             raise NotFoundError(f"No such proposal code: {proposal_code}")
 
-<<<<<<< HEAD
-        return bool(one_or_none and cast(int, one_or_none) > 0)
+        return cast(int, version)
 
     def _get_proposal_progress_path(self, proposal_code: str, semester: str) -> str:
         """
@@ -1686,7 +1685,4 @@
                 }
 
         except NoResultFound:
-            raise NotFoundError()
-=======
-        return cast(int, version)
->>>>>>> 82a81be4
+            raise NotFoundError()