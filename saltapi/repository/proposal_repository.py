--- conflicted
+++ resolved
@@ -1694,7 +1694,6 @@
                     "summary_of_proposal_status"
                 ] = row.summary_of_proposal_status
                 progress_report["strategy_changes"] = row.strategy_changes
-<<<<<<< HEAD
             progress_report["previous_time_requests"] = time_statistics
             progress_report[
                 "last_observing_constraints"
@@ -1702,15 +1701,6 @@
             progress_report[
                 "partner_requested_percentages"
             ] = self._get_partner_requested_percentages(proposal_code, semester)
-=======
-                progress_report["previous_time_requests"] = time_statistics
-                progress_report[
-                    "last_observing_constraints"
-                ] = self._get_latest_observing_conditions(proposal_code, semester)
-                progress_report[
-                    "partner_requested_percentages"
-                ] = self._get_partner_requested_percentages(proposal_code, semester)
->>>>>>> 55749857
             return progress_report
         else:
             return {
