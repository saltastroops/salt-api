--- conflicted
+++ resolved
@@ -27,14 +27,8 @@
     target_magnitude,
     target_period_ephemeris,
     target_proper_motion,
-<<<<<<< HEAD
     target_type,
     tonight,
-=======
-    target_coordinates,
-    target_period_ephemeris,
-    normalised_hrs_mode,
->>>>>>> c7acceef
 )
 
 
@@ -264,14 +258,9 @@
             "charged_time": self.charged_time(proposal_code, semester),
             "observation_comments": self.get_observation_comments(proposal_code),
             "targets": self._get_phase_one_targets(proposal_code),
-<<<<<<< HEAD
-            "requested_times": self._get_requested_times(proposal_code, semester),
+            "requested_times": self._get_requested_times(proposal_code),
             "science_configurations": self._get_science_configurations(proposal_code),
             "phase1_summary": f"/proposals/{proposal_code}/phase1-summary.pdf",
-=======
-            "requested_times": self._get_requested_times(proposal_code),
-            "science_configurations": self._get_science_configurations(proposal_code),
->>>>>>> c7acceef
         }
         return proposal
 
@@ -2039,13 +2028,9 @@
             for row in self.connection.execute(stmt, {"proposal_code": proposal_code})
         ]
 
-<<<<<<< HEAD
     def _get_requested_times(
         self, proposal_code: str, semester
     ) -> List[Dict[str, Any]]:
-=======
-    def _get_requested_times(self, proposal_code) -> List[Dict[str, Any]]:
->>>>>>> c7acceef
         stmt = text(
             """
 SELECT
@@ -2067,24 +2052,16 @@
 
         dist = []
         for row in self.connection.execute(
-<<<<<<< HEAD
-            stmt, {"proposal_code": proposal_code, "semester": semester}
-=======
             stmt,
             {
                 "proposal_code": proposal_code,
             },
->>>>>>> c7acceef
         ):
             req_time = dict()
             req_time["total_requested_time"] = row.total_requested_time
             req_time["minimum_useful_time"] = row.minimum_useful_time
             req_time["comment"] = row.comment
-<<<<<<< HEAD
-            req_time["semester"] = semester
-=======
             req_time["semester"] = row.semester
->>>>>>> c7acceef
             dist.append({"partner": row.partner_name, "percentage": row.percentage})
             req_time["distribution"] = dist
             req_times.append(req_time)
@@ -2236,12 +2213,8 @@
                 simulations = self._get_salticam_simulations(proposal_code)
             else:
                 raise NotFoundError(
-<<<<<<< HEAD
                     "Unknown instrument configuration found for proposal:"
                     f" {proposal_code}"
-=======
-                    f"Unknown instrument configuration found for proposal: {proposal_code}"
->>>>>>> c7acceef
                 )
             configurations.append(
                 {"instrument": instrument, "mode": mode, "simulations": simulations}
