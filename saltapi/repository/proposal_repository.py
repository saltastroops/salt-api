import re
from collections import defaultdict
from datetime import date, datetime
from typing import Any, DefaultDict, Dict, List, Optional, cast

import pytz
from dateutil.relativedelta import relativedelta
from sqlalchemy import text
from sqlalchemy.engine import Connection
from sqlalchemy.exc import NoResultFound

from saltapi.exceptions import NotFoundError
from saltapi.service.proposal import Proposal, ProposalListItem
from saltapi.service.user import User
from saltapi.util import (
    TimeInterval,
    partner_name,
    semester_end,
    semester_of_datetime,
    semester_start,
    tonight,
)
from saltapi.web.schema.proposal import ObservationComment


class ProposalRepository:
    EXCLUDED_BLOCK_STATUS_VALUES = ["Deleted", "Superseded"]

    def __init__(self, connection: Connection):
        self.connection = connection

    def _list(
<<<<<<< HEAD
            self, first_semester: str, last_semester: str, limit: int
=======
        self, username: str, from_semester: str, to_semester: str, limit: int
>>>>>>> 7e3c2554
    ) -> List[ProposalListItem]:
        """
        Return a list of proposal summaries.
        """
        stmt = text(
            """
SELECT DISTINCT P.Proposal_Id                   AS id,
                PC.Proposal_Code                AS proposal_code,
                CONCAT(S.Year, '-', S.Semester) AS semester,
                PT.Title                        AS title,
                P.Phase                         AS phase,
                PS.Status                       AS status,
                T.ProposalType                  AS proposal_type,
                Leader.FirstName                AS pi_given_name,
                Leader.Surname                  AS pi_family_name,
                Leader.Email                    AS pi_email,
                Contact.FirstName               AS pc_given_name,
                Contact.Surname                 AS pc_family_name,
                Contact.Email                   AS pc_email,
                Astronomer.FirstName            AS la_given_name,
                Astronomer.Surname              AS la_family_name
FROM Proposal P
         JOIN ProposalCode PC ON P.ProposalCode_Id = PC.ProposalCode_Id
         JOIN ProposalGeneralInfo PGI ON PC.ProposalCode_Id = PGI.ProposalCode_Id
         JOIN ProposalText PT ON PC.ProposalCode_Id = PT.ProposalCode_Id AND
                                 P.Semester_Id = PT.Semester_Id
         JOIN Semester S ON P.Semester_Id = S.Semester_Id
         JOIN ProposalStatus PS ON PGI.ProposalStatus_Id = PS.ProposalStatus_Id
         JOIN ProposalType T ON PGI.ProposalType_Id = T.ProposalType_Id
         JOIN ProposalContact C ON PC.ProposalCode_Id = C.ProposalCode_Id
         LEFT JOIN Investigator Astronomer
                   ON C.Astronomer_Id = Astronomer.Investigator_Id
         JOIN Investigator Contact ON C.Contact_Id = Contact.Investigator_Id
         JOIN Investigator Leader ON C.Leader_Id = Leader.Investigator_Id
         JOIN ProposalInvestigator PI ON PC.ProposalCode_Id = PI.ProposalCode_Id
         JOIN Investigator I ON PI.Investigator_Id = I.Investigator_Id
         JOIN PiptUser PU ON I.PiptUser_Id = PU.PiptUser_Id
         LEFT JOIN P1RequestedTime P1RT ON P.Proposal_Id = P1RT.Proposal_Id
         LEFT JOIN MultiPartner MP ON PC.ProposalCode_Id = MP.ProposalCode_Id AND
                                      S.Semester_Id = MP.Semester_Id
         LEFT JOIN PiptUserTAC PUT ON MP.Partner_Id = PUT.Partner_Id
         LEFT JOIN PiptUser TACUser ON PUT.PiptUser_Id = TACUser.PiptUser_Id
WHERE P.Current = 1
  AND S.Semester_Id IN (SELECT S2.Semester_Id
                        FROM Semester AS S2
                        WHERE CONCAT(S2.Year, '-', S2.Semester)
                                  BETWEEN :from_semester AND :to_semester)
  AND PS.Status != 'Deleted'
  AND (
        -- The user is an investigator on the proposal
            PU.Username = :username
        OR
        -- Proposal is requesting time from TAC to which the user belongs
            (TACUser.Username = :username AND MP.ReqTimePercent > 0)
        OR
        -- The proposal is a Gravitational Wave Event and the user is affiliated to
        -- a SALT partner
            (T.ProposalType = 'Gravitational Wave Event' AND (
                    (SELECT COUNT(*)
                     FROM Partner PUser
                              JOIN Institute IUser
                                   ON PUser.Partner_Id = IUser.Partner_Id
                              JOIN Investigator I2User
                                   ON IUser.Institute_Id = I2User.Institute_Id
                              JOIN PiptUser PUUser
                                   ON I2User.PiptUser_Id = PUUser.PiptUser_Id
                     WHERE PUUser.Username = :username
                       AND PUser.Partner_Code != 'OTH'
                    ) > 0)
                )
        OR
        -- The user is allowed to view all proposals
            (
                    (SELECT COUNT(*)
                     FROM PiptUserSetting PUSRights
                              JOIN PiptSetting PSRights
                                   ON PUSRights.PiptSetting_Id = PSRights.PiptSetting_Id
                              JOIN PiptUser PURights
                                   ON PUSRights.PiptUser_Id = PURights.PiptUser_Id
                     WHERE PURights.Username = :username
                       AND PSRights.PiptSetting_Name = 'RightProposals'
                       AND PUSRights.Value >= 2
                    ) > 0
                )
    )
ORDER BY P.Proposal_Id DESC
LIMIT :limit;
        """
        )
        result = self.connection.execute(
            stmt,
            {
                "username": username,
                "from_semester": from_semester,
                "to_semester": to_semester,
                "limit": limit,
            },
        )

        proposals = [
            {
                "id": row.id,
                "proposal_code": row.proposal_code,
                "semester": row.semester,
                "title": row.title,
                "phase": row.phase,
                "status": row.status,
                "proposal_type": self._map_proposal_type(row.proposal_type),
                "principal_investigator": {
                    "given_name": row.pi_given_name,
                    "family_name": row.pi_family_name,
                    "email": row.pi_email,
                },
                "principal_contact": {
                    "given_name": row.pc_given_name,
                    "family_name": row.pc_family_name,
                    "email": row.pc_email,
                },
                "liaison_astronomer": self._liaison_astronomer(row),
            }
            for row in result
        ]

        return proposals

    def _liaison_astronomer(self, row: Any) -> Optional[Dict[str, str]]:
        if row.la_given_name is None:
            return None

        astronomer = {
            "given_name": row.la_given_name,
            "family_name": row.la_family_name,
            "email": "salthelp@salt.ac.za",
        }

        return astronomer

    def list(
<<<<<<< HEAD
            self,
            first_semester: str = "2000-1",
            last_semester: str = "2099-2",
            limit: int = 100000,
=======
        self,
        username: str,
        from_semester: str = "2000-1",
        to_semester: str = "2099-2",
        limit: int = 1000000,
>>>>>>> 7e3c2554
    ) -> List[Dict[str, Any]]:
        """
        Return a list of proposal summaries.

        The from and to semester are inclusive. The from semester must not be later than
        the to semester.
        """

        if not re.match(r"^\d{4}-\d$", from_semester):
            raise ValueError(f"Illegal semester format: {from_semester}")
        if not re.match(r"^\d{4}-\d$", to_semester):
            raise ValueError(f"Illegal semester format: {to_semester}")

        if semester_start(from_semester) > semester_start(to_semester):
            raise ValueError(
                "The from semester must not be later than the to " "semester."
            )

        if limit < 0:
            raise ValueError("The limit must not be negative.")

        return self._list(
            username=username,
            from_semester=from_semester,
            to_semester=to_semester,
            limit=limit,
        )

    def _get(
            self,
            proposal_code: str,
            semester: Optional[str],
            phase: Optional[int],
    ) -> Proposal:
        """
        Return the proposal content for a semester.
        """
        if semester is None:
            semester = self._latest_submission_semester(proposal_code)
        if phase is None:
            phase = self._latest_submission_phase(proposal_code)

        general_info = self._general_info(proposal_code, semester)

        # Replace the proprietary period with the data release date
        executed_observations = self._executed_observations(proposal_code)
        proprietary_period = general_info["proprietary_period"]
        first_submission_date = self._first_submission_date(proposal_code)
        general_info["data_release_date"] = self._data_release_date(
            executed_observations, proprietary_period, first_submission_date.date()
        )
        del general_info["proprietary_period"]

        general_info["current_submission"] = self._latest_submission_date(proposal_code)

        proposal: Dict[str, Any] = {
            "proposal_code": proposal_code,
            "semester": semester,
            "phase": phase,
            "general_info": general_info,
            "investigators": self._investigators(proposal_code),
            "blocks": self._blocks(proposal_code, semester),
            "executed_observations": executed_observations,
            "time_allocations": self.time_allocations(proposal_code, semester),
            "charged_time": self.charged_time(proposal_code, semester),
            "observation_comments": self.get_observation_comments(proposal_code),
            "targets": None,
            "requested_times": None,
        }
        return proposal

    def get(
            self,
            proposal_code: str,
            semester: Optional[str] = None,
            phase: Optional[int] = None,
    ) -> Proposal:
        try:
            return self._get(
                proposal_code=proposal_code, semester=semester, phase=phase
            )
        except NoResultFound:
            raise NotFoundError()

    def _semesters(self, proposal_code: str) -> List[str]:
        """
        Return an ordered list of the semesters for which this a proposal has been
        submitted.
        """
        stmt = text(
            """
SELECT DISTINCT CONCAT(S.Year, '-', S.Semester) AS semester
FROM Semester S
         JOIN Proposal P ON S.Semester_Id = P.Semester_Id
         JOIN ProposalCode PC ON P.ProposalCode_Id = PC.ProposalCode_Id
WHERE PC.Proposal_Code = :proposal_code
ORDER BY S.Year, S.Semester;
        """
        )
        result = self.connection.execute(stmt, {"proposal_code": proposal_code})
        return list(result.scalars())

    def get_proposal_type(self, proposal_code: str) -> str:
        stmt = text(
            """
SELECT PT.ProposalType AS proposal_type
FROM ProposalType PT
         JOIN ProposalGeneralInfo PGI ON PT.ProposalType_Id = PGI.ProposalType_Id
         JOIN ProposalCode PC ON PGI.ProposalCode_Id = PC.ProposalCode_Id
WHERE PC.Proposal_Code = :proposal_code
            """
        )
        result = self.connection.execute(stmt, {"proposal_code": proposal_code})
        proposal_type = result.scalar_one_or_none()
        if not proposal_type:
            raise NotFoundError()

        return self._map_proposal_type(proposal_type)

    def _latest_submission_semester(self, proposal_code: str) -> str:
        """
        Return the semester for which the latest submission was made.
        """
        stmt = text(
            """
SELECT CONCAT(S.Year, '-', S.Semester) AS semester
FROM Proposal P
         JOIN ProposalCode PC ON P.ProposalCode_Id = PC.ProposalCode_Id
         JOIN Semester S ON P.Semester_Id = S.Semester_Id
WHERE PC.Proposal_Code = :proposal_code
  AND P.Current = 1
ORDER BY S.Year DESC, S.Semester DESC
LIMIT 1
        """
        )
        result = self.connection.execute(stmt, {"proposal_code": proposal_code})
        return cast(str, result.scalar_one())

    def _latest_submission_phase(self, proposal_code: str) -> int:
        """Return the proposal phase of the latest submission."""
        stmt = text(
            """
SELECT P.Phase
FROM Proposal P
         JOIN ProposalCode PC ON P.ProposalCode_Id = PC.ProposalCode_Id
WHERE Proposal_Code = :proposal_code
ORDER BY P.Submission DESC
LIMIT 1
        """
        )
        result = self.connection.execute(stmt, {"proposal_code": proposal_code})
        return cast(int, result.scalar_one())

    def _first_submission_date(self, proposal_code: str) -> datetime:
        """
        Return the date and time when the first submission was made.
        """
        stmt = text(
            """
SELECT P.SubmissionDate AS submission_date
FROM Proposal P
         JOIN ProposalCode PC ON P.ProposalCode_Id = PC.ProposalCode_Id
WHERE PC.Proposal_Code = :proposal_code
  AND P.Submission = 1;
        """
        )
        result = self.connection.execute(stmt, {"proposal_code": proposal_code})
        return cast(datetime, result.scalar_one())

    def _latest_submission_date(self, proposal_code: str) -> datetime:
        """Return the date and time when the latest submission was made."""
        stmt = text(
            """
SELECT P.SubmissionDate
FROM Proposal P
         JOIN ProposalCode PC ON P.ProposalCode_Id = PC.ProposalCode_Id
WHERE PC.Proposal_Code = :proposal_code
ORDER BY P.Submission DESC
LIMIT 1
        """
        )
        result = self.connection.execute(stmt, {"proposal_code": proposal_code})
        return cast(datetime, result.scalar_one())

    def _latest_submission(self, proposal_code: str) -> int:
        """
        Return the submission number of the latest submission for any semester.
        """
        stmt = text(
            """
SELECT Submission
FROM Proposal P
         JOIN ProposalCode PC on P.ProposalCode_Id = PC.ProposalCode_Id
WHERE P.Current = 1
  AND PC.Proposal_Code = :proposal_code
ORDER BY Submission DESC
LIMIT 1
        """
        )
        result = self.connection.execute(stmt, {"proposal_code": proposal_code})
        return cast(int, result.scalar())

    @staticmethod
    def _map_proposal_type(db_proposal_type: str) -> str:
        if db_proposal_type == "Director Discretionary Time (DDT)":
            return "Director's Discretionary Time"

        return db_proposal_type

    @staticmethod
    def _data_release_date(
            executed_observations: List[Dict[str, Any]],
            proprietary_period: Optional[int],
            first_submission: date,
    ) -> Optional[date]:
        # no proprietary period - no release date
        if proprietary_period is None:
            return None

        # find the latest observation
        latest_observation = first_submission
        for observation in executed_observations:
            if observation["night"] > latest_observation:
                latest_observation = observation["night"]

        # find the end of the semester when the latest observation was made
        latest_observation_datetime = datetime(
            latest_observation.year,
            latest_observation.month,
            latest_observation.day,
            12,
            0,
            0,
            0,
            tzinfo=pytz.utc,
        )
        latest_observation_semester = semester_of_datetime(latest_observation_datetime)
        latest_observation_semester_end = semester_end(latest_observation_semester)

        # add the proprietary period to get the data release date
        return latest_observation_semester_end.date() + relativedelta(
            months=proprietary_period
        )

    def _general_info(self, proposal_code: str, semester: str) -> Dict[str, Any]:
        """
        Return general proposal information for a semester.
        """
        year, sem = semester.split("-")
        stmt = text(
            """
SELECT PT.Title                            AS title,
       PT.Abstract                         AS abstract,
       PT.ReadMe                           AS summary_for_salt_astronomer,
       PT.NightlogSummary                  AS summary_for_night_log,
       P.Submission                        AS submission_number,
       PS.Status                           AS status,
       T.ProposalType                      AS proposal_type,
       PGI.ActOnAlert                      AS target_of_opportunity,
       P.TotalReqTime                      AS total_requested_time,
       PGI.ProprietaryPeriod               AS proprietary_period,
       I.FirstName                         AS astronomer_given_name,
       I.Surname                           AS astronomer_family_name,
       I.Email                             AS astronomer_email,
       IF(PSA.PiPcMayActivate IS NOT NULL,
          PSA.PiPcMayActivate,
          0)                               AS self_activable
FROM Proposal P
         JOIN Semester S ON P.Semester_Id = S.Semester_Id
         JOIN ProposalCode PC ON P.ProposalCode_Id = PC.ProposalCode_Id
         JOIN ProposalText PT ON PC.ProposalCode_Id = PT.ProposalCode_Id AND S.Semester_Id = PT.Semester_Id
         JOIN ProposalGeneralInfo PGI ON PC.ProposalCode_Id = PGI.ProposalCode_Id
         JOIN ProposalType T ON PGI.ProposalType_Id = T.ProposalType_Id
         JOIN ProposalStatus PS ON PGI.ProposalStatus_Id = PS.ProposalStatus_Id
         JOIN ProposalContact C ON PC.ProposalCode_Id = C.ProposalCode_Id
         LEFT JOIN Investigator I ON C.Astronomer_Id = I.Investigator_Id
         LEFT JOIN ProposalSelfActivation PSA ON P.ProposalCode_Id = PSA.ProposalCode_Id
WHERE PC.Proposal_Code = :proposal_code
  AND P.Current = 1
  AND S.Year = :year
  AND S.Semester = :semester
        """
        )
        result = self.connection.execute(
            stmt, {"proposal_code": proposal_code, "year": year, "semester": sem}
        )
        row = result.one()

        info = {
            "title": row.title,
            "abstract": row.abstract,
            "summary_for_salt_astronomer": row.summary_for_salt_astronomer,
            "summary_for_night_log": row.summary_for_night_log,
            "submission_number": row.submission_number,
            "status": row.status,
            "proposal_type": self._map_proposal_type(row.proposal_type),
            "target_of_opportunity": row.target_of_opportunity,
            "total_requested_time": row.total_requested_time,
            "proprietary_period": row.proprietary_period,
            "is_self_activable": row.self_activable > 0,
        }

        if info["proposal_type"] == "Director Discretionary Time (DDT)":
            info["proposal_type"] = "Director's Discretionary Time"

        if row.astronomer_email:
            info["liaison_salt_astronomer"] = {
                "given_name": row.astronomer_given_name,
                "family_name": row.astronomer_family_name,
                "email": row.astronomer_email,
            }
        else:
            info["liaison_salt_astronomer"] = None

        info["first_submission"] = self._first_submission_date(proposal_code)
        info["submission_number"] = self._latest_submission(proposal_code)
        info["semesters"] = self._semesters(proposal_code)

        return info

    def _investigators(self, proposal_code: str) -> List[Dict[str, Any]]:
        """
        Return the list of investigators.

        The list is ordered by family nme and given name.
        """
        stmt = text(
            """
SELECT PU.PiptUser_Id          AS user_id,
       I.FirstName             AS given_name,
       I.Surname               AS family_name,
       I.Email                 AS email,
       P.Partner_Code          AS partner_code,
       `IN`.InstituteName_Name AS institute,
       I2.Department           AS department,
       PI.InvestigatorOkay     AS approved,
       PI.ApprovalCode         AS approval_code
FROM ProposalInvestigator PI
         JOIN Investigator I ON PI.Investigator_Id = I.Investigator_Id
         JOIN PiptUser PU ON I.PiptUser_Id = PU.PiptUser_Id
         JOIN Institute I2 ON I.Institute_Id = I2.Institute_Id
         JOIN Partner P ON I2.Partner_Id = P.Partner_Id
         JOIN InstituteName `IN` ON I2.InstituteName_Id = `IN`.InstituteName_Id
         JOIN ProposalCode PC ON PI.ProposalCode_Id = PC.ProposalCode_Id
WHERE PC.Proposal_Code = :proposal_code
ORDER BY I.Surname, I.FirstName
        """
        )
        result = self.connection.execute(stmt, {"proposal_code": proposal_code})
        investigators = [dict(row) for row in result]

        pi_id = self._principal_investigator_user_id(proposal_code)
        pc_id = self._principal_contact_user_id(proposal_code)

        for investigator in investigators:
            investigator["is_pi"] = investigator["user_id"] == pi_id
            investigator["is_pc"] = investigator["user_id"] == pc_id

            partner_code = investigator["partner_code"]
            investigator["affiliation"] = {
                "partner_code": partner_code,
                "partner_name": partner_name(partner_code),
                "institute": investigator["institute"],
                "department": investigator["department"],
            }
            del investigator["partner_code"]
            del investigator["institute"]
            del investigator["department"]

            if investigator["approved"] == 1:
                investigator["has_approved_proposal"] = True
            elif (
                    investigator["approval_code"] is None
                    or investigator["approval_code"] == ""
            ):
                investigator["has_approved_proposal"] = False
            else:
                investigator["has_approved_proposal"] = None

            del investigator["approved"]
            del investigator["approval_code"]

        return investigators

    def _principal_investigator_user_id(self, proposal_code: str) -> int:
        """
        Return the author id of the Principal Investigator.
        """
        stmt = text(
            """
SELECT I.PiptUser_Id
FROM ProposalContact PC
         JOIN Investigator I ON PC.Leader_Id = I.Investigator_Id
         JOIN ProposalCode P ON PC.ProposalCode_Id = P.ProposalCode_Id
WHERE P.Proposal_Code = :proposal_code
        """
        )
        result = self.connection.execute(stmt, {"proposal_code": proposal_code})
        return cast(int, result.scalar_one())

    def _principal_contact_user_id(self, proposal_code: str) -> int:
        """
        Return the author id of the Principal Contact.
        """
        stmt = text(
            """
SELECT I.PiptUser_Id
FROM ProposalContact PC
         JOIN Investigator I ON PC.Contact_Id = I.Investigator_Id
         JOIN ProposalCode P ON PC.ProposalCode_Id = P.ProposalCode_Id
WHERE P.Proposal_Code = :proposal_code
        """
        )
        result = self.connection.execute(stmt, {"proposal_code": proposal_code})
        return cast(int, result.scalar_one())

    def _blocks(self, proposal_code: str, semester: str) -> List[Dict[str, Any]]:
        """
        Return the blocks for a semester.
        """
        year, sem = semester.split("-")
        stmt = text(
            """
SELECT B.Block_Id                      AS id,
       CONCAT(S.Year, '-', S.Semester) AS semester,
       B.Block_Name                    AS name,
       B.ObsTime                       AS observation_time,
       B.Priority                      AS priority,
       B.NVisits                       AS requested_observations,
       B.NDone                         AS accepted_observations,
       B.NAttempted                    AS rejected_observations,
       B.MinSeeing                     AS minimum_seeing,
       B.MaxSeeing                     AS maximum_seeing,
       T.Transparency                  AS transparency,
       B.MinLunarAngularDistance       AS minimum_lunar_distance,
       B.MaxLunarPhase                 AS maximum_lunar_phase
FROM Block B
         JOIN Transparency T on B.Transparency_Id = T.Transparency_Id
         JOIN BlockStatus BS on B.BlockStatus_Id = BS.BlockStatus_Id
         JOIN Proposal P ON B.Proposal_Id = P.Proposal_Id
         JOIN Semester S ON P.Semester_Id = S.Semester_Id
         JOIN ProposalCode PC on B.ProposalCode_Id = PC.ProposalCode_Id
WHERE BS.BlockStatus NOT IN :excluded_status_values
  AND PC.Proposal_Code = :proposal_code
  AND S.Year = :year
  AND S.Semester = :semester
        """
        )
        result = self.connection.execute(
            stmt,
            {
                "excluded_status_values": self.EXCLUDED_BLOCK_STATUS_VALUES,
                "proposal_code": proposal_code,
                "year": year,
                "semester": sem,
            },
        )

        blocks = [
            {
                "id": row.id,
                "semester": row.semester,
                "name": row.name,
                "observation_time": row.observation_time,
                "priority": row.priority,
                "requested_observations": row.requested_observations,
                "accepted_observations": row.accepted_observations,
                "rejected_observations": row.rejected_observations,
                "observing_conditions": {
                    "minimum_seeing": row.minimum_seeing,
                    "maximum_seeing": row.maximum_seeing,
                    "transparency": row.transparency,
                    "minimum_lunar_distance": row.minimum_lunar_distance,
                    "maximum_lunar_phase": row.maximum_lunar_phase,
                },
            }
            for row in result
        ]
        block_instruments = self._block_instruments(proposal_code)

        tonight_interval = tonight()
        remaining_nights_start = tonight_interval.end
        remaining_nights_end = semester_end(semester)
        remaining_nights_interval = TimeInterval(
            start=remaining_nights_start, end=remaining_nights_end
        )
        block_observable_tonight = self._block_observable_nights(
            proposal_code, semester, tonight_interval
        )
        block_remaining_nights = self._block_observable_nights(
            proposal_code, semester, remaining_nights_interval
        )

        for b in blocks:
            b["instruments"] = block_instruments[b["id"]]
            b["is_observable_tonight"] = block_observable_tonight.get(b["id"], False)
            b["remaining_nights"] = block_remaining_nights.get(b["id"], 0)

        return blocks

    def _executed_observations(self, proposal_code: str) -> List[Dict[str, Any]]:
        """
        Return the executed observations (including observations in the queue) for all
        semesters.

        The observations are ordered by block name and observation night.
        """
        stmt = text(
            """
SELECT BV.BlockVisit_Id                            AS id,
       BV.Block_Id                                 AS block_id,
       B.Block_Name                                AS block_name,
       B.ObsTime                                   AS observation_time,
       B.Priority                                  AS priority,
       B.MaxLunarPhase                             AS maximum_lunar_phase,
       NI.Date                                     AS night,
       IF(BVS.BlockVisitStatus = 'Accepted', 1, 0) AS is_accepted,
       BRR.RejectedReason                          AS rejection_reason
FROM BlockVisit BV
         JOIN BlockVisitStatus BVS ON BV.BlockVisitStatus_Id = BVS.BlockVisitStatus_Id
         LEFT JOIN BlockRejectedReason BRR
                   ON BV.BlockRejectedReason_Id = BRR.BlockRejectedReason_Id
         JOIN NightInfo NI ON BV.NightInfo_Id = NI.NightInfo_Id
         JOIN Block B ON BV.Block_Id = B.Block_Id
         JOIN ProposalCode PC ON B.ProposalCode_Id = PC.ProposalCode_Id
WHERE PC.Proposal_Code = :proposal_code
  AND BVS.BlockVisitStatus != 'Deleted'
ORDER BY B.Block_Name, NI.Date
        """
        )
        result = self.connection.execute(stmt, {"proposal_code": proposal_code})
        observations = [
            {
                "id": row.id,
                "block_id": row.block_id,
                "block_name": row.block_name,
                "observation_time": row.observation_time,
                "priority": row.priority,
                "maximum_lunar_phase": row.maximum_lunar_phase,
                "night": row.night,
                "accepted": True if row.is_accepted else False,
                "rejection_reason": row.rejection_reason,
            }
            for row in result
        ]

        block_targets = self._block_targets(proposal_code)
        for observation in observations:
            observation["targets"] = block_targets[observation["block_id"]]

        return observations

    def _block_targets(self, proposal_code: str) -> Dict[int, List[str]]:
        """
        Return the dictionary of block ids and lists of targets contained in the blocks
        for all semesters.
        """
        separator = "::::"
        stmt = text(
            """
SELECT B.Block_Id                                                                       AS block_id,
       GROUP_CONCAT(DISTINCT T.Target_Name ORDER BY T.Target_Name SEPARATOR :separator) AS targets
FROM Target T
         JOIN Observation O on T.Target_Id = O.Target_Id
         JOIN Pointing P ON O.Pointing_Id = P.Pointing_Id
         JOIN Block B on P.Block_Id = B.Block_Id
         JOIN BlockStatus BS on B.BlockStatus_Id = BS.BlockStatus_Id
         JOIN ProposalCode PC on B.ProposalCode_Id = PC.ProposalCode_Id
WHERE PC.Proposal_Code = :proposal_code
GROUP BY B.Block_Id
        """
        )
        result = self.connection.execute(
            stmt,
            {
                "separator": separator,
                "proposal_code": proposal_code,
            },
        )
        return {row.block_id: row.targets.split(separator) for row in result}

    def _block_salticam_modes(self, proposal_code: str) -> Dict[int, List[str]]:
        """
        Return the dictionary of block ids and lists of Salticam modes contained in the
        blocks.

        A block is only included in the dictionary if it is using Salticam. There is
        only one mode, which is an empty string.
        """
        stmt = text(
            """
SELECT B.Block_Id AS block_id
FROM ObsConfig OC
         JOIN PayloadConfig PC ON OC.PayloadConfig_Id = PC.PayloadConfig_Id
         JOIN PayloadConfigType PCT ON PC.PayloadConfigType_Id = PCT.PayloadConfigType_Id
         JOIN TelescopeConfigObsConfig TCOC ON OC.ObsConfig_Id = TCOC.PlannedObsConfig_Id
         JOIN Pointing P ON TCOC.Pointing_Id = P.Pointing_Id
         JOIN Block B ON P.Block_Id = B.Block_Id
         JOIN ProposalCode C ON B.ProposalCode_Id = C.ProposalCode_Id
WHERE C.Proposal_Code = :proposal_code
  AND OC.SalticamPattern_Id IS NOT NULL
  AND PCT.Type != 'Acquisition'
        """
        )
        result = self.connection.execute(
            stmt,
            {
                "proposal_code": proposal_code,
            },
        )
        return {row.block_id: [""] for row in result}

    def _block_rss_modes(self, proposal_code: str) -> Dict[int, List[str]]:
        """
        Return the dictionary of block ids and lists of RSS modes contained in the
        blocks.

        A block is only included in the dictionary if it is using RSS. The modes are
        ordered alphabetically for every block.
        """
        separator = "::::"
        stmt = text(
            """
SELECT B.Block_Id AS block_id,
       GROUP_CONCAT(DISTINCT RM.Mode ORDER BY RM.Mode SEPARATOR :separator) AS modes
FROM RssMode RM
         JOIN RssConfig RC on RM.RssMode_Id = RC.RssMode_Id
         JOIN Rss R on RC.RssConfig_Id = R.RssConfig_Id
         JOIN RssPatternDetail RPD on R.Rss_Id = RPD.Rss_Id
         JOIN RssPattern RP on RPD.RssPattern_Id = RP.RssPattern_Id
         JOIN ObsConfig OC on RP.RssPattern_Id = OC.RssPattern_Id
         JOIN TelescopeConfigObsConfig TCOC on OC.ObsConfig_Id = TCOC.PlannedObsConfig_Id
         JOIN Pointing P on TCOC.Pointing_Id = P.Pointing_Id
         JOIN Block B on P.Block_Id = B.Block_Id
         JOIN ProposalCode PC on B.ProposalCode_Id = PC.ProposalCode_Id
WHERE PC.Proposal_Code = :proposal_code
GROUP BY B.Block_Id
        """
        )
        result = self.connection.execute(
            stmt,
            {
                "separator": separator,
                "proposal_code": proposal_code,
            },
        )
        return {row.block_id: row.modes.split(separator) for row in result}

    def _block_hrs_modes(self, proposal_code: str) -> Dict[int, List[str]]:
        """
        Return the dictionary of block ids and lists of HRS modes contained in the
        blocks.

        A block is only included in the dictionary if it is using HRS. The modes are
        ordered alphabetically for every block.
        """
        separator = "::::"
        stmt = text(
            """
SELECT B.Block_Id AS block_id,
       GROUP_CONCAT(DISTINCT HM.ExposureMode ORDER BY HM.ExposureMode SEPARATOR :separator) AS modes
FROM HrsMode HM
         JOIN HrsConfig HC on HM.HrsMode_Id = HC.HrsMode_Id
         JOIN Hrs H ON HC.HrsConfig_Id = H.HrsConfig_Id
         JOIN HrsPatternDetail HPD on H.Hrs_Id = HPD.Hrs_Id
         JOIN HrsPattern HP on HPD.HrsPattern_Id = HP.HrsPattern_Id
         JOIN ObsConfig OC on HP.HrsPattern_Id = OC.HrsPattern_Id
         JOIN TelescopeConfigObsConfig TCOC on OC.ObsConfig_Id = TCOC.PlannedObsConfig_Id
         JOIN Pointing P on TCOC.Pointing_Id = P.Pointing_Id
         JOIN Block B on P.Block_Id = B.Block_Id
         JOIN ProposalCode PC on B.ProposalCode_Id = PC.ProposalCode_Id
WHERE PC.Proposal_Code = :proposal_code
GROUP BY B.Block_Id
        """
        )
        result = self.connection.execute(
            stmt,
            {
                "separator": separator,
                "proposal_code": proposal_code,
            },
        )

        return {
            row.block_id: [mode.title() for mode in row.modes.split(separator)]
            for row in result
        }

    def _block_bvit_modes(self, proposal_code: str) -> Dict[int, List[str]]:
        """
        Return the dictionary of block ids and lists of BVIT modes contained in the
        blocks.

        A block is only included in the dictionary if it is using BVIT. There is only
        one mode, which is an empty string.
        """
        stmt = text(
            """
SELECT B.Block_Id AS block_id
FROM ObsConfig OC
         JOIN TelescopeConfigObsConfig TCOC ON OC.ObsConfig_Id = TCOC.PlannedObsConfig_Id
         JOIN Pointing P ON TCOC.Pointing_Id = P.Pointing_Id
         JOIN Block B ON P.Block_Id = B.Block_Id
         JOIN ProposalCode C ON B.ProposalCode_Id = C.ProposalCode_Id
WHERE C.Proposal_Code = :proposal_code
  AND OC.BvitPattern_Id IS NOT NULL
        """
        )
        result = self.connection.execute(
            stmt,
            {
                "excluded_status_values": self.EXCLUDED_BLOCK_STATUS_VALUES,
                "proposal_code": proposal_code,
            },
        )
        return {row.block_id: [""] for row in result}

    def _block_instruments(self, proposal_code: str) -> Dict[int, List[Dict[str, Any]]]:
        """
        Return the dictionary of block ids and dictionaries of instruments and modes.
        """
        salticam_modes = self._block_salticam_modes(proposal_code)
        rss_modes = self._block_rss_modes(proposal_code)
        hrs_modes = self._block_hrs_modes(proposal_code)
        bvit_modes = self._block_bvit_modes(proposal_code)

        instruments: DefaultDict[int, List[Dict[str, Any]]] = defaultdict(list)
        for block_id, m in salticam_modes.items():
            instruments[block_id].append({"name": "Salticam", "modes": m})
        for block_id, m in rss_modes.items():
            instruments[block_id].append({"name": "RSS", "modes": m})
        for block_id, m in hrs_modes.items():
            instruments[block_id].append({"name": "HRS", "modes": m})
        for block_id, m in bvit_modes.items():
            instruments[block_id].append({"name": "BVIT", "modes": m})

        return instruments

    def time_allocations(
            self, proposal_code: str, semester: str
    ) -> List[Dict[str, Any]]:
        """
        Return the time allocations and TAC comments for a semester.
        """
        allocations = self._allocations(proposal_code, semester)
        comments = self._tac_comments(proposal_code, semester)
        partner_codes = set([alloc["partner_code"] for alloc in allocations])
        partner_codes.update(comments.keys())

        # combine the time allocations and comments by partner
        combined: Dict[str, Dict[str, Any]] = {
            partner_code: {
                "partner_code": partner_code,
                "partner_name": partner_name(partner_code),
                "priority_0": 0,
                "priority_1": 0,
                "priority_2": 0,
                "priority_3": 0,
                "priority_4": 0,
                "tac_comment": None,
            }
            for partner_code in partner_codes
        }
        for partner_code, comment in comments.items():
            combined[partner_code]["tac_comment"] = comment
        for alloc in allocations:
            combined[alloc["partner_code"]][f"priority_{alloc['priority']}"] = alloc[
                "time_allocation"
            ]

        return list(combined.values())

    def _allocations(self, proposal_code: str, semester: str) -> List[Dict[str, Any]]:
        """
        Return the time allocations for a semester.
        """
        year, sem = semester.split("-")
        stmt = text(
            """
SELECT P.Partner_Code    AS partner_code,
       PA.Priority       AS priority,
       SUM(PA.TimeAlloc) AS time_allocation
FROM PriorityAlloc PA
         JOIN MultiPartner MP ON PA.MultiPartner_Id = MP.MultiPartner_Id
         JOIN ProposalCode PC ON MP.ProposalCode_Id = PC.ProposalCode_Id
         JOIN Semester S ON MP.Semester_Id = S.Semester_Id
         JOIN Partner P ON MP.Partner_Id = P.Partner_Id
WHERE PC.Proposal_Code = :proposal_code
  AND S.Year = :year
  AND S.Semester = :semester
GROUP BY PA.MultiPartner_Id, PA.Priority
        """
        )
        result = self.connection.execute(
            stmt, {"proposal_code": proposal_code, "year": year, "semester": sem}
        )
        return [dict(row) for row in result]

    def _tac_comments(self, proposal_code: str, semester: str) -> Dict[str, str]:
        """
        Return the TAC comments for a semester.
        """
        year, sem = semester.split("-")
        stmt = text(
            """
SELECT P.Partner_Code AS partner_code,
       TPC.TacComment AS tac_comment
FROM TacProposalComment TPC
         JOIN MultiPartner MP ON TPC.MultiPartner_Id = MP.MultiPartner_Id
         JOIN Partner P ON MP.Partner_Id = P.Partner_Id
         JOIN ProposalCode PC ON MP.ProposalCode_Id = PC.ProposalCode_Id
         JOIN Semester S ON MP.Semester_Id = S.Semester_Id
WHERE PC.Proposal_Code = :proposal_code
  AND S.Year = :year
  AND S.Semester = :semester
        """
        )
        result = self.connection.execute(
            stmt, {"proposal_code": proposal_code, "year": year, "semester": sem}
        )
        return {
            row.partner_code: row.tac_comment if row.tac_comment else None
            for row in result
        }

    def charged_time(self, proposal_code: str, semester: str) -> Dict[str, int]:
        year, sem = semester.split("-")
        stmt = text(
            """
SELECT B.Priority AS priority, SUM(B.ObsTime) AS charged_time
FROM BlockVisit BV
JOIN BlockVisitStatus BVS ON BV.BlockVisitStatus_Id = BVS.BlockVisitStatus_Id
JOIN Block B ON BV.Block_Id = B.Block_Id
JOIN Proposal P ON B.Proposal_Id = P.Proposal_Id
JOIN ProposalCode PC ON B.ProposalCode_Id = PC.ProposalCode_Id
JOIN Semester S ON P.Semester_Id = S.Semester_Id
WHERE PC.Proposal_Code = :proposal_code AND S.Year = :year AND S.Semester = :semester AND BVS.BlockVisitStatus = 'Accepted'
GROUP BY B.Priority
        """
        )
        result = self.connection.execute(
            stmt, {"proposal_code": proposal_code, "year": year, "semester": sem}
        )

        time: Dict[str, int] = {f"priority_{p}": 0 for p in range(5)}
        for row in result:
            time[f"priority_{row.priority}"] = row.charged_time

        return time

    def _block_observable_nights(
            self, proposal_code: str, semester: str, interval: TimeInterval
    ) -> Dict[int, int]:
        """
        Return the number of nights in an interval when blocks are observable.

        The function returns a dictionary of block ids and number of nights. Blocks are
        included if they belong to the specified proposal and semester.

        The start and end time in the interval should be timezone sensitive and should
        be given as UTC times.

        This function check observability by checking whether the start times of
        observing windows lie in the given interval.

        Blocks may have multiple observing windows in a night. If so, only one of them
        is counted.
        """
        year, sem = semester.split("-")

        # There may be multiple observing windows for a block in a night. But if we
        # shift all times by 12 hours, all windows in the same night end up with the
        # same date. The number of nights is then the number of distinct dates.
        stmt = text(
            """
SELECT B.Block_Id                                                            AS block_id,
       COUNT(DISTINCT DATE(DATE_SUB(BVW.VisibilityStart, INTERVAL 12 HOUR))) AS nights
FROM BlockVisibilityWindow BVW
         JOIN BlockVisibilityWindowType BVWT ON BVW.BlockVisibilityWindowType_Id = BVWT.BlockVisibilityWindowType_Id
         JOIN Block B ON BVW.Block_Id = B.Block_Id
         JOIN Proposal P ON B.Proposal_Id = P.Proposal_Id
         JOIN ProposalCode PC ON P.ProposalCode_Id = PC.ProposalCode_Id
         JOIN Semester S ON P.Semester_Id = S.Semester_Id
WHERE PC.Proposal_Code = :proposal_code
  AND S.Year = :year
  AND S.Semester = :semester
  AND BVW.VisibilityStart BETWEEN :start AND :end
  AND BVWT.BlockVisibilityWindowType='Strict'
GROUP BY B.Block_Id
        """
        )
        result = self.connection.execute(
            stmt,
            {
                "proposal_code": proposal_code,
                "year": year,
                "semester": sem,
                "start": interval.start,
                "end": interval.end,
            },
        )
        return {int(row.block_id): int(row.nights) for row in result}

    def get_observation_comments(self, proposal_code: str) -> List[ObservationComment]:
        """
        Return the proposal comments ordered by the time when they were made.
        """
        stmt = text(
            """
SELECT PC.ProposalComment_Id               AS id,
       PC.CommentDate                      AS comment_date,
       CONCAT(I.FirstName, ' ', I.Surname) AS author,
       PC.ProposalComment                  AS comment
FROM ProposalComment PC
         JOIN Investigator I ON PC.Investigator_Id = I.Investigator_Id
         JOIN ProposalCode P ON PC.ProposalCode_Id = P.ProposalCode_Id
WHERE P.Proposal_Code = :proposal_code
ORDER BY PC.CommentDate, PC.ProposalComment_Id
        """
        )
        result = self.connection.execute(stmt, {"proposal_code": proposal_code})
        return [ObservationComment(**dict(row)) for row in result]

    def add_observation_comment(self, proposal_code: str, comment: str,
                                author: User) -> None:
        stmt = text(
            """
INSERT INTO ProposalComment(
    ProposalCode_Id, 
    CommentDate, 
    Investigator_Id, 
    ProposalComment
)
VALUES (
    (SELECT ProposalCode_Id FROM ProposalCode WHERE Proposal_Code = :proposal_code),
    :date,
    (SELECT Investigator_Id FROM PiptUser WHERE Username = :username),
    :comment
)
    """
        )
        self.connection.execute(
            stmt, {
                "proposal_code": proposal_code,
                "username": author.username,
                "comment": comment,
                "date": date.today()
            }
        )
        self.connection.commit()

    def get_proposal_status(self, proposal_code: str) -> str:
        """
        Return the proposal status for a proposal.
        """
        stmt = text(
            """
SELECT PS.Status
FROM ProposalStatus PS
         JOIN ProposalGeneralInfo PGI ON PS.ProposalStatus_Id = PGI.ProposalStatus_Id
         JOIN ProposalCode PC ON PGI.ProposalCode_Id = PC.ProposalCode_Id
WHERE PC.Proposal_Code = :proposal_code
        """
        )
        result = self.connection.execute(stmt, {"proposal_code": proposal_code})
        try:
            return cast(str, result.scalar_one())
        except NoResultFound:
            raise NotFoundError()

    def update_proposal_status(self, proposal_code: str, status: str) -> None:
        """
        Update the status of a proposal.
        """

        # We copuld query for the status id within the UPDATE query, but then it would
        # not be clear whether a failing query is due to a wrong proposal code or a
        # wrong status value.
        try:
            status_id = self._proposal_status_id(status)
        except NoResultFound:
            raise ValueError(f"Unknown proposal status: {status}")

        stmt = text(
            """
UPDATE ProposalGeneralInfo
SET ProposalStatus_Id = :status_id
WHERE ProposalCode_Id = (SELECT PC.ProposalCode_Id
                         FROM ProposalCode PC
                         WHERE PC.Proposal_Code = :proposal_code);
        """
        )
        result = self.connection.execute(
            stmt, {"proposal_code": proposal_code, "status_id": status_id}
        )
        if not result.rowcount:
            raise NotFoundError()

    def _proposal_status_id(self, status: str) -> int:
        """
        Return the id of a proposal status value.
        """
        stmt = text(
            """
SELECT PS.ProposalStatus_Id
FROM ProposalStatus PS
WHERE PS.Status = :status
        """
        )
        result = self.connection.execute(stmt, {"status": status})
        return cast(int, result.scalar_one())

    def is_self_activable(self, proposal_code: str) -> bool:
        """
        Check whether the proposal may be activated the Principal Investigator and
        Principal Contact.
        """
        stmt = text(
            """
        SELECT PSA.PiPcMayActivate
FROM ProposalSelfActivation PSA
         JOIN ProposalCode PC ON PSA.ProposalCode_Id = PC.ProposalCode_Id
WHERE PC.Proposal_Code = :proposal_code;
        """
        )
        result = self.connection.execute(stmt, {"proposal_code": proposal_code})
        one_or_none = result.scalar_one_or_none()

        return bool(one_or_none and cast(int, one_or_none) > 0)<|MERGE_RESOLUTION|>--- conflicted
+++ resolved
@@ -30,11 +30,7 @@
         self.connection = connection
 
     def _list(
-<<<<<<< HEAD
-            self, first_semester: str, last_semester: str, limit: int
-=======
         self, username: str, from_semester: str, to_semester: str, limit: int
->>>>>>> 7e3c2554
     ) -> List[ProposalListItem]:
         """
         Return a list of proposal summaries.
@@ -173,18 +169,11 @@
         return astronomer
 
     def list(
-<<<<<<< HEAD
-            self,
-            first_semester: str = "2000-1",
-            last_semester: str = "2099-2",
-            limit: int = 100000,
-=======
         self,
         username: str,
         from_semester: str = "2000-1",
         to_semester: str = "2099-2",
         limit: int = 1000000,
->>>>>>> 7e3c2554
     ) -> List[Dict[str, Any]]:
         """
         Return a list of proposal summaries.
@@ -214,10 +203,10 @@
         )
 
     def _get(
-            self,
-            proposal_code: str,
-            semester: Optional[str],
-            phase: Optional[int],
+        self,
+        proposal_code: str,
+        semester: Optional[str],
+        phase: Optional[int],
     ) -> Proposal:
         """
         Return the proposal content for a semester.
@@ -257,10 +246,10 @@
         return proposal
 
     def get(
-            self,
-            proposal_code: str,
-            semester: Optional[str] = None,
-            phase: Optional[int] = None,
+        self,
+        proposal_code: str,
+        semester: Optional[str] = None,
+        phase: Optional[int] = None,
     ) -> Proposal:
         try:
             return self._get(
@@ -396,9 +385,9 @@
 
     @staticmethod
     def _data_release_date(
-            executed_observations: List[Dict[str, Any]],
-            proprietary_period: Optional[int],
-            first_submission: date,
+        executed_observations: List[Dict[str, Any]],
+        proprietary_period: Optional[int],
+        first_submission: date,
     ) -> Optional[date]:
         # no proprietary period - no release date
         if proprietary_period is None:
@@ -557,8 +546,8 @@
             if investigator["approved"] == 1:
                 investigator["has_approved_proposal"] = True
             elif (
-                    investigator["approval_code"] is None
-                    or investigator["approval_code"] == ""
+                investigator["approval_code"] is None
+                or investigator["approval_code"] == ""
             ):
                 investigator["has_approved_proposal"] = False
             else:
@@ -571,7 +560,7 @@
 
     def _principal_investigator_user_id(self, proposal_code: str) -> int:
         """
-        Return the author id of the Principal Investigator.
+        Return the user id of the Principal Investigator.
         """
         stmt = text(
             """
@@ -587,7 +576,7 @@
 
     def _principal_contact_user_id(self, proposal_code: str) -> int:
         """
-        Return the author id of the Principal Contact.
+        Return the user id of the Principal Contact.
         """
         stmt = text(
             """
@@ -924,7 +913,7 @@
         return instruments
 
     def time_allocations(
-            self, proposal_code: str, semester: str
+        self, proposal_code: str, semester: str
     ) -> List[Dict[str, Any]]:
         """
         Return the time allocations and TAC comments for a semester.
@@ -1036,7 +1025,7 @@
         return time
 
     def _block_observable_nights(
-            self, proposal_code: str, semester: str, interval: TimeInterval
+        self, proposal_code: str, semester: str, interval: TimeInterval
     ) -> Dict[int, int]:
         """
         Return the number of nights in an interval when blocks are observable.
