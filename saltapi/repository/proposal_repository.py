--- conflicted
+++ resolved
@@ -1271,13 +1271,9 @@
         result = self.connection.execute(stmt, {"inactive_reason": inactive_reason})
         return cast(int, result.scalar_one())
 
-<<<<<<< HEAD
     def update_proposal_status(
-        self, proposal_code: str, status: str, status_reason: Optional[str] = None
+    def update_proposal_status(self, proposal_code: str, status: str, status_comment: Optional[str] = None) -> None:
     ) -> None:
-=======
-    def update_proposal_status(self, proposal_code: str, status: str, status_comment: Optional[str] = None) -> None:
->>>>>>> c400e1fb
         """
         Update the status of a proposal.
         """
@@ -1287,15 +1283,6 @@
         # wrong status or reason value.
         try:
             status_id = self._proposal_status_id(status)
-<<<<<<< HEAD
-            proposal_inactive_reason_id = (
-                self._proposal_inactive_reason_id(status_reason)
-                if status_reason
-                else None
-            )
-
-=======
->>>>>>> c400e1fb
         except NoResultFound:
             raise ValueError(f"Unknown proposal status: {status}")
 
@@ -1315,13 +1302,8 @@
             {
                 "proposal_code": proposal_code,
                 "status_id": status_id,
-<<<<<<< HEAD
-                "proposal_inactive_reason_id": proposal_inactive_reason_id,
-            },
-=======
                 "status_comment": status_comment,
             }
->>>>>>> c400e1fb
         )
         if not result.rowcount:
             raise NotFoundError()
