--- conflicted
+++ resolved
@@ -1263,24 +1263,7 @@
         except NoResultFound:
             raise NotFoundError()
 
-<<<<<<< HEAD
     def update_proposal_status(self, proposal_code: str, status: str, status_reason: Optional[str] = None) -> None:
-=======
-    def _proposal_inactive_reason_id(self, inactive_reason: str) -> int:
-        stmt = text(
-            """
-SELECT PIR.ProposalInactiveReason_Id AS id
-FROM ProposalInactiveReason PIR
-WHERE PIR.InactiveReason = :inactive_reason
-        """
-        )
-        result = self.connection.execute(stmt, {"inactive_reason": inactive_reason})
-        return cast(int, result.scalar_one())
-
-    def update_proposal_status(
-        self, proposal_code: str, status: str, reason: Optional[str]
-    ) -> None:
->>>>>>> 34c981aa
         """
         Update the status of a proposal.
         """
@@ -1290,49 +1273,27 @@
         # wrong status value.
         try:
             status_id = self._proposal_status_id(status)
-            proposal_inactive_reason_id = (
-                self._proposal_inactive_reason_id(reason) if reason else None
-            )
         except NoResultFound:
             raise ValueError(f"Unknown proposal status: {status}")
 
         stmt = text(
             """
-<<<<<<< HEAD
-UPDATE ProposalGeneralInfo
+UPDATE ProposalGeneralInfo  PGI
 SET 
-	ProposalStatus_Id = :status_id,
-    ProposalInactiveReason_Id = (
+    PGI.ProposalStatus_Id = :status_id,
+    PGI.ProposalInactiveReason_Id = (
 		Select ProposalInactiveReason_Id 
         FROM ProposalInactiveReason 
         WHERE InactiveReason = :status_reason
     )
-WHERE ProposalCode_Id = (
-    SELECT PC.ProposalCode_Id
-    FROM ProposalCode PC
-    WHERE PC.Proposal_Code = :proposal_code
-);
-        """
-        )
-        result = self.connection.execute(
-            stmt, {"proposal_code": proposal_code, "status_id": status_id, "status_reason": status_reason}
-=======
-UPDATE ProposalGeneralInfo PGI
-SET PGI.ProposalStatus_Id = :status_id,
-    PGI.ProposalInactiveReason_Id = :proposal_inactive_reason_id
 WHERE ProposalCode_Id = (SELECT PC.ProposalCode_Id
                          FROM ProposalCode PC
-                         WHERE PC.Proposal_Code = :proposal_code)
-            """
+                         WHERE PC.Proposal_Code = :proposal_code);
+        """
         )
         result = self.connection.execute(
-            stmt,
-            {
-                "proposal_code": proposal_code,
-                "status_id": status_id,
-                "proposal_inactive_reason_id": proposal_inactive_reason_id,
-            },
->>>>>>> 34c981aa
+            stmt, {
+                "proposal_code": proposal_code, "status_id": status_id, "status_reason": status_reason}
         )
         if not result.rowcount:
             raise NotFoundError()
@@ -2166,7 +2127,9 @@
         )
 
         req_time = defaultdict(lambda: dict())
-        for row in self.connection.execute(stmt, {"proposal_code": proposal_code}):
+        for row in self.connection.execute(stmt, {
+            "proposal_code": proposal_code
+        }):
             semester = row.semester
             if not req_time[semester]:
                 req_time[semester] = {
@@ -2176,9 +2139,10 @@
                     "semester": semester,
                     "distribution": [],
                 }
-            req_time[semester]["distribution"].append(
-                {"partner": row.partner_name, "percentage": row.percentage}
-            )
+            req_time[semester]["distribution"].append({
+                "partner": row.partner_name,
+                "percentage": row.percentage
+            })
 
         return list(req_time.values())
 
