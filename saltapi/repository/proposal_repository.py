import hashlib
import pathlib
import re
from collections import defaultdict
from datetime import date, datetime, time
from typing import Any, DefaultDict, Dict, List, Optional, cast

import pytz
from dateutil.relativedelta import relativedelta
from sqlalchemy import text
from sqlalchemy.engine import Connection
from sqlalchemy.exc import NoResultFound

from saltapi.exceptions import NotFoundError, ValidationError
from saltapi.service.proposal import Proposal, ProposalListItem
from saltapi.service.user import User
from saltapi.settings import get_settings
from saltapi.util import (
    TimeInterval,
    next_semester,
    normalised_hrs_mode,
    partner_name,
    semester_end,
    semester_of_datetime,
    semester_start,
    target_coordinates,
    target_magnitude,
    target_period_ephemeris,
    target_proper_motion,
    target_type,
    tonight,
)


class ProposalRepository:
    EXCLUDED_BLOCK_STATUS_VALUES = ["Deleted", "Superseded"]

    def __init__(self, connection: Connection):
        self.connection = connection

    def _list(
        self, username: str, from_semester: str, to_semester: str, limit: int
    ) -> List[ProposalListItem]:
        """
        Return a list of proposal summaries.
        """
        stmt = text(
            """
SELECT DISTINCT P.Proposal_Id                   AS id,
                PC.Proposal_Code                AS proposal_code,
                CONCAT(S.Year, '-', S.Semester) AS semester,
                PT.Title                        AS title,
                P.Phase                         AS phase,
                PS.Status                       AS status,
                PGI.StatusComment               AS comment,
                T.ProposalType                  AS proposal_type,
                Leader.PiptUser_Id              AS pi_user_id,
                Leader.FirstName                AS pi_given_name,
                Leader.Surname                  AS pi_family_name,
                Leader.Email                    AS pi_email,
                Contact.PiptUser_Id             AS pc_user_id,
                Contact.FirstName               AS pc_given_name,
                Contact.Surname                 AS pc_family_name,
                Contact.Email                   AS pc_email,
                Astronomer.PiptUser_Id          AS la_user_id,
                Astronomer.FirstName            AS la_given_name,
                Astronomer.Surname              AS la_family_name,
                Astronomer.Email                AS la_email
FROM Proposal P
         JOIN ProposalCode PC ON P.ProposalCode_Id = PC.ProposalCode_Id
         JOIN ProposalGeneralInfo PGI ON PC.ProposalCode_Id = PGI.ProposalCode_Id
         JOIN ProposalText PT ON PC.ProposalCode_Id = PT.ProposalCode_Id AND
                                 P.Semester_Id = PT.Semester_Id
         JOIN Semester S ON P.Semester_Id = S.Semester_Id
         JOIN ProposalStatus PS ON PGI.ProposalStatus_Id = PS.ProposalStatus_Id
         JOIN ProposalType T ON PGI.ProposalType_Id = T.ProposalType_Id
         JOIN ProposalContact C ON PC.ProposalCode_Id = C.ProposalCode_Id
         LEFT JOIN ProposalInactiveReason PIR
                   ON PGI.ProposalInactiveReason_Id = PIR.ProposalInactiveReason_Id
         LEFT JOIN Investigator Astronomer
                   ON C.Astronomer_Id = Astronomer.Investigator_Id
         JOIN Investigator Contact ON C.Contact_Id = Contact.Investigator_Id
         JOIN Investigator Leader ON C.Leader_Id = Leader.Investigator_Id
         JOIN ProposalInvestigator PI ON PC.ProposalCode_Id = PI.ProposalCode_Id
         JOIN Investigator I ON PI.Investigator_Id = I.Investigator_Id
         JOIN PiptUser PU ON I.PiptUser_Id = PU.PiptUser_Id
         LEFT JOIN P1RequestedTime P1RT ON P.Proposal_Id = P1RT.Proposal_Id
         LEFT JOIN MultiPartner MP ON PC.ProposalCode_Id = MP.ProposalCode_Id AND
                                      S.Semester_Id = MP.Semester_Id
         LEFT JOIN PiptUserTAC PUT ON MP.Partner_Id = PUT.Partner_Id
         LEFT JOIN PiptUser TACUser ON PUT.PiptUser_Id = TACUser.PiptUser_Id
WHERE P.Current = 1
  AND S.Semester_Id IN (SELECT S2.Semester_Id
                        FROM Semester AS S2
                        WHERE CONCAT(S2.Year, '-', S2.Semester)
                                  BETWEEN :from_semester AND :to_semester)
  AND PS.Status != 'Deleted'
  AND (
    -- The user is an investigator on the proposal
            PU.Username = :username
        OR
        -- Proposal is requesting time from TAC to which the user belongs
            (TACUser.Username = :username AND MP.ReqTimePercent > 0)
        OR
        -- The proposal is a Gravitational Wave Event and the user is affiliated to
        -- a SALT partner
            (T.ProposalType = 'Gravitational Wave Event' AND (
                    (SELECT COUNT(*)
                     FROM Partner PUser
                              JOIN Institute IUser
                                   ON PUser.Partner_Id = IUser.Partner_Id
                              JOIN Investigator I2User
                                   ON IUser.Institute_Id = I2User.Institute_Id
                              JOIN PiptUser PUUser
                                   ON I2User.PiptUser_Id = PUUser.PiptUser_Id
                     WHERE PUUser.Username = :username
                       AND PUser.Partner_Code != 'OTH') > 0)
                )
        OR
        -- The user is allowed to view all proposals
            (
                    (SELECT COUNT(*)
                     FROM PiptUserSetting PUSRights
                              JOIN PiptSetting PSRights
                                   ON PUSRights.PiptSetting_Id = PSRights.PiptSetting_Id
                              JOIN PiptUser PURights
                                   ON PUSRights.PiptUser_Id = PURights.PiptUser_Id
                     WHERE PURights.Username = :username
                       AND PSRights.PiptSetting_Name = 'RightProposals'
                       AND PUSRights.Value >= 2) > 0
                )
        OR
        -- The user has been granted permission to view the proposal
            (
                    (SELECT COUNT(*)
                     FROM ProposalPermissionGrant PPG
                              JOIN PiptUser U ON PPG.Grantee_Id = U.PiptUser_Id
                              JOIN ProposalPermission PP ON PPG.ProposalPermission_Id =
                                                            PP.ProposalPermission_Id
                     WHERE U.Username = :username
                       AND PPG.ProposalCode_Id = PC.ProposalCode_Id
                        AND PP.ProposalPermission = 'View') > 0
                )
    )
ORDER BY P.Proposal_Id DESC
LIMIT :limit;
        """
        )
        result = self.connection.execute(
            stmt,
            {
                "username": username,
                "from_semester": from_semester,
                "to_semester": to_semester,
                "limit": limit,
            },
        )

        proposals = [
            {
                "id": row.id,
                "proposal_code": row.proposal_code,
                "semester": row.semester,
                "title": row.title,
                "phase": row.phase,
                "status": {"value": row.status, "comment": row.comment},
                "proposal_type": self._map_proposal_type(row.proposal_type),
                "principal_investigator": {
                    "id": row.pi_user_id,
                    "given_name": row.pi_given_name,
                    "family_name": row.pi_family_name,
                    "email": row.pi_email,
                },
                "principal_contact": {
                    "id": row.pc_user_id,
                    "given_name": row.pc_given_name,
                    "family_name": row.pc_family_name,
                    "email": row.pc_email,
                },
                "liaison_astronomer": self._liaison_astronomer(row),
            }
            for row in result
        ]

        return proposals

    @staticmethod
    def _liaison_astronomer(row: Any) -> Optional[Dict[str, str]]:
        if row.la_given_name is None:
            return None

        astronomer = {
            "id": row.la_user_id,
            "given_name": row.la_given_name,
            "family_name": row.la_family_name,
            "email": row.la_email,
        }

        return astronomer

    def list(
        self,
        username: str,
        from_semester: str = "2000-1",
        to_semester: str = "2099-2",
        limit: int = 1000000,
    ) -> List[Dict[str, Any]]:
        """
        Return a list of proposal summaries.

        The from and to semester are inclusive. The "from" semester must not be later
        than the "to" semester.
        """

        if not re.match(r"^\d{4}-\d$", from_semester):
            raise ValueError(f"Illegal semester format: {from_semester}")
        if not re.match(r"^\d{4}-\d$", to_semester):
            raise ValueError(f"Illegal semester format: {to_semester}")

        if semester_start(from_semester) > semester_start(to_semester):
            raise ValueError(
                "The from semester must not be later than the to semester."
            )

        if limit < 0:
            raise ValueError("The limit must not be negative.")

        return self._list(
            username=username,
            from_semester=from_semester,
            to_semester=to_semester,
            limit=limit,
        )

    def _get(
        self,
        proposal_code: str,
        semester: Optional[str],
        phase: Optional[int],
    ) -> Proposal:
        """
        Return the proposal content for a semester.
        """
        if semester is None:
            semester = self._latest_submission_semester(proposal_code)
        if phase is None:
            phase = self._latest_submission_phase(proposal_code)

        general_info = self._general_info(proposal_code, semester)

        # Replace the proprietary period with the data release date
        block_visits = self._block_visits(proposal_code)
        proprietary_period = general_info["proprietary_period"]
        general_info["proprietary_period"] = {
            "period": proprietary_period,
            "maximum_period": self.maximum_proprietary_period(proposal_code),
            "start_date": self.proprietary_period_start_date(block_visits),
        }
        general_info["current_submission"] = self._latest_submission_date(proposal_code)
        general_info["data_release_date"] = self._data_release_date(
            proprietary_period, block_visits
        )

        requested_times = self._get_requested_times(proposal_code)
        # A Phase 2-only proposal has no requested times
        summary_url = (
            f"/proposals/{proposal_code}-phase1-summary.pdf"
            if len(requested_times)
            else None
        )
        proposal: Dict[str, Any] = {
            "proposal_code": proposal_code,
            "semester": semester,
            "phase": phase,
            "general_info": general_info,
            "investigators": self._investigators(proposal_code),
            "blocks": self._blocks(proposal_code, semester),
            "block_visits": block_visits,
            "time_allocations": self.time_allocations(proposal_code, semester),
            "charged_time": self.charged_time(proposal_code, semester),
            "observation_comments": self.get_observation_comments(proposal_code),
            "targets": self._get_phase_one_targets(proposal_code),
            "requested_times": requested_times,
            "science_configurations": self._get_science_configurations(proposal_code),
            "phase1_proposal_summary": summary_url,
            "proposal_file": f"/proposals/{proposal_code}.zip",
        }
        return proposal

    def get(
        self,
        proposal_code: str,
        semester: Optional[str] = None,
        phase: Optional[int] = None,
    ) -> Proposal:
        try:
            return self._get(
                proposal_code=proposal_code, semester=semester, phase=phase
            )
        except NoResultFound:
            raise NotFoundError()

    def _semesters(self, proposal_code: str) -> List[str]:
        """
        Return an ordered list of the semesters for which this a proposal has been
        submitted.
        """
        stmt = text(
            """
SELECT DISTINCT CONCAT(S.Year, '-', S.Semester) AS semester
FROM Semester S
         JOIN Proposal P ON S.Semester_Id = P.Semester_Id
         JOIN ProposalCode PC ON P.ProposalCode_Id = PC.ProposalCode_Id
WHERE PC.Proposal_Code = :proposal_code
ORDER BY S.Year, S.Semester;
        """
        )
        result = self.connection.execute(stmt, {"proposal_code": proposal_code})
        return list(result.scalars())

    def list_of_semesters(self, proposal_code: str) -> List[str]:
        result = self._semesters(proposal_code)

        semesters = sorted(result, reverse=True)

        return semesters

    def get_proposal_type(self, proposal_code: str) -> str:
        stmt = text(
            """
SELECT PT.ProposalType AS proposal_type
FROM ProposalType PT
         JOIN ProposalGeneralInfo PGI ON PT.ProposalType_Id = PGI.ProposalType_Id
         JOIN ProposalCode PC ON PGI.ProposalCode_Id = PC.ProposalCode_Id
WHERE PC.Proposal_Code = :proposal_code
            """
        )
        result = self.connection.execute(stmt, {"proposal_code": proposal_code})
        proposal_type = result.scalar_one_or_none()
        if not proposal_type:
            raise NotFoundError()

        return self._map_proposal_type(proposal_type)

    def _latest_submission_semester(self, proposal_code: str) -> str:
        """
        Return the semester for which the latest submission was made.
        """
        stmt = text(
            """
SELECT CONCAT(S.Year, '-', S.Semester) AS semester
FROM Proposal P
         JOIN ProposalCode PC ON P.ProposalCode_Id = PC.ProposalCode_Id
         JOIN Semester S ON P.Semester_Id = S.Semester_Id
WHERE PC.Proposal_Code = :proposal_code
  AND P.Current = 1
ORDER BY S.Year DESC, S.Semester DESC
LIMIT 1
        """
        )
        result = self.connection.execute(stmt, {"proposal_code": proposal_code})
        return cast(str, result.scalar_one())

    def _latest_submission_phase(self, proposal_code: str) -> int:
        """Return the proposal phase of the latest submission."""
        stmt = text(
            """
SELECT P.Phase
FROM Proposal P
         JOIN ProposalCode PC ON P.ProposalCode_Id = PC.ProposalCode_Id
WHERE Proposal_Code = :proposal_code
ORDER BY P.Submission DESC
LIMIT 1
        """
        )
        result = self.connection.execute(stmt, {"proposal_code": proposal_code})
        return cast(int, result.scalar_one())

    def _first_submission_date(self, proposal_code: str) -> datetime:
        """
        Return the date and time when the first submission was made.
        """
        stmt = text(
            """
SELECT P.SubmissionDate AS submission_date
FROM Proposal P
         JOIN ProposalCode PC ON P.ProposalCode_Id = PC.ProposalCode_Id
WHERE PC.Proposal_Code = :proposal_code
  AND P.Submission = 1;
        """
        )
        result = self.connection.execute(stmt, {"proposal_code": proposal_code})
        dt = result.scalar_one()
        if type(dt) == date:
            dt = datetime.combine(dt, time.min)
        return cast(datetime, dt)

    def _latest_submission_date(self, proposal_code: str) -> datetime:
        """Return the date and time when the latest submission was made."""
        stmt = text(
            """
SELECT P.SubmissionDate
FROM Proposal P
         JOIN ProposalCode PC ON P.ProposalCode_Id = PC.ProposalCode_Id
WHERE PC.Proposal_Code = :proposal_code
ORDER BY P.Submission DESC
LIMIT 1
        """
        )
        result = self.connection.execute(stmt, {"proposal_code": proposal_code})
        return cast(datetime, result.scalar_one())

    def _latest_submission(self, proposal_code: str) -> int:
        """
        Return the submission number of the latest submission for any semester.
        """
        stmt = text(
            """
SELECT Submission
FROM Proposal P
         JOIN ProposalCode PC ON P.ProposalCode_Id = PC.ProposalCode_Id
WHERE P.Current = 1
  AND PC.Proposal_Code = :proposal_code
ORDER BY Submission DESC
LIMIT 1
        """
        )
        result = self.connection.execute(stmt, {"proposal_code": proposal_code})
        return cast(int, result.scalar())

    @staticmethod
    def _map_proposal_type(db_proposal_type: str) -> str:
        if db_proposal_type == "Director Discretionary Time (DDT)":
            return "Director's Discretionary Time"

        return db_proposal_type

    def _general_info(self, proposal_code: str, semester: str) -> Dict[str, Any]:
        """
        Return general proposal information for a semester.
        """
        year, sem = semester.split("-")
        stmt = text(
            """
SELECT PT.Title                            AS title,
       PT.Abstract                         AS abstract,
       PT.ReadMe                           AS summary_for_salt_astronomer,
       PT.NightlogSummary                  AS summary_for_night_log,
       P.Submission                        AS submission_number,
       T.ProposalType                      AS proposal_type,
       PS.Status                           AS status,
       PGI.StatusComment                   AS comment,
       PGI.ActOnAlert                      AS target_of_opportunity,
       P.TotalReqTime                      AS total_requested_time,
       PGI.ProprietaryPeriod               AS proprietary_period,
       I.PiptUser_Id                       AS astronomer_user_id,
       I.FirstName                         AS astronomer_given_name,
       I.Surname                           AS astronomer_family_name,
       I.Email                             AS astronomer_email,
       PGI.TimeRestricted                  AS is_time_restricted,
       P1T.Reason						   AS too_reason,
       I.PiptUser_Id                       AS liaison_salt_astronomer_id,
       IF(PGI.P4 IS NOT NULL,
          PGI.P4,
          0)                               AS is_p4,
       IF(PSA.PiPcMayActivate IS NOT NULL,
          PSA.PiPcMayActivate,
          0)                               AS self_activatable
FROM Proposal P
         JOIN Semester S ON P.Semester_Id = S.Semester_Id
         JOIN ProposalCode PC ON P.ProposalCode_Id = PC.ProposalCode_Id
         JOIN ProposalText PT ON
            PC.ProposalCode_Id = PT.ProposalCode_Id AND S.Semester_Id = PT.Semester_Id
         JOIN ProposalGeneralInfo PGI ON PC.ProposalCode_Id = PGI.ProposalCode_Id
         JOIN ProposalType T ON PGI.ProposalType_Id = T.ProposalType_Id
         JOIN ProposalStatus PS ON PGI.ProposalStatus_Id = PS.ProposalStatus_Id
         JOIN ProposalContact C ON PC.ProposalCode_Id = C.ProposalCode_Id
         LEFT JOIN Investigator I ON C.Astronomer_Id = I.Investigator_Id
         LEFT JOIN ProposalSelfActivation PSA ON P.ProposalCode_Id = PSA.ProposalCode_Id
         LEFT JOIN P1ToO P1T ON P.ProposalCode_Id = P1T.ProposalCode_Id
WHERE PC.Proposal_Code = :proposal_code
  AND P.Current = 1
  AND S.Year = :year
  AND S.Semester = :semester
        """
        )
        result = self.connection.execute(
            stmt, {"proposal_code": proposal_code, "year": year, "semester": sem}
        )
        row = result.one()

        info = {
            "title": row.title,
            "abstract": row.abstract,
            "summary_for_salt_astronomer": row.summary_for_salt_astronomer,
            "summary_for_night_log": row.summary_for_night_log,
            "submission_number": row.submission_number,
            "status": {"value": row.status, "comment": row.comment},
            "proposal_type": self._map_proposal_type(row.proposal_type),
            "is_target_of_opportunity": row.target_of_opportunity,
            "total_requested_time": row.total_requested_time,
            "proprietary_period": row.proprietary_period,
            "is_time_restricted": row.is_time_restricted != 0,
            "is_priority4": row.is_p4 != 0,
            "is_self_activatable": row.self_activatable != 0,
            "target_of_opportunity_reason": row.too_reason,
        }

        if info["proposal_type"] == "Director Discretionary Time (DDT)":
            info["proposal_type"] = "Director's Discretionary Time"

        if row.astronomer_email:
            info["liaison_salt_astronomer"] = {
                "id": row.liaison_salt_astronomer_id,
                "given_name": row.astronomer_given_name,
                "family_name": row.astronomer_family_name,
            }
        else:
            info["liaison_salt_astronomer"] = None

        info["first_submission"] = self._first_submission_date(proposal_code)
        info["submission_number"] = self._latest_submission(proposal_code)
        info["semesters"] = self._semesters(proposal_code)

        return info

    def _investigators(self, proposal_code: str) -> List[Dict[str, Any]]:
        """
        Return the list of investigators.

        The list is ordered by family nme and given name.
        """
        stmt = text(
            """
SELECT
    PU.PiptUser_Id          AS id,
    I.FirstName             AS given_name,
    I.Surname               AS family_name,
    I.Email                 AS email,
    P.Partner_Code          AS partner_code,
    P.Partner_Name          AS partner_name,
    `IN`.InstituteName_Name AS institution_name,
    I2.Institute_Id         AS institution_id,
    I2.Department           AS department,
    PI.InvestigatorOkay     AS approved,
    PI.ApprovalCode         AS approval_code,
    ThesisType		       AS thesis_type,
    ThesisDescr		       AS relevance_of_proposal,
    CompletionYear	       AS year_of_completion
FROM ProposalInvestigator PI
    JOIN Investigator I ON PI.Investigator_Id = I.Investigator_Id
    JOIN PiptUser PU ON I.PiptUser_Id = PU.PiptUser_Id
    JOIN Institute I2 ON I.Institute_Id = I2.Institute_Id
    JOIN Partner P ON I2.Partner_Id = P.Partner_Id
    JOIN InstituteName `IN` ON I2.InstituteName_Id = `IN`.InstituteName_Id
    JOIN ProposalCode PC ON PI.ProposalCode_Id = PC.ProposalCode_Id
    LEFT JOIN P1Thesis PT ON PC.ProposalCode_Id = PT.ProposalCode_Id
        AND PT.Student_Id = I.Investigator_Id
    LEFT JOIN ThesisType TT ON PT.ThesisType_Id = TT.ThesisType_Id
WHERE PC.Proposal_Code = :proposal_code
ORDER BY I.Surname, I.FirstName
        """
        )
        result = self.connection.execute(stmt, {"proposal_code": proposal_code})
        investigators = [dict(row) for row in result]

        pi_id = self._principal_investigator_user_id(proposal_code)
        pc_id = self._principal_contact_user_id(proposal_code)

        for investigator in investigators:
            investigator["is_pi"] = investigator["id"] == pi_id
            investigator["is_pc"] = investigator["id"] == pc_id

            partner_code = investigator["partner_code"]
            investigator["affiliation"] = {
                "partner_code": partner_code,
                "partner_name": investigator["partner_name"],
                "institution_id": investigator["institution_id"],
                "name": investigator["institution_name"],
                "department": investigator["department"],
            }
            if investigator["thesis_type"]:
                investigator["thesis"] = {
                    "thesis_type": investigator["thesis_type"],
                    "relevance_of_proposal": investigator["relevance_of_proposal"],
                    "year_of_completion": investigator["year_of_completion"],
                }
            else:
                investigator["thesis"] = None
            del investigator["partner_code"]
            del investigator["partner_name"]
            del investigator["institution_id"]
            del investigator["institution_name"]
            del investigator["department"]
            del investigator["thesis_type"]
            del investigator["relevance_of_proposal"]
            del investigator["year_of_completion"]

            if investigator["approved"] == 1:
                investigator["has_approved_proposal"] = True
            elif (
                investigator["approval_code"] is None
                or investigator["approval_code"] == ""
                or investigator["approval_code"] == 0
            ):
                investigator["has_approved_proposal"] = False
            else:
                investigator["has_approved_proposal"] = None

            del investigator["approved"]
            del investigator["approval_code"]
        return investigators

    def _principal_investigator_user_id(self, proposal_code: str) -> int:
        """
        Return the user id of the Principal Investigator.
        """
        stmt = text(
            """
SELECT I.PiptUser_Id
FROM ProposalContact PC
         JOIN Investigator I ON PC.Leader_Id = I.Investigator_Id
         JOIN ProposalCode P ON PC.ProposalCode_Id = P.ProposalCode_Id
WHERE P.Proposal_Code = :proposal_code
        """
        )
        result = self.connection.execute(stmt, {"proposal_code": proposal_code})
        return cast(int, result.scalar_one())

    def _principal_contact_user_id(self, proposal_code: str) -> int:
        """
        Return the user id of the Principal Contact.
        """
        stmt = text(
            """
SELECT I.PiptUser_Id
FROM ProposalContact PC
         JOIN Investigator I ON PC.Contact_Id = I.Investigator_Id
         JOIN ProposalCode P ON PC.ProposalCode_Id = P.ProposalCode_Id
WHERE P.Proposal_Code = :proposal_code
        """
        )
        result = self.connection.execute(stmt, {"proposal_code": proposal_code})
        return cast(int, result.scalar_one())

    def _blocks(self, proposal_code: str, semester: str) -> List[Dict[str, Any]]:
        """
        Return the blocks for a semester.
        """
        year, sem = semester.split("-")
        stmt = text(
            """
SELECT B.Block_Id                      AS id,
       CONCAT(S.Year, '-', S.Semester) AS semester,
       B.Block_Name                    AS name,
       BS.BlockStatus                  AS status,
       B.BlockStatusReason             AS reason,
       B.ObsTime                       AS observation_time,
       B.Priority                      AS priority,
       B.NVisits                       AS requested_observations,
       B.NDone                         AS accepted_observations,
       B.NAttempted                    AS rejected_observations,
       B.MinSeeing                     AS minimum_seeing,
       B.MaxSeeing                     AS maximum_seeing,
       T.Transparency                  AS transparency,
       B.MinLunarAngularDistance       AS minimum_lunar_distance,
       B.MaxLunarPhase                 AS maximum_lunar_phase
FROM Block B
         JOIN Transparency T ON B.Transparency_Id = T.Transparency_Id
         JOIN BlockStatus BS ON B.BlockStatus_Id = BS.BlockStatus_Id
         JOIN Proposal P ON B.Proposal_Id = P.Proposal_Id
         JOIN Semester S ON P.Semester_Id = S.Semester_Id
         JOIN ProposalCode PC ON B.ProposalCode_Id = PC.ProposalCode_Id
WHERE BS.BlockStatus NOT IN :excluded_status_values
  AND PC.Proposal_Code = :proposal_code
  AND S.Year = :year
  AND S.Semester = :semester
        """
        )
        result = self.connection.execute(
            stmt,
            {
                "excluded_status_values": self.EXCLUDED_BLOCK_STATUS_VALUES,
                "proposal_code": proposal_code,
                "year": year,
                "semester": sem,
            },
        )

        blocks = [
            {
                "id": row.id,
                "semester": row.semester,
                "name": row.name,
                "status": {
                    "value": row.status if row.status != "On Hold" else "On hold",
                    "reason": row.reason,
                },
                "observation_time": row.observation_time,
                "priority": row.priority,
                "requested_observations": row.requested_observations,
                "accepted_observations": row.accepted_observations,
                "rejected_observations": row.rejected_observations,
                "observing_conditions": {
                    "minimum_seeing": row.minimum_seeing,
                    "maximum_seeing": row.maximum_seeing,
                    "transparency": row.transparency,
                    "minimum_lunar_distance": row.minimum_lunar_distance,
                    "maximum_lunar_phase": row.maximum_lunar_phase,
                },
            }
            for row in result
        ]
        block_instruments = self._block_instruments(proposal_code)

        tonight_interval = tonight()
        remaining_nights_start = tonight_interval.end
        remaining_nights_end = semester_end(semester)
        remaining_nights_interval = TimeInterval(
            start=remaining_nights_start, end=remaining_nights_end
        )
        block_observable_tonight = self._block_observable_nights(
            proposal_code, semester, tonight_interval
        )
        block_remaining_nights = self._block_observable_nights(
            proposal_code, semester, remaining_nights_interval
        )

        for b in blocks:
            b["instruments"] = block_instruments[b["id"]]
            b["is_observable_tonight"] = block_observable_tonight.get(b["id"], False)
            b["remaining_nights"] = block_remaining_nights.get(b["id"], 0)

        return blocks

    def _block_visits(self, proposal_code: str) -> List[Dict[str, Any]]:
        """
        Return the executed observations (including observations in the queue) for all
        semesters.

        The observations are ordered by block name and observation night.
        """
        stmt = text(
            """
SELECT
    BV.BlockVisit_Id                            AS id,
    BV.Block_Id                                 AS block_id,
    B.Block_Name                                AS block_name,
    B.ObsTime                                   AS observation_time,
    B.Priority                                  AS priority,
    B.MaxLunarPhase                             AS maximum_lunar_phase,
    NI.Date                                     AS night,
    BVS.BlockVisitStatus                        AS status,
    BRR.RejectedReason                          AS rejection_reason,
    CONCAT(S.Year, '-', S.Semester)			    AS semester
FROM BlockVisit BV
    JOIN BlockVisitStatus BVS ON BV.BlockVisitStatus_Id = BVS.BlockVisitStatus_Id
    LEFT JOIN BlockRejectedReason BRR
           ON BV.BlockRejectedReason_Id = BRR.BlockRejectedReason_Id
    JOIN NightInfo NI ON BV.NightInfo_Id = NI.NightInfo_Id
    JOIN Block B ON BV.Block_Id = B.Block_Id
    JOIN ProposalCode PC ON B.ProposalCode_Id = PC.ProposalCode_Id
    JOIN Proposal P ON P.Proposal_Id = B.Proposal_Id
    JOIN Semester S ON S.Semester_Id = P.Semester_Id
WHERE PC.Proposal_Code = :proposal_code
    AND BVS.BlockVisitStatus != 'Deleted'
ORDER BY B.Block_Name, NI.Date
        """
        )
        result = self.connection.execute(stmt, {"proposal_code": proposal_code})
        block_visits = [
            {
                "id": row.id,
                "block_id": row.block_id,
                "block_name": row.block_name,
                "observation_time": row.observation_time,
                "priority": row.priority,
                "maximum_lunar_phase": row.maximum_lunar_phase,
                "night": row.night,
                "status": row.status,
                "rejection_reason": row.rejection_reason,
                "semester": row.semester,
            }
            for row in result
        ]

        block_targets = self._block_targets(proposal_code)
        for block_visit in block_visits:
            block_visit["targets"] = block_targets[block_visit["block_id"]]

        return block_visits

    def _block_targets(self, proposal_code: str) -> Dict[int, List[str]]:
        """
        Return the dictionary of block ids and lists of targets contained in the blocks
        for all semesters.
        """
        separator = "::::"
        stmt = text(
            """
SELECT B.Block_Id       AS block_id,
       GROUP_CONCAT(
            DISTINCT T.Target_Name ORDER BY T.Target_Name SEPARATOR :separator
        )               AS targets
FROM Target T
         JOIN Observation O ON T.Target_Id = O.Target_Id
         JOIN Pointing P ON O.Pointing_Id = P.Pointing_Id
         JOIN Block B ON P.Block_Id = B.Block_Id
         JOIN BlockStatus BS ON B.BlockStatus_Id = BS.BlockStatus_Id
         JOIN ProposalCode PC ON B.ProposalCode_Id = PC.ProposalCode_Id
WHERE PC.Proposal_Code = :proposal_code
GROUP BY B.Block_Id
        """
        )
        result = self.connection.execute(
            stmt,
            {
                "separator": separator,
                "proposal_code": proposal_code,
            },
        )
        return {row.block_id: row.targets.split(separator) for row in result}

    def _block_salticam_configurations(
        self, proposal_code: str
    ) -> Dict[int, Dict[str, List[str]]]:
        """
        Return the dictionary of block ids and Salticam configurations contained in the
        blocks.

        A block is only included in the dictionary if it is using Salticam. There is
        only one mode, which is an empty string.
        """
        stmt = text(
            """
SELECT B.Block_Id AS block_id
FROM ObsConfig OC
         JOIN PayloadConfig PC ON OC.PayloadConfig_Id = PC.PayloadConfig_Id
         JOIN PayloadConfigType PCT
            ON PC.PayloadConfigType_Id = PCT.PayloadConfigType_Id
         JOIN TelescopeConfigObsConfig TCOC
            ON OC.ObsConfig_Id = TCOC.PlannedObsConfig_Id
         JOIN Pointing P ON TCOC.Pointing_Id = P.Pointing_Id
         JOIN Block B ON P.Block_Id = B.Block_Id
         JOIN ProposalCode C ON B.ProposalCode_Id = C.ProposalCode_Id
WHERE C.Proposal_Code = :proposal_code
  AND OC.SalticamPattern_Id IS NOT NULL
  AND PCT.Type != 'Acquisition'
        """
        )
        result = self.connection.execute(
            stmt,
            {
                "proposal_code": proposal_code,
            },
        )
        return {row.block_id: {"modes": [""]} for row in result}

    def _block_rss_configurations(
        self, proposal_code: str
    ) -> Dict[int, Dict[str, List[str]]]:
        """
        Return the dictionary of block ids and a dictionary of RSS configurations contained in the
        blocks.

        A block is only included in the dictionary if it is using RSS. The configurations are
        ordered alphabetically for every block.
        """
        separator = "::::"
        stmt = text(
            """
SELECT B.Block_Id AS block_id,
       GROUP_CONCAT(DISTINCT RM.Mode ORDER BY RM.Mode SEPARATOR :separator) AS modes,
       GROUP_CONCAT(DISTINCT RG.Grating ORDER BY RG.Grating SEPARATOR :separator) AS gratings,
       GROUP_CONCAT(DISTINCT RF.Barcode  ORDER BY RF.Barcode  SEPARATOR :separator) AS filters
FROM RssMode RM
         JOIN RssConfig RC ON RM.RssMode_Id = RC.RssMode_Id
         JOIN Rss R ON RC.RssConfig_Id = R.RssConfig_Id
         JOIN RssFilter RF ON RC.RssFilter_Id = RF.RssFilter_Id
         JOIN RssPatternDetail RPD ON R.Rss_Id = RPD.Rss_Id
         JOIN RssPattern RP ON RPD.RssPattern_Id = RP.RssPattern_Id
         JOIN ObsConfig OC ON RP.RssPattern_Id = OC.RssPattern_Id
         JOIN TelescopeConfigObsConfig TCOC
            ON OC.ObsConfig_Id = TCOC.PlannedObsConfig_Id
         JOIN Pointing P ON TCOC.Pointing_Id = P.Pointing_Id
         JOIN Block B ON P.Block_Id = B.Block_Id
         JOIN ProposalCode PC ON B.ProposalCode_Id = PC.ProposalCode_Id
         LEFT JOIN RssSpectroscopy RS ON RC.RssSpectroscopy_Id = RS.RssSpectroscopy_Id
         LEFT JOIN RssGrating RG ON RS.RssGrating_Id = RG.RssGrating_Id
WHERE PC.Proposal_Code = :proposal_code
GROUP BY B.Block_Id
        """
        )
        result = self.connection.execute(
            stmt,
            {
                "separator": separator,
                "proposal_code": proposal_code,
            },
        )
        return {
            row.block_id: {
                "modes": row.modes.split(separator),
                "gratings": row.gratings.split(separator) if row.gratings else None,
                "filters": row.filters.split(separator) if row.filters else None,
            }
            for row in result
        }

    def _block_hrs_configurations(
        self, proposal_code: str
    ) -> Dict[int, Dict[str, List[str]]]:
        """
        Return the dictionary of block ids and a dictionary of HRS configurations contained in the
        blocks.

        A block is only included in the dictionary if it is using HRS. The modes are
        ordered alphabetically for every block.
        """
        separator = "::::"
        stmt = text(
            """
SELECT B.Block_Id AS block_id,
       GROUP_CONCAT(
            DISTINCT HM.ExposureMode ORDER BY HM.ExposureMode SEPARATOR :separator
        ) AS modes
FROM HrsMode HM
         JOIN HrsConfig HC ON HM.HrsMode_Id = HC.HrsMode_Id
         JOIN Hrs H ON HC.HrsConfig_Id = H.HrsConfig_Id
         JOIN HrsPatternDetail HPD ON H.Hrs_Id = HPD.Hrs_Id
         JOIN HrsPattern HP ON HPD.HrsPattern_Id = HP.HrsPattern_Id
         JOIN ObsConfig OC ON HP.HrsPattern_Id = OC.HrsPattern_Id
         JOIN TelescopeConfigObsConfig TCOC
         ON OC.ObsConfig_Id = TCOC.PlannedObsConfig_Id
         JOIN Pointing P ON TCOC.Pointing_Id = P.Pointing_Id
         JOIN Block B ON P.Block_Id = B.Block_Id
         JOIN ProposalCode PC ON B.ProposalCode_Id = PC.ProposalCode_Id
WHERE PC.Proposal_Code = :proposal_code
GROUP BY B.Block_Id
        """
        )
        result = self.connection.execute(
            stmt,
            {
                "separator": separator,
                "proposal_code": proposal_code,
            },
        )

        return {
            row.block_id: {
                "modes": [mode.title() for mode in row.modes.split(separator)]
            }
            for row in result
        }

    def _block_bvit_configurations(
        self, proposal_code: str
    ) -> Dict[int, Dict[str, List[str]]]:
        """
        Return the dictionary of block ids and a dictionary of BVIT configurations contained in the
        blocks.

        A block is only included in the dictionary if it is using BVIT. There is only
        one mode, which is an empty string.
        """
        stmt = text(
            """
SELECT B.Block_Id AS block_id
FROM ObsConfig OC
         JOIN TelescopeConfigObsConfig TCOC
         ON OC.ObsConfig_Id = TCOC.PlannedObsConfig_Id
         JOIN Pointing P ON TCOC.Pointing_Id = P.Pointing_Id
         JOIN Block B ON P.Block_Id = B.Block_Id
         JOIN ProposalCode C ON B.ProposalCode_Id = C.ProposalCode_Id
WHERE C.Proposal_Code = :proposal_code
  AND OC.BvitPattern_Id IS NOT NULL
        """
        )
        result = self.connection.execute(
            stmt,
            {
                "excluded_status_values": self.EXCLUDED_BLOCK_STATUS_VALUES,
                "proposal_code": proposal_code,
            },
        )
        return {row.block_id: {"modes": [""]} for row in result}

    def _block_instruments(self, proposal_code: str) -> Dict[int, List[Dict[str, Any]]]:
        """
        Return the dictionary of block ids and dictionaries of instruments configurations.
        """
        salticam_configurations = self._block_salticam_configurations(proposal_code)
        rss_configurations = self._block_rss_configurations(proposal_code)
        hrs_configurations = self._block_hrs_configurations(proposal_code)
        bvit_configurations = self._block_bvit_configurations(proposal_code)
        instruments: DefaultDict[int, List[Dict[str, Any]]] = defaultdict(list)
        for block_id, c in salticam_configurations.items():
            instruments[block_id].append({"name": "Salticam", "modes": c["modes"]})
        for block_id_, c_ in rss_configurations.items():
            instruments[block_id_].append(
                {
                    "name": "RSS",
                    "modes": c_["modes"],
                    "gratings": c_["gratings"],
                    "filters": c_["filters"],
                }
            )
        for block_id, c in hrs_configurations.items():
            instruments[block_id].append({"name": "HRS", "modes": c["modes"]})
        for block_id, c in bvit_configurations.items():
            instruments[block_id].append({"name": "BVIT", "modes": c["modes"]})
        return instruments

    def time_allocations(
        self, proposal_code: str, semester: str
    ) -> List[Dict[str, Any]]:
        """
        Return the time allocations and TAC comments for a semester.
        """
        allocations = self._allocations(proposal_code, semester)
        comments = self._tac_comments(proposal_code, semester)
        partner_codes = set([alloc["partner_code"] for alloc in allocations])
        partner_codes.update(comments.keys())

        # combine the time allocations and comments by partner
        combined: Dict[str, Dict[str, Any]] = {
            partner_code: {
                "partner_code": partner_code,
                "partner_name": partner_name(partner_code),
                "priority_0": 0,
                "priority_1": 0,
                "priority_2": 0,
                "priority_3": 0,
                "priority_4": 0,
                "tac_comment": None,
            }
            for partner_code in partner_codes
        }
        for partner_code, comment in comments.items():
            combined[partner_code]["tac_comment"] = comment
        for alloc in allocations:
            combined[alloc["partner_code"]][f"priority_{alloc['priority']}"] = alloc[
                "time_allocation"
            ]

        return list(combined.values())

    def _allocations(self, proposal_code: str, semester: str) -> List[Dict[str, Any]]:
        """
        Return the time allocations for a semester.
        """
        year, sem = semester.split("-")
        stmt = text(
            """
SELECT P.Partner_Code    AS partner_code,
       PA.Priority       AS priority,
       SUM(PA.TimeAlloc) AS time_allocation
FROM PriorityAlloc PA
         JOIN MultiPartner MP ON PA.MultiPartner_Id = MP.MultiPartner_Id
         JOIN ProposalCode PC ON MP.ProposalCode_Id = PC.ProposalCode_Id
         JOIN Semester S ON MP.Semester_Id = S.Semester_Id
         JOIN Partner P ON MP.Partner_Id = P.Partner_Id
WHERE PC.Proposal_Code = :proposal_code
  AND S.Year = :year
  AND S.Semester = :semester
GROUP BY PA.MultiPartner_Id, PA.Priority
        """
        )
        result = self.connection.execute(
            stmt, {"proposal_code": proposal_code, "year": year, "semester": sem}
        )
        return [
            {
                "partner_code": row.partner_code,
                "priority": row.priority,
                "time_allocation": int(row.time_allocation),
            }
            for row in result
        ]

    def _tac_comments(self, proposal_code: str, semester: str) -> Dict[str, str]:
        """
        Return the TAC comments for a semester.
        """
        year, sem = semester.split("-")
        stmt = text(
            """
SELECT P.Partner_Code AS partner_code,
       TPC.TacComment AS tac_comment
FROM TacProposalComment TPC
         JOIN MultiPartner MP ON TPC.MultiPartner_Id = MP.MultiPartner_Id
         JOIN Partner P ON MP.Partner_Id = P.Partner_Id
         JOIN ProposalCode PC ON MP.ProposalCode_Id = PC.ProposalCode_Id
         JOIN Semester S ON MP.Semester_Id = S.Semester_Id
WHERE PC.Proposal_Code = :proposal_code
  AND S.Year = :year
  AND S.Semester = :semester
        """
        )
        result = self.connection.execute(
            stmt, {"proposal_code": proposal_code, "year": year, "semester": sem}
        )
        return {
            row.partner_code: row.tac_comment if row.tac_comment else None
            for row in result
        }

    def charged_time(self, proposal_code: str, semester: str) -> Dict[str, int]:
        year, sem = semester.split("-")
        stmt = text(
            """
SELECT B.Priority AS priority, SUM(B.ObsTime) AS charged_time
FROM BlockVisit BV
    JOIN BlockVisitStatus BVS ON BV.BlockVisitStatus_Id = BVS.BlockVisitStatus_Id
    JOIN Block B ON BV.Block_Id = B.Block_Id
    JOIN Proposal P ON B.Proposal_Id = P.Proposal_Id
    JOIN ProposalCode PC ON B.ProposalCode_Id = PC.ProposalCode_Id
    JOIN Semester S ON P.Semester_Id = S.Semester_Id
WHERE PC.Proposal_Code = :proposal_code
    AND S.Year = :year
    AND S.Semester = :semester
    AND BVS.BlockVisitStatus = 'Accepted'
GROUP BY B.Priority
        """
        )
        result = self.connection.execute(
            stmt, {"proposal_code": proposal_code, "year": year, "semester": sem}
        )

        priority_charged_time: Dict[str, int] = {f"priority_{p}": 0 for p in range(5)}
        for row in result:
            priority_charged_time[f"priority_{row.priority}"] = int(row.charged_time)

        return priority_charged_time

    def _block_observable_nights(
        self, proposal_code: str, semester: str, interval: TimeInterval
    ) -> Dict[int, int]:
        """
        Return the number of nights in an interval when blocks are observable.

        The function returns a dictionary of block ids and number of nights. Blocks are
        included if they belong to the specified proposal and semester.

        The start and end time in the interval should be timezone sensitive and should
        be given as UTC times.

        This function check observability by checking whether the start times of
        observing windows lie in the given interval.

        Blocks may have multiple observing windows in a night. If so, only one of them
        is counted.
        """
        year, sem = semester.split("-")

        # There may be multiple observing windows for a block in a night. But if we
        # shift all times by 12 hours, all windows in the same night end up with the
        # same date. The number of nights is then the number of distinct dates.
        stmt = text(
            """
SELECT B.Block_Id                                                           AS block_id,
       COUNT(DISTINCT DATE(DATE_SUB(BVW.VisibilityStart, INTERVAL 12 HOUR))) AS nights
FROM BlockVisibilityWindow BVW
         JOIN BlockVisibilityWindowType BVWT
         ON BVW.BlockVisibilityWindowType_Id = BVWT.BlockVisibilityWindowType_Id
         JOIN Block B ON BVW.Block_Id = B.Block_Id
         JOIN Proposal P ON B.Proposal_Id = P.Proposal_Id
         JOIN ProposalCode PC ON P.ProposalCode_Id = PC.ProposalCode_Id
         JOIN Semester S ON P.Semester_Id = S.Semester_Id
WHERE PC.Proposal_Code = :proposal_code
  AND S.Year = :year
  AND S.Semester = :semester
  AND BVW.VisibilityStart BETWEEN :start AND :end
  AND BVWT.BlockVisibilityWindowType='Strict'
GROUP BY B.Block_Id
        """
        )
        result = self.connection.execute(
            stmt,
            {
                "proposal_code": proposal_code,
                "year": year,
                "semester": sem,
                "start": interval.start,
                "end": interval.end,
            },
        )
        return {int(row.block_id): int(row.nights) for row in result}

    def get_observation_comments(self, proposal_code: str) -> List[Dict[str, Any]]:
        """
        Return the proposal comments ordered by the time when they were made.
        """
        stmt = text(
            """
SELECT PC.ProposalComment_Id               AS id,
       PC.CommentDate                      AS comment_date,
       CONCAT(I.FirstName, ' ', I.Surname) AS author,
       PC.ProposalComment                  AS comment
FROM ProposalComment PC
         JOIN Investigator I ON PC.Investigator_Id = I.Investigator_Id
         JOIN ProposalCode P ON PC.ProposalCode_Id = P.ProposalCode_Id
WHERE P.Proposal_Code = :proposal_code
ORDER BY PC.CommentDate, PC.ProposalComment_Id
        """
        )
        result = self.connection.execute(stmt, {"proposal_code": proposal_code})
        return [dict(row) for row in result]

    def add_observation_comment(
        self, proposal_code: str, comment: str, user: User
    ) -> Dict[str, Any]:
        istmt = text(
            """
INSERT INTO ProposalComment(
    ProposalCode_Id,
    CommentDate,
    Investigator_Id,
    ProposalComment
)
VALUES (
    (SELECT ProposalCode_Id FROM ProposalCode WHERE Proposal_Code = :proposal_code),
    :date,
    (SELECT Investigator_Id FROM PiptUser WHERE Username = :username),
    :comment
)
    """
        )
        comment_date = date.today()
        insert_results = self.connection.execute(
            istmt,
            {
                "proposal_code": proposal_code,
                "username": user.username,
                "comment": comment,
                "date": comment_date,
            },
        )
        sstmt = text(
            """
SELECT PC.ProposalComment_Id               AS id,
       PC.CommentDate                      AS comment_date,
       CONCAT(I.FirstName, ' ', I.Surname) AS author,
       PC.ProposalComment                  AS comment
FROM ProposalComment PC
         JOIN Investigator I ON PC.Investigator_Id = I.Investigator_Id
         JOIN ProposalCode P ON PC.ProposalCode_Id = P.ProposalCode_Id
WHERE PC.ProposalComment_Id = :proposal_comment_id
    """
        )
        select_results = self.connection.execute(
            sstmt, {"proposal_comment_id": insert_results.lastrowid}
        )

        return dict(select_results.one())

    def get_proposal_status(self, proposal_code: str) -> Dict[str, Any]:
        """
        Return the proposal status for a proposal.
        """
        stmt = text(
            """
SELECT
    PS.Status 			AS `status`,
    PGI.StatusComment 	AS `comment`
FROM ProposalGeneralInfo PGI
         JOIN ProposalStatus PS ON PS.ProposalStatus_Id = PGI.ProposalStatus_Id
         JOIN ProposalCode PC ON PGI.ProposalCode_Id = PC.ProposalCode_Id
WHERE PC.Proposal_Code = :proposal_code
        """
        )
        result = self.connection.execute(stmt, {"proposal_code": proposal_code})
        try:
            row = result.one()

            status = {"value": row.status, "comment": row.comment}

            return status

        except NoResultFound:
            raise NotFoundError()

    def _proposal_inactive_reason_id(self, inactive_reason: str) -> int:
        stmt = text(
            """
SELECT PIR.ProposalInactiveReason_Id AS id
FROM ProposalInactiveReason PIR
WHERE PIR.InactiveReason = :inactive_reason
        """
        )
        result = self.connection.execute(stmt, {"inactive_reason": inactive_reason})
        return cast(int, result.scalar_one())

    def update_proposal_status(
        self, proposal_code: str, status: str, status_comment: Optional[str] = None
    ) -> None:
        """
        Update the status of a proposal.
        """

        # We could query for the status and reason ids within the UPDATE query, but then it would
        # not be clear whether a failing query is due to a wrong proposal code or a
        # wrong status or reason value.
        try:
            status_id = self._proposal_status_id(status)
        except NoResultFound:
            raise ValidationError(f"Unknown proposal status: {status}")

        try:
            proposal_code_id = self._get_proposal_code_id(proposal_code)
        except NoResultFound:
            raise ValidationError(f"Unknown proposal code: {proposal_code}")

        stmt = text(
            """
UPDATE ProposalGeneralInfo  PGI
SET
    PGI.ProposalStatus_Id = :status_id,
    PGI.StatusComment = :status_comment
WHERE ProposalCode_Id = :proposal_code_id;
        """
        )
        result = self.connection.execute(
            stmt,
            {
                "proposal_code_id": proposal_code_id,
                "status_id": status_id,
                "status_comment": status_comment,
            },
        )
        if not result.rowcount:
            raise NotFoundError()

    def _proposal_status_id(self, status: str) -> int:
        """
        Return the id of a proposal status value.
        """
        stmt = text(
            """
SELECT PS.ProposalStatus_Id
FROM ProposalStatus PS
WHERE PS.Status = :status
        """
        )
        result = self.connection.execute(stmt, {"status": status})
        return cast(int, result.scalar_one())

    def is_self_activatable(self, proposal_code: str) -> bool:
        """
        Check whether the proposal may be activated by the Principal Investigator and
        Principal Contact.
        """
        stmt = text(
            """
SELECT PSA.PiPcMayActivate
FROM ProposalSelfActivation PSA
         JOIN ProposalCode PC ON PSA.ProposalCode_Id = PC.ProposalCode_Id
WHERE PC.Proposal_Code = :proposal_code;
        """
        )
        result = self.connection.execute(stmt, {"proposal_code": proposal_code})
        try:
            one = result.scalar_one_or_none()
        except NoResultFound:
            raise NotFoundError(f"No such proposal code: {proposal_code}")

        return bool(cast(int, one) if one is not None else 0 > 0)

    def get_current_version(self, proposal_code: str) -> int:
        """
        Return the current version (number) of a proposal.

        Parameters
        ----------
        proposal_code: str
            The proposal code.

        Returns
        -------
        int
            The proposal version.
        """
        stmt = text(
            """
SELECT MAX(Submission) AS version
FROM Proposal P
JOIN ProposalCode PC ON P.ProposalCode_Id = PC.ProposalCode_Id
WHERE PC.Proposal_Code = :proposal_code
        """
        )
        result = self.connection.execute(stmt, {"proposal_code": proposal_code})
        version = result.scalar_one()
        if version is None:
            raise NotFoundError(f"No such proposal code: {proposal_code}")

        return cast(int, version)

    def get_current_phase1_version(self, proposal_code: str) -> Optional[int]:
        """
        Return the current version (number) of a proposal.

        Parameters
        ----------
        proposal_code: str
            The proposal code.

        Returns
        -------
        int
            The proposal version.
        """
        stmt = text(
            """
SELECT COUNT(Submission) AS version
FROM Proposal P
JOIN ProposalCode PC ON P.ProposalCode_Id = PC.ProposalCode_Id
WHERE PC.Proposal_Code = :proposal_code AND P.Phase = 1
        """
        )
        result = self.connection.execute(stmt, {"proposal_code": proposal_code})
        current_version = result.scalar_one()
        if current_version == 0:
            return None

        return cast(int, current_version)

    @staticmethod
    def generate_proposal_progress_filename(
        file_content: bytes, is_supplementary: bool = False
    ) -> str:
        hash_md = hashlib.md5(file_content).hexdigest()  # nosec
        if is_supplementary:
            return f"ProposalProgressSupplementary-{hash_md}.pdf"

        return f"ProposalProgressReport-{hash_md}.pdf"

    def insert_or_update_proposal_progress(
        self,
        progress_report_data: Dict[str, Any],
        proposal_code: str,
        semester: str,
        filenames: Dict[str, Optional[str]],
    ) -> None:
        """
        Insert or update the proposal progress information.
        """
        stmt = text(
            """
INSERT INTO ProposalProgress (
    ProposalCode_Id,
    Semester_Id,
    TimeRequestChangeReasons,
    StatusSummary,
    StrategyChanges,
    ReportPath,
    SupplementaryPath,
    SubmissionDate
)
VALUES(
    (SELECT ProposalCode_Id FROM ProposalCode WHERE Proposal_Code = :proposal_code),
    (SELECT Semester_Id FROM Semester WHERE CONCAT(`Year`, '-', Semester) = :semester),
    :change_reason,
    :summary_of_proposal_status,
    :strategy_changes,
    :report_path,
    :supplementary_path,
    NOW()
) ON DUPLICATE KEY UPDATE
    TimeRequestChangeReasons = :change_reason,
    StatusSummary = :summary_of_proposal_status,
    StrategyChanges = :strategy_changes,
    ReportPath = :report_path,
    SupplementaryPath = :supplementary_path,
    SubmissionDate = NOW()
;
        """
        )
        result = self.connection.execute(
            stmt,
            {
                "proposal_code": proposal_code,
                "semester": semester,
                "change_reason": progress_report_data["change_reason"],
                "summary_of_proposal_status": progress_report_data[
                    "summary_of_proposal_status"
                ],
                "strategy_changes": progress_report_data["strategy_changes"],
                "report_path": filenames["proposal_progress_filename"],
                "supplementary_path": filenames["additional_pdf_filename"],
            },
        )
        if not result.rowcount:
            raise NotFoundError()

    def _reset_partner_requested_time_and_percentages(
        self, proposal_code: str, semester: str, requested_time: int
    ) -> None:
        stmt = text(
            """
UPDATE MultiPartner
SET ReqTimeAmount=:requested_time,
    ReqTimePercent=0
WHERE ProposalCode_Id =
      (SELECT ProposalCode_Id FROM ProposalCode WHERE Proposal_Code = :proposal_code)
  AND Semester_Id =
      (SELECT Semester_Id FROM Semester WHERE CONCAT(Year, '-', semester) = :semester);
              """
        )
        self.connection.execute(
            stmt,
            {
                "proposal_code": proposal_code,
                "semester": semester,
                "requested_time": requested_time,
            },
        )

    def _insert_or_update_requested_time(
        self,
        proposal_code: str,
        semester: str,
        partner_code: str,
        requested_time_percent: float,
        requested_time_amount: int,
    ) -> None:
        """
        Insert or update proposal progress requested time.
        """
        stmt = text(
            """
INSERT INTO MultiPartner(
    ProposalCode_Id,
    Partner_Id,
    Semester_Id,
    ReqTimePercent,
    ReqTimeAmount
)
VALUES (
    (SELECT ProposalCode_Id FROM ProposalCode WHERE Proposal_Code = :proposal_code),
    (SELECT Partner_Id FROM Partner WHERE Partner_Code = :partner_code),
    (SELECT Semester_Id FROM Semester WHERE CONCAT(`Year`, '-', Semester) = :semester),
    :requested_time_percent,
    :requested_time_amount
) ON DUPLICATE KEY UPDATE
    ReqTimePercent = :requested_time_percent,
    ReqTimeAmount = :requested_time_amount
        """
        )
        self.connection.execute(
            stmt,
            {
                "proposal_code": proposal_code,
                "semester": semester,
                "partner_code": partner_code,
                "requested_time_percent": requested_time_percent,
                "requested_time_amount": requested_time_amount,
            },
        )

    def _insert_or_update_observing_conditions(
        self,
        proposal_code: str,
        semester: str,
        maximum_seeing: float,
        transparency: str,
        observing_conditions_description: str,
    ) -> None:
        """
        Insert or update the observing conditions
        """
        stmt = text(
            """
INSERT INTO P1ObservingConditions (
    ProposalCode_Id,
    Semester_Id,
    MaxSeeing,
    Transparency_Id,
    ObservingConditionsDescription
)
VALUES
(
    (SELECT ProposalCode_Id FROM ProposalCode WHERE Proposal_Code = :proposal_code),
    (SELECT Semester_Id FROM Semester WHERE CONCAT(`Year`, '-', Semester) = :semester),
    :maximum_seeing,
    (SELECT Transparency_Id FROM Transparency WHERE Transparency = :transparency),
    :observing_conditions_description
) ON DUPLICATE KEY UPDATE
    MaxSeeing = :maximum_seeing,
    Transparency_Id = (SELECT Transparency_Id FROM Transparency WHERE Transparency = :transparency),
    ObservingConditionsDescription = :observing_conditions_description

        """
        )
        result = self.connection.execute(
            stmt,
            {
                "proposal_code": proposal_code,
                "semester": semester,
                "maximum_seeing": maximum_seeing,
                "transparency": transparency,
                "observing_conditions_description": observing_conditions_description,
            },
        )
        if not result.rowcount:
            raise NotFoundError()

    def get_latest_observing_conditions(
        self, proposal_code: str, semester: str
    ) -> Optional[Dict[str, Any]]:
        stmt = text(
            """
SELECT
    CONCAT(S.`Year`, '-', S.Semester)   AS semester,
    MaxSeeing						    AS seeing,
    Transparency					    AS transparency,
    ObservingConditionsDescription	    AS description
FROM P1ObservingConditions AS OC
    JOIN Transparency AS T ON (OC.Transparency_Id = T.Transparency_Id)
    JOIN ProposalCode AS PC ON (OC.ProposalCode_Id = PC.ProposalCode_Id)
    JOIN Semester AS S ON (OC.Semester_Id = S.Semester_Id)
WHERE PC.Proposal_Code = :proposal_code
    AND semester <= :semester
ORDER BY semester DESC;
    """
        )
        results = self.connection.execute(
            stmt, {"proposal_code": proposal_code, "semester": semester}
        )
        last = results.first()
        if last:
            return {
                "seeing": last.seeing,
                "transparency": last.transparency,
                "description": last.description,
            }
        else:
            return None

    def get_observed_time(self, proposal_code: str) -> List[Dict[str, Any]]:
        stmt = text(
            """
SELECT
    CONCAT(S.`Year`, '-', S.Semester) AS semester,
    SUM(Obstime)                AS observed_time
FROM Proposal		    AS P
    JOIN ProposalCode 	AS PC USING (ProposalCode_Id)
    JOIN `Block` 		AS B USING (Proposal_Id)
    JOIN BlockVisit 	AS BV USING (Block_Id)
    JOIN BlockVisitStatus AS BVS USING (BlockVisitStatus_Id)
    JOIN Semester 		AS S ON (P.Semester_Id = S.Semester_Id)
WHERE BlockVisitStatus = 'Accepted'
    AND Proposal_Code = :proposal_code
    GROUP BY S.Semester_Id
    """
        )
        result = self.connection.execute(stmt, {"proposal_code": proposal_code})
        try:
            return [
                {"semester": row.semester, "observed_time": row.observed_time}
                for row in result
            ]
        except NoResultFound:
            raise NotFoundError()

    def get_allocated_and_requested_time(
        self, proposal_code: str
    ) -> List[Dict[str, Any]]:
        # ReqTimeAmount is the total amount of time requested by a proposal per semester
        # for all partners combined; hence there is no need to sum its value.
        stmt = text(
            """
SELECT
    CONCAT(S.`Year`, '-', S.Semester) AS semester,
    ReqTimeAmount 	AS requested_time,
    SUM(IF(TimeAlloc IS NULL, 0, TimeAlloc)) 	AS allocated_time
FROM MultiPartner 	AS MP
    LEFT JOIN PriorityAlloc 	AS PA ON (MP.MultiPartner_Id = PA.MultiPartner_Id)
    JOIN ProposalCode 	AS PC ON (MP.ProposalCode_Id = PC.ProposalCode_Id)
    JOIN Semester 		AS S ON (MP.Semester_Id = S.Semester_Id)
WHERE Proposal_Code=:proposal_code
    GROUP BY S.Semester_Id
    """
        )
        result = self.connection.execute(stmt, {"proposal_code": proposal_code})
        try:
            return [
                {
                    "semester": row.semester,
                    "requested_time": row.requested_time,
                    "allocated_time": row.allocated_time or 0,
                }
                for row in result
            ]
        except NoResultFound:
            raise NotFoundError()

    def _get_time_statistics(self, proposal_code: str) -> List[Dict[str, Any]]:
        allocated_requested = self.get_allocated_and_requested_time(proposal_code)
        observed_time = self.get_observed_time(proposal_code)
        time_statistics = []
        for ar in allocated_requested:
            tmp = {
                "semester": ar["semester"],
                "requested_time": ar["requested_time"],
                "allocated_time": ar["allocated_time"],
                "observed_time": 0,
            }
            for ot in observed_time:
                if ot["semester"] == ar["semester"]:
                    tmp["observed_time"] = ot["observed_time"]
            time_statistics.append(tmp)
        return time_statistics

    def _get_partner_requested_percentages(
        self, proposal_code: str, semester: str
    ) -> List[Dict[str, Any]]:
        stmt = text(
            """
SELECT
    Partner_Code 						AS partner_code,
    Partner_Name 						AS partner_name,
    ReqTimePercent						AS requested_percentage,
    CONCAT(S.Year, '-', S.Semester)     AS semester
FROM MultiPartner MP
    JOIN ProposalCode PC ON MP.ProposalCode_Id = PC.ProposalCode_Id
    JOIN Semester S ON MP.Semester_Id = S.Semester_Id
    JOIN Partner AS P ON (MP.Partner_Id = P.Partner_Id)
WHERE PC.Proposal_Code = :proposal_code
    """
        )
        result = self.connection.execute(stmt, {"proposal_code": proposal_code})
        tmp = dict()
        # Some partners may have a time request (which may be 0) for other semesters,
        # but not for the one under consideration. We therefore collect the partners for
        # which there is a time request percentage in any semester, and if a partner has
        # a time request for the semester under consideration, we store that request.
        for row in result:
            if row.partner_code not in tmp:
                tmp[row.partner_code] = {
                    "partner_name": row.partner_name,
                    "partner_code": row.partner_code,
                }
            if semester == row.semester:
                tmp[row.partner_code]["requested_percentage"] = row.requested_percentage
        prp = []
        # Afterwards we set the percentage to 0 for all those partners who don't
        # have a request for the semester under consideration.
        for pc in tmp:
            tmp[pc].setdefault("requested_percentage", 0)
            prp.append(tmp[pc])
        return prp

    def get_phase1_summary(self, proposal_code: str) -> pathlib.Path:
        """
        Return the path of the latest Phase 1 summary file.

        The summary file for a Phase 1 submission is stored in a folder
        <proposal_code>/<submission_number> and has the name Summary.pdf.

        Parameters
        ----------
        proposal_code

        Returns
        -------
        `~pathlib.Path`
           The file path.

        """
        current_phase1_version = self.get_current_phase1_version(proposal_code)
        if current_phase1_version is None:
            raise NotFoundError(
                f"There exists no phase 1 proposal summary for proposal {proposal_code}"
            )

        path = (
            get_settings().proposals_dir
            / f"{proposal_code}"
            / str(current_phase1_version)
            / "Summary.pdf"
        )
        if not path.is_file():
            raise NotFoundError(
                f"No phase 1 proposal summary found for proposal {proposal_code}"
            )

        return path

    def get_proposal_file(self, proposal_code: str) -> pathlib.Path:
        """
        Return the path of the latest proposal zip file.

        The proposal zip file for a submission  is stored in a folder
        <proposal_code>/<submission_number> and has the name <proposal_code>/zip.

        Parameters
        ----------
        proposal_code

        Returns
        -------
        `~pathlib.Path`
            The file path.

        """
        proposals_dir = get_settings().proposals_dir
        version = self.get_current_version(proposal_code)
        path = proposals_dir / proposal_code / str(version) / f"{proposal_code}.zip"
        if not path.exists():
            raise NotFoundError(f"No proposal file found for proposal {proposal_code}")

        return path

    def get_progress_report_semesters(self, proposal_code: str) -> List[str]:
        """
        Return the list of semesters for which a progress report has been submitted.

        The list is sorted in ascending order.

        Parameters
        ----------
        proposal_code: str
            Proposal code.

        Returns
        -------
        list of str
            The sorted list of semesters.
        """
        stmt = text(
            """
SELECT CONCAT(S.Year, '-', S.Semester) AS semester
FROM ProposalProgress PP
         JOIN ProposalCode PC ON PP.ProposalCode_Id = PC.ProposalCode_Id
         JOIN Semester S ON PP.Semester_Id = S.Semester_Id
WHERE PC.Proposal_Code = :proposal_code;

        """
        )
        result = self.connection.execute(stmt, {"proposal_code": proposal_code})
        return sorted(row.semester for row in result)

    def get_progress_report(self, proposal_code: str, semester: str) -> Dict[str, Any]:
        stmt = text(
            """
SELECT
    MaxSeeing							AS maximum_seeing,
    Transparency						AS transparency,
    ObservingConditionsDescription		AS description_of_observing_constraints,
    TimeRequestChangeReasons			AS change_reason,
    StatusSummary						AS summary_of_proposal_status,
    StrategyChanges						AS strategy_changes,
    CONCAT(S.`Year`, '-', S.Semester)   AS semester,
    ReportPath                          AS proposal_progress_pdf,
    SupplementaryPath                   AS additional_pdf
FROM P1ObservingConditions OC
    JOIN Transparency T ON (OC.Transparency_Id = T.Transparency_Id)
    JOIN ProposalCode PC ON (OC.ProposalCode_Id = PC.ProposalCode_Id)
    JOIN Semester S ON (OC.Semester_Id = S.Semester_Id)
    LEFT JOIN ProposalProgress PP ON (
        OC.ProposalCode_Id = PP.ProposalCode_Id
        AND OC.Semester_Id = PP.Semester_Id
    )
WHERE PC.Proposal_Code = :proposal_code
    AND CONCAT(S.`Year`, '-', S.Semester) = :semester
    """
        )
        result = self.connection.execute(
            stmt, {"proposal_code": proposal_code, "semester": semester}
        )
        time_statistics = self._get_time_statistics(proposal_code)
        requested_time = None
        _next_semester = next_semester()
        for t in time_statistics:
            if _next_semester == t["semester"]:
                requested_time = t["requested_time"]
        if result.rowcount > 0:
            progress_report = {}
            for row in result:
                progress_report["requested_time"] = requested_time
                progress_report["semester"] = row.semester
                progress_report["maximum_seeing"] = row.maximum_seeing
                progress_report["transparency"] = row.transparency
                progress_report["additional_pdf"] = row.additional_pdf
                progress_report["proposal_progress_pdf"] = row.proposal_progress_pdf
                progress_report[
                    "description_of_observing_constraints"
                ] = row.description_of_observing_constraints
                progress_report["change_reason"] = row.change_reason
                progress_report[
                    "summary_of_proposal_status"
                ] = row.summary_of_proposal_status
                progress_report["strategy_changes"] = row.strategy_changes
                progress_report["previous_time_requests"] = time_statistics
                progress_report[
                    "last_observing_constraints"
                ] = self.get_latest_observing_conditions(proposal_code, semester)
                progress_report[
                    "partner_requested_percentages"
                ] = self._get_partner_requested_percentages(
                    proposal_code, _next_semester
                )
            return progress_report
        else:
            return {
                "requested_time": requested_time,
                "semester": None,
                "maximum_seeing": None,
                "transparency": None,
                "additional_pdf": None,
                "proposal_progress_pdf": None,
                "description_of_observing_constraints": None,
                "change_reason": None,
                "summary_of_proposal_status": None,
                "strategy_changes": None,
                "partner_requested_percentages": self._get_partner_requested_percentages(
                    proposal_code, _next_semester
                ),
                "previous_time_requests": time_statistics,
                "last_observing_constraints": self.get_latest_observing_conditions(
                    proposal_code, semester
                ),
            }

    def put_proposal_progress(
        self,
        proposal_progress: Dict[str, Any],
        proposal_code: str,
        semester: str,
        filenames: Dict[str, Optional[str]],
    ) -> None:
        """
        Insert the proposal progress into the database, or update the existing one.
        """
        _next_semester = next_semester()
        self._reset_partner_requested_time_and_percentages(
            proposal_code, _next_semester, proposal_progress["requested_time"]
        )
        for rp in proposal_progress["partner_requested_percentages"]:
            self._insert_or_update_requested_time(
                proposal_code=proposal_code,
                semester=_next_semester,
                partner_code=rp["partner_code"],
                requested_time_percent=rp["requested_percentage"],
                requested_time_amount=proposal_progress["requested_time"],
            )
        self._insert_or_update_observing_conditions(
            proposal_code=proposal_code,
            semester=_next_semester,
            maximum_seeing=proposal_progress["maximum_seeing"],
            transparency=proposal_progress["transparency"],
            observing_conditions_description=proposal_progress[
                "description_of_observing_constraints"
            ],
        )
        self.insert_or_update_proposal_progress(
            progress_report_data=proposal_progress,
            proposal_code=proposal_code,
            semester=semester,
            filenames=filenames,
        )

    def insert_proprietary_period_extension_request(
        self,
        proposal_code: str,
        proprietary_period: int,
        motivation: str,
        username: str,
    ) -> None:
        stmt = text(
            """
INSERT INTO ProprietaryPeriodExtensionRequest(
    ProposalCode_Id,
    Reason,
    RequestedBy,
    RequestedPeriod
)
VALUES (
    (SELECT ProposalCode_Id FROM ProposalCode WHERE Proposal_Code = :proposal_code),
    :reason,
    (SELECT PiptUser_Id FROM PiptUser WHERE Username = :username),
    :requested_period
)
    """
        )
        self.connection.execute(
            stmt,
            {
                "proposal_code": proposal_code,
                "username": username,
                "reason": motivation,
                "requested_period": proprietary_period,
            },
        )

    @staticmethod
    def proprietary_period_start_date(block_visits: List[Dict[str, Any]]) -> date:
        # find the latest observation

        observation_night: Optional[date] = None
        for observation in block_visits:
            if not observation_night:
                observation_night = observation["night"]
            if observation["night"] > observation_night:
                observation_night = observation["night"]
        if not observation_night:
            observation_night = datetime.today()

        return semester_end(
            semester_of_datetime(
                datetime(
                    observation_night.year,
                    observation_night.month,
                    observation_night.day,
                    12,
                    0,
                    0,
                    1,
                    tzinfo=pytz.utc,
                )
            )
        ).date()

    def _data_release_date(
        self, proprietary_period: int, block_visits: List[dict[str, Any]]
    ) -> Optional[date]:
        proprietary_period_start = self.proprietary_period_start_date(block_visits)

        if proprietary_period is None:
            return None
        # add the proprietary period to get the data release date
        return proprietary_period_start + relativedelta(months=proprietary_period)

    def is_partner_allocated(self, proposal_code: str, partner_code: str) -> bool:
        stmt = text(
            """
SELECT P.Partner_Code    AS partner_code,
       SUM(PA.TimeAlloc) AS time_allocation
FROM PriorityAlloc PA
         JOIN MultiPartner MP ON PA.MultiPartner_Id = MP.MultiPartner_Id
         JOIN ProposalCode PC ON MP.ProposalCode_Id = PC.ProposalCode_Id
         JOIN Semester S ON MP.Semester_Id = S.Semester_Id
         JOIN Partner P ON MP.Partner_Id = P.Partner_Id
WHERE PC.Proposal_Code = :proposal_code
GROUP BY PA.MultiPartner_Id, PA.Priority
        """
        )
        result = self.connection.execute(stmt, {"proposal_code": proposal_code})

        for row in result:
            if row.partner_code == partner_code and row.time_allocation > 0:
                return True
        return False

    def maximum_proprietary_period(self, proposal_code: str) -> int:
        proposal_type = self.get_proposal_type(proposal_code)
        if proposal_type == "Commissioning":
            return 36
        if proposal_type == "Director's Discretionary Time":
            return 6
        if proposal_type == "Engineering":
            return 0
        if proposal_type == "Gravitational Wave Event":
            return 1200
        if proposal_type == "Science Verification":
            return 12
        if proposal_type == "OPTICON-Radionet Pilot":
            return 24
        if proposal_type in [
            "Key Science Program",
            "Large Science Proposal",
            "Science",
            "Science - Long Term",
        ]:
            if self.is_partner_allocated(proposal_code, "RSA"):
                return 24
            return 1200
        raise ValueError("Unknown proposal type.")

    def update_proprietary_period(
        self, proposal_code: str, proprietary_period: int
    ) -> None:
        stmt = text(
            """
UPDATE ProposalGeneralInfo
SET ProprietaryPeriod = :proprietary_period, ReleaseDate = :release_date
WHERE ProposalCode_Id = (SELECT PC.ProposalCode_Id
                         FROM ProposalCode PC
                         WHERE PC.Proposal_Code = :proposal_code)
    """
        )
        block_visits = self._block_visits(proposal_code)
        self.connection.execute(
            stmt,
            {
                "proposal_code": proposal_code,
                "release_date": self._data_release_date(
                    proprietary_period, block_visits
                ),
                "proprietary_period": proprietary_period,
            },
        )

    def _get_phase_one_targets(self, proposal_code: str) -> List[Dict[str, Any]]:
        # The phase 1 targets.
        stmt = text(
            """
SELECT DISTINCT RequestedTime                                   AS observing_time,
                T.Target_Id                                     AS id,
                T.Target_Name                                   AS name,
                TC.RaH                                          AS ra_h,
                TC.RaM                                          AS ra_m,
                TC.RaS                                          AS ra_s,
                TC.DecSign                                      AS dec_sign,
                TC.DecD                                         AS dec_d,
                TC.DecM                                         AS dec_m,
                TC.DecS                                         AS dec_s,
                TC.Equinox                                      AS equinox,
                TM.MinMag                                       AS min_mag,
                TM.MaxMag                                       AS max_mag,
                BP.FilterName                                   AS bandpass,
                TST.TargetSubType                               AS target_sub_type,
                TT.TargetType                                   AS target_type,
                PPT.Optional									AS optional,
                PPT.NVisits										AS requested_observations,
                PPT.MaxLunarPhase								AS max_luner_phase,
                PR.Ranking										AS ranking,
                PPT.TrackCount									AS track_count,
                PPT.NightCount									AS nights_count,
                M.Moon											AS moon,
                PTP.CompetitionProbability						AS competition_probability,
                PTP.ObservabilityProbability					AS observability_probability,
                PTP.SeeingProbability							AS seeing_probability,
                PTP.TotalProbability							AS total_probability,
                MT.RaDot                                        AS ra_dot,
                MT.DecDot                                       AS dec_dot,
                MT.Epoch                                        AS epoch,
                PT.Period                                       AS period,
                PT.Pdot                                         AS period_change_rate,
                PT.T0                                           AS period_zero_point,
                TB.Time_Base                                    AS period_time_base,
                HT.Identifier                                   AS horizons_identifier,
                IF((MT1.Target_Id IS NOT NULL
                    OR MTF.Target_Id IS NOT NULL
                    OR HT.Identifier IS NOT NULL),
                    1,
                    0)                                          AS non_sidereal
FROM P1ProposalTarget PPT
    JOIN ProposalCode  PC ON PPT.ProposalCode_Id = PC.ProposalCode_Id
    JOIN Target T ON PPT.Target_Id = T.Target_Id
    JOIN TargetCoordinates TC ON T.TargetCoordinates_Id = TC.TargetCoordinates_Id
    JOIN P1ObservingConditions POC ON PC.ProposalCode_Id = POC.ProposalCode_Id
     LEFT JOIN TargetMagnitudes TM ON T.TargetMagnitudes_Id = TM.TargetMagnitudes_Id
     LEFT JOIN Bandpass BP ON TM.Bandpass_Id = BP.Bandpass_Id
         LEFT JOIN TargetSubType TST ON T.TargetSubType_Id = TST.TargetSubType_Id
         LEFT JOIN TargetType TT ON TST.TargetType_Id = TT.TargetType_Id
         LEFT JOIN MovingTarget MT ON T.MovingTarget_Id = MT.MovingTarget_Id
         LEFT JOIN PeriodicTarget PT ON T.PeriodicTarget_Id = PT.PeriodicTarget_Id
         LEFT JOIN TimeBase TB ON PT.TimeBase_Id = TB.TimeBase_Id
         LEFT JOIN HorizonsTarget HT ON T.HorizonsTarget_Id = HT.HorizonsTarget_Id
         LEFT JOIN MovingTable MT1 ON T.Target_Id = MT1.Target_Id
         LEFT JOIN MovingTableFile MTF ON T.Target_Id = MTF.Target_Id
         LEFT JOIN PiRanking PR ON PPT.PiRanking_Id = PR.PiRanking_Id
         LEFT JOIN Moon M ON POC.Moon_Id = M.Moon_Id
         LEFT JOIN P1TargetProbabilities PTP ON PC.ProposalCode_Id = PTP.ProposalCode_Id
WHERE Proposal_Code = :proposal_code
    """
        )
        return [
            {
                "id": row.id,
                "name": row.name,
                "observing_time": row.observing_time,
                "coordinates": target_coordinates(row),
                "proper_motion": target_proper_motion(row),
                "magnitude": target_magnitude(row),
                "target_type": target_type(row),
                "is_optional": row.optional,
                "requested_observations": row.requested_observations,
                "max_lunar_phase": row.max_luner_phase,
                "ranking": row.ranking,
                "track_count": row.track_count,
                "night_count": row.nights_count,
                "observing_probabilities": {
                    "moon": row.moon,
                    "competition": row.competition_probability,
                    "observability": row.observability_probability,
                    "seeing": row.seeing_probability,
                    "total": row.total_probability,
                },
                "period_ephemeris": target_period_ephemeris(row),
                "horizons_identifier": row.horizons_identifier,
                "non_sidereal": row.non_sidereal == 1,
            }
            for row in self.connection.execute(stmt, {"proposal_code": proposal_code})
        ]

    def _get_requested_times(self, proposal_code: str) -> List[Dict[str, Any]]:
        stmt = text(
            """
SELECT
    MP.ReqTimePercent					AS percentage,
    PMT.P1MinimumUsefulTime				AS minimum_useful_time,
    MP.ReqTimeAmount					AS total_requested_time,
    PMT.P1TimeComment					AS `comment`,
    P.Partner_Name						AS partner_name,
    CONCAT(S.`Year`, '-', S.Semester)   AS semester
FROM MultiPartner MP
    JOIN ProposalCode PC ON MP.ProposalCode_Id = PC.ProposalCode_Id
    JOIN Semester S ON MP.Semester_Id = S.Semester_Id
    JOIN Partner P ON MP.Partner_Id = P.Partner_Id
    JOIN P1MinTime PMT ON MP.ProposalCode_Id = PMT.ProposalCode_Id AND MP.Semester_Id = PMT.Semester_Id
WHERE Proposal_Code = :proposal_code
        """
        )

        req_time: DefaultDict[str, Dict[str, Any]] = defaultdict(lambda: dict())
        for row in self.connection.execute(stmt, {"proposal_code": proposal_code}):
            semester = row.semester
            if not req_time[semester]:
                req_time[semester] = {
                    "total_requested_time": row.total_requested_time,
                    "minimum_useful_time": row.minimum_useful_time,
                    "comment": row.comment,
                    "semester": semester,
                    "distribution": [],
                }
            req_time[semester]["distribution"].append(
                {"partner": row.partner_name, "percentage": row.percentage}
            )

        return list(req_time.values())

    def _get_nir_simulations(self, proposal_code: str) -> List[Dict[str, Any]]:
        stmt = text(
            """
SELECT
    P1NirSimulation_Id          AS id,
    P1NirSimulation_Name		AS `name`,
    PiComment					AS description
FROM P1NirSimulation P1NS
    JOIN ProposalCode PC ON	P1NS.ProposalCode_Id = PC.ProposalCode_Id
WHERE Proposal_Code = :proposal_code
        """
        )
        simulations = []
        for row in self.connection.execute(stmt, {"proposal_code": proposal_code}):
            simulations.append(
                {
                    "name": row.name,
                    "url": f"/instrument-simulations/nir/{row.id}.nsim",
                    "description": row.description,
                }
            )
        return simulations

    def _get_hrs_simulations(self, proposal_code: str) -> List[Dict[str, Any]]:
        stmt = text(
            """
SELECT
    P1HrsSimulation_Id          AS id,
    P1HrsSimulation_Name		AS `name`,
    PiComment					AS description
FROM P1HrsSimulation P1HS
    JOIN ProposalCode PC ON	P1HS.ProposalCode_Id = PC.ProposalCode_Id
WHERE Proposal_Code = :proposal_code
        """
        )
        simulations = []
        for row in self.connection.execute(stmt, {"proposal_code": proposal_code}):
            simulations.append(
                {
                    "name": row.name,
                    "url": f"/instrument-simulations/hrs/{row.id}.hsim",
                    "description": row.description,
                }
            )
        return simulations

    def _get_rss_simulations(self, proposal_code: str) -> List[Dict[str, Any]]:
        stmt = text(
            """
SELECT
    P1RssSimulation_Id          AS id,
    P1RssSimulation_Name		AS `name`,
    PiComment					AS description
FROM P1RssSimulation P1RS
    JOIN ProposalCode PC ON	P1RS.ProposalCode_Id = PC.ProposalCode_Id
WHERE Proposal_Code = :proposal_code
        """
        )
        simulations = []
        for row in self.connection.execute(stmt, {"proposal_code": proposal_code}):
            simulations.append(
                {
                    "name": row.name,
                    "url": f"/instrument-simulations/rss/{row.id}.rsim",
                    "description": row.description,
                }
            )
        return simulations

    def _get_salticam_simulations(self, proposal_code: str) -> List[Dict[str, Any]]:
        stmt = text(
            """
SELECT
    P1SalticamSimulation_Id         AS id,
    P1SalticamSimulation_Name		AS `name`,
    PiComment					    AS description
FROM P1SalticamSimulation P1SS
    JOIN ProposalCode PC ON	P1SS.ProposalCode_Id = PC.ProposalCode_Id
WHERE Proposal_Code = :proposal_code
        """
        )
        simulations = []
        for row in self.connection.execute(stmt, {"proposal_code": proposal_code}):
            simulations.append(
                {
                    "name": row.name,
                    "url": f"/instrument-simulations/salticam/{row.id}.ssim",
                    "description": row.description,
                }
            )
        return simulations

    def _get_science_configurations(self, proposal_code: str) -> List[Dict[str, Any]]:
        stmt = text(
            """
SELECT
    P1C.P1Bvit_Id				        AS bvit,
    P1C.P1Hrs_Id				        AS hrs,
    P1C.P1Nir_Id				        AS nir,
    P1C.P1Rss_Id				        AS rss,
    P1C.P1Salticam_Id			        AS scam,
    BF.BvitFilter_Name			        AS bvit_filter,
    HM.ExposureMode				        AS hrs_mode,
    NG.Grating					        AS nir_grating,
    RM.`Mode`					        AS rss_mode,
    SM.DetectorMode				        AS scam_detector_mode
FROM P1Config P1C
    JOIN ProposalCode PC ON P1C.ProposalCode_Id = PC.ProposalCode_Id
    LEFT JOIN P1Bvit PB ON P1C.P1Bvit_Id = PB.P1Bvit_Id
    LEFT JOIN BvitFilter BF ON PB.BvitFilter_Id = BF.BvitFilter_Id
    LEFT JOIN P1Hrs PH ON P1C.P1Hrs_Id = PH.P1Hrs_Id
    LEFT JOIN HrsMode HM ON PH.HrsMode_Id = HM.HrsMode_Id
    LEFT JOIN P1Nir PN ON P1C.P1Nir_Id = PN.P1Nir_Id
    LEFT JOIN NirGrating NG ON PN.NirGrating_Id = NG.NirGrating_Id
    LEFT JOIN P1Rss PR ON P1C.P1Rss_Id = PR.P1Rss_Id
    LEFT JOIN RssMode RM ON PR.RssMode_Id = RM.RssMode_Id
    LEFT JOIN P1Salticam PS ON P1C.P1Salticam_Id = PS.P1Salticam_Id
    LEFT JOIN SalticamDetectorMode SM ON PS.SalticamDetectorMode_Id = SM.SalticamDetectorMode_Id
WHERE PC.Proposal_Code = :proposal_code
        """
        )
        configurations = []

        for row in self.connection.execute(stmt, {"proposal_code": proposal_code}):
            if row.bvit:
                instrument = "BVIT"
                mode = row.bvit_filter
                simulations = []  # There are no BVIT simulations
            elif row.hrs:
                instrument = "HRS"
                mode = normalised_hrs_mode(row.hrs_mode)
                simulations = self._get_hrs_simulations(proposal_code)
            elif row.nir:
                instrument = "NIR"
                mode = row.nir_grating
                simulations = self._get_nir_simulations(proposal_code)
            elif row.rss:
                instrument = "RSS"
                mode = row.rss_mode
                simulations = self._get_rss_simulations(proposal_code)
            elif row.scam:
                instrument = "SALTICAM"
                mode = row.scam_detector_mode
                simulations = self._get_salticam_simulations(proposal_code)
            else:
                raise NotFoundError(
                    "Unknown instrument configuration found for proposal:"
                    f" {proposal_code}"
                )
            configurations.append(
                {"instrument": instrument, "mode": mode, "simulations": simulations}
            )
        if len(configurations) == 0:
            return []
        return configurations

<<<<<<< HEAD
    def _get_proposal_code_id(self, proposal_code: str):
        stmt = text(
            """
SELECT ProposalCode_Id FROM ProposalCode 
=======
    def _get_proposal_code_id(self, proposal_code: str) -> int:
        stmt = text(
            """
SELECT ProposalCode_Id FROM ProposalCode
>>>>>>> 60526bf8
WHERE Proposal_Code = :proposal_code
        """
        )
        result = self.connection.execute(stmt, {"proposal_code": proposal_code})
        proposal_code_id = result.one_or_none()
        if not proposal_code_id:
            raise NotFoundError(f"Couldn't find  proposal code `{proposal_code}`")

        return cast(int, proposal_code_id[0])

    def update_is_self_activatable(
        self, proposal_code: str, is_self_activatable: bool
    ) -> None:
        # The id could be evaluated in the INSERT query, but this would lead to more
        # cryptic errors for a non-existing proposal code.
        proposal_code_id = self._get_proposal_code_id(proposal_code)
        stmt = text(
            """
        INSERT INTO ProposalSelfActivation (ProposalCode_Id, PiPcMayActivate)
        VALUE(
<<<<<<< HEAD
            :proposal_code_id, 
=======
            :proposal_code_id,
>>>>>>> 60526bf8
            :is_self_activatable
        )
        ON DUPLICATE KEY UPDATE PiPcMayActivate = :is_self_activatable;
        """
        )
        self.connection.execute(
            stmt,
            {
                "proposal_code_id": proposal_code_id,
                "is_self_activatable": 1 if is_self_activatable else 0,
            },
        )

<<<<<<< HEAD
    def get_liaison_astronomer(self, proposal_code: str) -> Optional[Dict[str, any]]:
=======
    def get_liaison_astronomer(self, proposal_code: str) -> Optional[Dict[str, Any]]:
>>>>>>> 60526bf8
        # The id could be evaluated in the INSERT query, but this would lead to more
        # cryptic errors for a non-existing proposal code.
        proposal_code_id = self._get_proposal_code_id(proposal_code)
        stmt = text(
            """
SELECT
    I2.PiptUser_Id           AS id,
    I2.FirstName             AS given_name,
    I2.Surname               AS family_name,
    I2.Email                 AS email
FROM ProposalContact PCon
    JOIN Investigator I ON I.Investigator_Id = PCon.Astronomer_Id
    JOIN PiptUser PU ON PU.PiptUser_Id = I.PiptUser_Id
    JOIN Investigator I2 ON I2.Investigator_Id = PU.Investigator_Id
    JOIN ProposalCode PC ON PC.ProposalCode_Id = PCon.ProposalCode_Id
WHERE PCon.ProposalCode_Id = :proposal_code_id
        """
        )
        result = self.connection.execute(
            stmt,
            {
                "proposal_code_id": proposal_code_id,
            },
        )
        sa = result.one_or_none()
        if not sa:
            return None
        return {
            "id": sa.id,
            "family_name": sa.family_name,
            "given_name": sa.given_name,
            "email": sa.email,
        }

    def update_liaison_astronomer(
        self, proposal_code: str, liaison_astronomer_id: Optional[int]
    ) -> None:
        # The ids could be retrieved within the SQL statement, but then a wrong proposal code or liaison id
        # would lead to more cryptic errors.
        salt_astronomer_id = (
            self._salt_astronomer_investigator_id(
                salt_astronomer_user_id=liaison_astronomer_id
            )
            if liaison_astronomer_id
            else None
        )
        proposal_code_id = self._get_proposal_code_id(proposal_code)

        stmt = text(
            """
UPDATE ProposalContact
SET Astronomer_Id = :liaison_astronomer_id
WHERE ProposalCode_Id = :proposal_code_id
        """
        )
        self.connection.execute(
            stmt,
            {
                "proposal_code_id": proposal_code_id,
                "liaison_astronomer_id": salt_astronomer_id,
            },
        )

<<<<<<< HEAD
    def _salt_astronomer_investigator_id(self, salt_astronomer_user_id: int):
=======
    def _salt_astronomer_investigator_id(self, salt_astronomer_user_id: int) -> int:
>>>>>>> 60526bf8
        """Return the id of the preferred investigator entry for a SALT Astronomer."""
        stmt = text(
            """
SELECT PU.Investigator_Id FROM PiptUser PU
    JOIN SaltAstronomers SA ON PU.Investigator_Id = SA.Investigator_Id
WHERE PU.PiptUser_Id = :salt_astronomer_user_id

        """
        )
        result = self.connection.execute(
            stmt, {"salt_astronomer_user_id": salt_astronomer_user_id}
        )
        investigator_id = result.one_or_none()
        if not investigator_id:
            raise ValidationError(
                f"SALT astronomer id not found: {salt_astronomer_user_id}"
            )

<<<<<<< HEAD
        return cast(int, investigator_id[0])

    def update_investigator_proposal_approval_status(
            self, user_id: int, proposal_code: str, approved: bool
    ) -> None:
        """
        Update the investigator's approval status of the proposal with the given
        proposal code.
        """
        # The temporary table tmp is necessary as the ProposalInvestigator table
        # cannot be included in the FROM statement.
        stmt = text(
            """
UPDATE ProposalInvestigator
SET InvestigatorOkay=:approved,
    ApprovalCode=NULL
WHERE Investigator_Id = (SELECT *
                         FROM (SELECT I.Investigator_Id
                               FROM Investigator I
                                        JOIN PiptUser PU ON I.PiptUser_Id = PU.PiptUser_Id
                                        JOIN ProposalInvestigator PI
                                             ON I.Investigator_Id = PI.Investigator_Id
                                        JOIN ProposalCode PC
                                             ON PI.ProposalCode_Id = PC.ProposalCode_Id
                               WHERE PC.Proposal_Code = :proposal_code
                                 AND PU.PiptUser_Id = :user_id) tmp)             
        """
        )
        result = self.connection.execute(
            stmt,
            {
                "proposal_code": proposal_code,
                "approved": 1 if approved else 0,
                "user_id": user_id,
            },
        )

        if not result.rowcount:
            raise NotFoundError()
=======
        return cast(int, investigator_id[0])
>>>>>>> 60526bf8
<|MERGE_RESOLUTION|>--- conflicted
+++ resolved
@@ -2388,17 +2388,10 @@
             return []
         return configurations
 
-<<<<<<< HEAD
-    def _get_proposal_code_id(self, proposal_code: str):
-        stmt = text(
-            """
-SELECT ProposalCode_Id FROM ProposalCode 
-=======
     def _get_proposal_code_id(self, proposal_code: str) -> int:
         stmt = text(
             """
 SELECT ProposalCode_Id FROM ProposalCode
->>>>>>> 60526bf8
 WHERE Proposal_Code = :proposal_code
         """
         )
@@ -2419,11 +2412,7 @@
             """
         INSERT INTO ProposalSelfActivation (ProposalCode_Id, PiPcMayActivate)
         VALUE(
-<<<<<<< HEAD
-            :proposal_code_id, 
-=======
             :proposal_code_id,
->>>>>>> 60526bf8
             :is_self_activatable
         )
         ON DUPLICATE KEY UPDATE PiPcMayActivate = :is_self_activatable;
@@ -2437,11 +2426,7 @@
             },
         )
 
-<<<<<<< HEAD
-    def get_liaison_astronomer(self, proposal_code: str) -> Optional[Dict[str, any]]:
-=======
     def get_liaison_astronomer(self, proposal_code: str) -> Optional[Dict[str, Any]]:
->>>>>>> 60526bf8
         # The id could be evaluated in the INSERT query, but this would lead to more
         # cryptic errors for a non-existing proposal code.
         proposal_code_id = self._get_proposal_code_id(proposal_code)
@@ -2505,11 +2490,7 @@
             },
         )
 
-<<<<<<< HEAD
-    def _salt_astronomer_investigator_id(self, salt_astronomer_user_id: int):
-=======
     def _salt_astronomer_investigator_id(self, salt_astronomer_user_id: int) -> int:
->>>>>>> 60526bf8
         """Return the id of the preferred investigator entry for a SALT Astronomer."""
         stmt = text(
             """
@@ -2528,7 +2509,6 @@
                 f"SALT astronomer id not found: {salt_astronomer_user_id}"
             )
 
-<<<<<<< HEAD
         return cast(int, investigator_id[0])
 
     def update_investigator_proposal_approval_status(
@@ -2567,7 +2547,4 @@
         )
 
         if not result.rowcount:
-            raise NotFoundError()
-=======
-        return cast(int, investigator_id[0])
->>>>>>> 60526bf8
+            raise NotFoundError()