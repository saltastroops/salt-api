from collections import defaultdict
from datetime import datetime
from typing import Any, Dict, List, Optional, Set

from sqlalchemy import text
from sqlalchemy.engine import Connection

from saltapi.exceptions import NotFoundError
from saltapi.service.instrument import RSS
from saltapi.util import semester_end, semester_of_datetime
from saltapi.web.schema.rss import RssMaskType


class RssRepository:
    def __init__(self, connection: Connection):
        self.connection = connection

    def get(self, rss_id: int) -> RSS:
        stmt = text(
            """
SELECT R.Rss_Id                                          AS rss_id,
       R.Iterations                                      AS cycles,
       R.TotalExposureTime / 1000                        AS observation_time,
       R.OverheadTime / 1000                             AS overhead_time,
       RM.Mode                                           AS mode,
       IF(RC.RssSpectroscopy_Id IS NOT NULL, 1, 0)       AS has_spectroscopy,
       IF(RC.RssFabryPerot_Id IS NOT NULL, 1, 0)         AS has_fp,
       IF(RC.RssPolarimetry_Id IS NOT NULL, 1, 0)        AS has_polarimetry,
       IF(RC.RssMask_Id IS NOT NULL, 1, 0)               AS has_mask,
       IF(RMMD.RssMask_Id IS NOT NULL, 1, 0)             AS has_mos_mask,
       IF(RDW.RssDetectorWindow_Id IS NOT NULL, 1, 0)    AS has_detector_window,
       IF(RP.RssEtalonPattern_Id IS NOT NULL, 1, 0)      AS has_etalon_pattern,
       IF(RP.RssPolarimetryPattern_Id IS NOT NULL, 1, 0) AS has_polarimetry_pattern,
       RG.Grating                                        AS grating,
       RS.GratingAngle / 1000                            AS grating_angle,
       RAS.Location                                      AS articulation_station,
       RFPM.FabryPerot_Mode                              AS fp_mode,
       RBSO.BeamSplitterOrientation                      AS beam_splitter_orientation,
       RF.Barcode                                        AS filter,
       RMT.RssMaskType                                   AS mask_type,
       RMA.Barcode                                       AS mask_barcode,
       RPMD.Description                                  AS mask_description,
       RMMD.CutBy                                        AS mos_cut_by,
       RMMD.CutDate                                      AS mos_cut_date,
       RMMD.SaComment                                    AS mos_comment,
       RMMD.PlotPath                                     AS plot_path,
       RMMD.XmlPath                                      AS xml_path,
       RDM.DetectorMode                                  AS detector_mode,
       RD.PreShuffle                                     AS pre_shuffle,
       RD.PostShuffle                                    AS post_shuffle,
       RD.PreBinRows                                     AS pre_binned_rows,
       RD.PreBinCols                                     AS pre_binned_cols,
       RD.ExposureTime / 1000                            AS exposure_time,
       RD.Iterations                                     AS detector_iterations,
       RET.ExposureType                                  AS exposure_type,
       G.Gain                                            AS gain,
       RRS.RoSpeed                                       AS readout_speed,
       RDC.Calculation                                   AS detector_calculation,
       RDW.Height                                        AS window_height,
       RPT.RssProcedureType                              AS procedure_type,
       RP.RssEtalonPattern_Id                            AS etalon_pattern_id,
       RP.RssPolarimetryPattern_Id                       AS polarimetry_pattern_id,
       RPP.PatternName                                   AS polarimetry_pattern_name,
       IF(RCM.RssMask_Id IS NOT NULL, 1, 0) 			 AS mask_in_magazine
FROM Rss R
         JOIN RssConfig RC ON R.RssConfig_Id = RC.RssConfig_Id
         JOIN RssMode RM ON RC.RssMode_Id = RM.RssMode_Id
         LEFT JOIN RssSpectroscopy RS ON RC.RssSpectroscopy_Id = RS.RssSpectroscopy_Id
         LEFT JOIN RssGrating RG ON RS.RssGrating_Id = RG.RssGrating_Id
         LEFT JOIN RssArtStation RAS
                   ON RS.RssArtStation_Number = RAS.RssArtStation_Number
         LEFT JOIN RssFabryPerot RFP ON RC.RssFabryPerot_Id = RFP.RssFabryPerot_Id
         LEFT JOIN RssFabryPerotMode RFPM
                   ON RFP.RssFabryPerotMode_Id = RFPM.RssFabryPerotMode_Id
         LEFT JOIN RssPolarimetry RPO ON RC.RssPolarimetry_Id = RPO.RssPolarimetry_Id
         LEFT JOIN RssBeamSplitterOrientation RBSO
                   ON RPO.RssBeamSplitterOrientation_Id =
                      RBSO.RssBeamSplitterOrientation_Id
         JOIN RssFilter RF ON RC.RssFilter_Id = RF.RssFilter_Id
         LEFT JOIN RssMask RMA ON RC.RssMask_Id = RMA.RssMask_Id
         LEFT JOIN RssPredefinedMaskDetails RPMD ON RMA.RssMask_Id = RPMD.RssMask_Id
         LEFT JOIN RssMaskType RMT ON RMA.RssMaskType_Id = RMT.RssMaskType_Id
         LEFT JOIN RssMosMaskDetails RMMD ON RMA.RssMask_Id = RMMD.RssMask_Id
         JOIN RssProcedure RP ON R.RssProcedure_Id = RP.RssProcedure_Id
         JOIN RssProcedureType RPT ON RP.RssProcedureType_Id = RPT.RssProcedureType_Id
         JOIN RssDetector RD ON R.RssDetector_Id = RD.RssDetector_Id
         JOIN RssDetectorMode RDM ON RD.RssDetectorMode_Id = RDM.RssDetectorMode_Id
         JOIN RssExposureType RET ON RD.RssExposureType_Id = RET.RssExposureType_Id
         JOIN RssGain G ON RD.RssGain_Id = G.RssGain_Id
         JOIN RssRoSpeed RRS ON RD.RssRoSpeed_Id = RRS.RssRoSpeed_Id
         JOIN RssDetectorCalc RDC ON RD.RssDetectorCalc_Id = RDC.RssDetectorCalc_Id
         LEFT JOIN RssDetectorWindow RDW
                   ON RD.RssDetectorWindow_Id = RDW.RssDetectorWindow_Id
         LEFT JOIN RssPolarimetryPattern RPP
                   ON RP.RssPolarimetryPattern_Id = RPP.RssPolarimetryPattern_Id
         LEFT JOIN RssCurrentMasks RCM ON RCM.RssMask_Id = RMA.RssMask_Id
WHERE R.Rss_Id = :rss_id
ORDER BY Rss_Id DESC;
        """
        )
        result = self.connection.execute(stmt, {"rss_id": rss_id})
        row = result.one()

        rss = {
            "id": row.rss_id,
            "configuration": self._configuration(row),
            "detector": self._detector(row),
            "procedure": self._procedure(row),
            "observation_time": float(row.observation_time),
            "overhead_time": float(row.overhead_time),
            "arc_bible_entries": self._arc_bible_entries(row),
        }
        return rss

    def _spectroscopy(self, row: Any) -> Optional[Dict[str, Any]]:
        """Return an RSS spectroscopy setup."""
        if not row.has_spectroscopy:
            return None

        camera_station, camera_angle = row.articulation_station.split("_")
        spectroscopy = {
            "grating": row.grating,
            "grating_angle": float(row.grating_angle),
            "camera_station": int(camera_station),
            "camera_angle": float(camera_angle),
        }
        return spectroscopy

    def _fabry_perot(self, row: Any) -> Optional[Dict[str, Any]]:
        """Return a Fabry-Perot setup."""
        if not row.has_fp:
            return None

        modes = {
            "HR": "High Resolution",
            "LR": "Low Resolution",
            "MR": "Medium Resolution",
            "TF": "Tunable Filter",
        }
        return {"mode": modes[row.fp_mode]}

    def _polarimetry(self, row: Any) -> Optional[Dict[str, Any]]:
        """Return a polarimetry setup."""
        if not row.has_polarimetry:
            return None

        return {"beam_splitter_orientation": row.beam_splitter_orientation}

    def _mask(self, row: Any) -> Optional[Dict[str, Any]]:
        if not row.has_mask:
            return None

        return {
            "mask_type": row.mask_type,
            "barcode": row.mask_barcode,
            "plot_filename": row.plot_path.split("/")[-1] if row.plot_path else None,
            "xml_filename": row.xml_path.split("/")[-1] if row.xml_path else None,
            "description": row.mask_description,
            "cut_by": row.mos_cut_by,
            "cut_date": row.mos_cut_date,
            "comment": row.mos_comment,
            "is_in_magazine": row.mask_in_magazine,
        }

    def _configuration(self, row: Any) -> Dict[str, Any]:
        """Return an RSS configuration."""

        config = {
            "mode": row.mode,
            "spectroscopy": self._spectroscopy(row),
            "fabry_perot": self._fabry_perot(row),
            "polarimetry": self._polarimetry(row),
            "filter": row.filter,
            "mask": self._mask(row),
        }
        return config

    def _detector_calculation(self, row: Any) -> str:
        calculations = {
            "Focus": "Focus",
            "FPRingRadius": "FP Ring Radius",
            "MOS acquisition": "MOS Acquisition",
            "MOS mask calib": "MOS Mask Calibration",
            "MOS scan": "MOS Scan",
            "Nod & shuffle": "Nod & Shuffle",
            "None": "None",
        }
        return calculations[row.detector_calculation]

    def _detector(self, row: Any) -> Dict[str, Any]:
        """Return a RSS detector setup."""

        if row.has_detector_window:
            window: Optional[Dict[str, int]] = {"height": row.window_height}
        else:
            window = None

        detector = {
            "mode": row.detector_mode.title(),
            "pre_shuffled_rows": row.pre_shuffle,
            "post_shuffled_rows": row.post_shuffle,
            "pre_binned_rows": row.pre_binned_rows,
            "pre_binned_columns": row.pre_binned_cols,
            "exposure_time": float(row.exposure_time),
            "iterations": row.detector_iterations,
            "exposure_type": row.exposure_type,
            "gain": row.gain,
            "readout_speed": row.readout_speed,
            "detector_calculation": self._detector_calculation(row),
            "detector_window": window,
        }

        return detector

    def _procedure_type(self, row: Any) -> str:
        """Return the procedure type."""

        procedure_types = {
            "FABRY PEROT": "Fabry Perot",
            "FOCUS": "Focus",
            "FP CAL": "FP Cal",
            "FP POLARIMETRY": "FP Polarimetry",
            "FP RING": "FP Ring",
            "MOS ACQUISITION": "MOS Acquisition",
            "MOS CALIBRATION": "MOS Calibration",
            "MOS PEAKUP": "MOS Peakup",
            "NOD AND SHUFFLE": "Nod and Shuffle",
            "NORMAL": "Normal",
            "POLARIMETRY": "Polarimetry",
        }

        return procedure_types[row.procedure_type]

    def _etalon_wavelengths(self, etalon_pattern_id: int) -> List[float]:
        """
        Return the list of etalon wavelengths in an etalon pattern.
        """

        stmt = text(
            """
SELECT REPD.Wavelength / 1000 AS wavelength
FROM RssEtalonPatternDetail REPD
         JOIN RssEtalonPattern REP ON REPD.RssEtalonPattern_Id = REP.RssEtalonPattern_Id
WHERE REP.RssEtalonPattern_Id = :pattern_id
ORDER BY REPD.RssEtalonPattern_Order
        """
        )
        result = self.connection.execute(stmt, {"pattern_id": etalon_pattern_id})

        return [float(row.wavelength) for row in result]

    def _half_wave_plate_angles(self, polarimetry_pattern_id: int) -> Dict[int, float]:
        """
        Return a dictionary of orders (step numbers) and corresponding half-wave plate
        angles in a polarimetry pattern.
        """

        stmt = text(
            """
SELECT RHPD.RssHwPattern_Order AS `order`, RWS.RssWaveStation_Name AS station_name
FROM RssHwPatternDetail RHPD
         JOIN RssWaveStation RWS
              ON RHPD.RssWaveStation_Number = RWS.RssWaveStation_Number
         JOIN RssPolarimetryPattern RPP ON RHPD.RssHwPattern_Id = RPP.RssHwPattern_Id
WHERE RPP.RssPolarimetryPattern_Id = :pattern_id
        """
        )
        result = self.connection.execute(stmt, {"pattern_id": polarimetry_pattern_id})

        return {row.order: row.station_name.split("_")[1] for row in result}

    def _quarter_wave_plate_angles(
        self, polarimetry_pattern_id: int
    ) -> Dict[int, float]:
        """
        Return a dictionary of order (step number) and corresponding quarter-wave
        plate angles in a polarimetry pattern.
        """

        stmt = text(
            """
SELECT RQPD.RssQwPattern_Order AS `order`, RWS.RssWaveStation_Name AS station_name
FROM RssQwPatternDetail RQPD
         JOIN RssWaveStation RWS
              ON RQPD.RssWaveStation_Number = RWS.RssWaveStation_Number
         JOIN RssPolarimetryPattern RPP ON RQPD.RssQwPattern_Id = RPP.RssQwPattern_Id
WHERE RPP.RssPolarimetryPattern_Id = :pattern_id
        """
        )
        result = self.connection.execute(stmt, {"pattern_id": polarimetry_pattern_id})

        return {row.order: row.station_name.split("_")[1] for row in result}

    def _wave_plate_angles(
        self, polarimetry_pattern_id: int
    ) -> List[Dict[str, Optional[float]]]:
        """
        Return the sequence of half-wave plate and quarter-wave plate angles in a
        polarimetry pattern.
        """

        # Merge the orders may be used by the half-wave and the quarter-wave plate.
        half_angles = self._half_wave_plate_angles(polarimetry_pattern_id)
        quarter_angles = self._quarter_wave_plate_angles(polarimetry_pattern_id)
        orders_set = set(half_angles.keys()).union(quarter_angles.keys())

        # There should be at least one order.
        if len(orders_set) == 0:
            raise ValueError("No angles are defined for the polarimetry pattern.")

        # Collect the angles
        orders = list(orders_set)
        orders.sort()
        angles: List[Dict[str, Optional[float]]] = []
        for order in orders:
            angles.append(
                {
                    "half_wave": float(half_angles[order])
                    if order in half_angles
                    else None,
                    "quarter_wave": float(quarter_angles[order])
                    if order in quarter_angles
                    else None,
                }
            )

        return angles

    def _polarimetry_pattern(self, row: Any) -> Dict[str, Any]:
        """Return an RSS polarimetry pattern."""

        return {
            "name": row.polarimetry_pattern_name,
            "wave_plate_angles": self._wave_plate_angles(row.polarimetry_pattern_id),
        }

    def _procedure(self, row: Any) -> Dict[str, Any]:
        """Return an RSS procedure."""

        if row.has_etalon_pattern:
            etalon_wavelengths: Optional[List[float]] = self._etalon_wavelengths(
                row.etalon_pattern_id
            )
        else:
            etalon_wavelengths = None

        if row.has_polarimetry_pattern:
            polarimetry_pattern: Optional[Dict[str, Any]] = self._polarimetry_pattern(
                row
            )
        else:
            polarimetry_pattern = None

        return {
            "procedure_type": self._procedure_type(row),
            "cycles": row.cycles,
            "etalon_wavelengths": etalon_wavelengths,
            "polarimetry_pattern": polarimetry_pattern,
        }

    def _arc_bible_entries(self, row: Any) -> List[Dict[str, Any]]:
        """Return the arc bible entries."""

        stmt = text(
            """
SELECT L.Lamp                                     AS lamp,
       IF(AE.Lamp_Id = AB.PreferredLamp_Id, 1, 0) AS is_preferred_lamp,
       AE.OrigExptime                             AS original_exposure_time,
       arc_calculator(AE.Lamp_Id, AE.Exptime, SUBSTRING(RM.Barcode, 3, 4) / 100,
                      :binned_rows,
                      :binned_cols)               AS preferred_exposure_time
FROM ArcExposure AE
         JOIN Lamp L ON AE.Lamp_Id = L.Lamp_Id
         JOIN ArcBible AB ON AE.ArcBible_Id = AB.ArcBible_Id
         JOIN RssSpectroscopy RS ON AB.RssGrating_Id = RS.RssGrating_Id AND
                                    AB.RssArtStation_Number = RS.RssArtStation_Number
         JOIN RssConfig RC ON RS.RssSpectroscopy_Id = RC.RssSpectroscopy_Id
         JOIN RssMask RM ON RC.RssMask_Id = RM.RssMask_Id
         JOIN Rss R ON RC.RssConfig_Id = R.RssConfig_Id
WHERE R.Rss_Id = :rss_id
ORDER BY is_preferred_lamp DESC
        """
        )
        result = self.connection.execute(
            stmt,
            {
                "binned_rows": row.pre_binned_rows,
                "binned_cols": row.pre_binned_cols,
                "rss_id": row.rss_id,
            },
        )

        entries = []
        for row in result:
            entries.append(
                {
                    "lamp": row.lamp,
                    "is_preferred_lamp": True if row.is_preferred_lamp else False,
                    "original_exposure_time": float(row.original_exposure_time)
                    if row.original_exposure_time
                    else None,
                    "preferred_exposure_time": float(row.preferred_exposure_time)
                    if row.preferred_exposure_time
                    else float(row.original_exposure_time),
                }
            )
        return entries

    def get_mask_in_magazine(self, mask_types: List[RssMaskType]) -> List[str]:
        """
        The list of masks in the magazine, optionally filtered by a mask type.
        """
        stmt = """
SELECT
    Barcode AS barcode
FROM RssCurrentMasks AS RCM
    JOIN RssMask AS RM ON RCM.RssMask_Id = RM.RssMask_Id
    JOIN RssMaskType AS RMT ON RM.RssMaskType_Id = RMT.RssMaskType_Id
        """
        if len(mask_types) > 0:
            stmt += " WHERE RssMaskType IN :mask_types"

        results = self.connection.execute(
            text(stmt), {"mask_types": [m.value for m in mask_types]}
        )
        return [row.barcode for row in results]

    def _get_liaison_astronomers(self, proposal_code_ids: Set[int]) -> Dict[int, str]:
        stmt = text(
            """
        SELECT DISTINCT
            ProposalCode_Id AS proposal_code_id,
            Surname         AS surname
        FROM Proposal
            JOIN ProposalContact PCO USING (ProposalCode_Id)
            JOIN Investigator I ON (PCO.Astronomer_Id=I.Investigator_Id)
        WHERE ProposalCode_Id IN :proposal_code_ids
                """
        )
        results = self.connection.execute(
            stmt, {"proposal_code_ids": tuple(proposal_code_ids)}
        )
        liaison_astronomers = dict()
        for row in results:
            liaison_astronomers[row["proposal_code_id"]] = row["surname"]
        return liaison_astronomers

    def _get_barcodes_for_encoded_contents(
        self, encoded_contents: Set[str]
    ) -> Dict[str, List[str]]:
        """
        Get the barcodes for a set of encoded mask contents.

        A dictionary of encoded contents and corresponding lists of barcodes is
        returned. If a list of barcodes has more than one item, this means that some
        masks have the same layout (slits, reference stars) but different barcodes.
        """
        stmt = text(
            """
SELECT
    EncodedContent 	AS encoded_content,
    Barcode 		AS barcode
FROM RssMosMaskDetails RMMD
    JOIN RssMask RM ON (RM.RssMask_Id = RMMD.RssMask_Id)
WHERE EncodedContent IN :encoded_contents
            """
        )
        ec = defaultdict(list)
        for row in self.connection.execute(
            stmt, {"encoded_contents": tuple(encoded_contents)}
        ):
            ec[row.encoded_content].append(row.barcode)
        return ec

    def _get_blocks_remaining_nights(self, block_ids: Set[int]) -> Dict[str, int]:
        stmt = text(
            """
SELECT B.Block_Id                                                         AS block_id,
       COUNT(DISTINCT DATE(DATE_SUB(BVW.VisibilityStart, INTERVAL 12 HOUR))) AS nights
FROM BlockVisibilityWindow BVW
         JOIN BlockVisibilityWindowType BVWT
         ON BVW.BlockVisibilityWindowType_Id = BVWT.BlockVisibilityWindowType_Id
         JOIN Block B ON BVW.Block_Id = B.Block_Id
WHERE BVW.VisibilityStart BETWEEN :start AND :end
  AND B.Block_Id IN :block_ids
  AND BVWT.BlockVisibilityWindowType='Strict'
GROUP BY B.Block_Id
            """
        )
        start = datetime.now()
        end = semester_end(semester_of_datetime(start.astimezone()))

        remaining_nights = dict()
        for n in self.connection.execute(
            stmt, {"block_ids": tuple(block_ids), "start": start, "end": end}
        ):
            remaining_nights[n.block_id] = n.nights
        return remaining_nights

    def get_mos_masks_metadata(
        self, from_semester: str, to_semester: str
    ) -> List[Dict[str, Any]]:
        stmt = text(
            """
SELECT DISTINCT
    P.Proposal_Id       AS proposal_id,
    Proposal_Code       AS proposal_code,
    PC.ProposalCode_Id  AS proposal_code_id,
    PI.Surname          AS pi_surname,
    BlockStatus         AS block_status,
    B.Block_Id          AS block_id,
    Block_Name          AS block_name,
    Priority            AS priority,
    NVisits             AS n_visits,
    NDone               AS n_done,
    Barcode             AS barcode,
    15.0 * RaH + 15.0 * RaM / 60.0 + 15.0 * RaS / 3600.0 AS ra_center,
    CutBy               AS cut_by,
    CutDate             AS cut_date,
    SaComment           AS mask_comment,
    EncodedContent      AS encoded_content
FROM Proposal P
    JOIN ProposalCode PC ON (P.ProposalCode_Id=PC.ProposalCode_Id)
    JOIN Semester S ON (P.Semester_Id=S.Semester_Id)
    JOIN ProposalGeneralInfo PGI ON (P.ProposalCode_Id=PGI.ProposalCode_Id)
    JOIN ProposalStatus PS ON (PGI.ProposalStatus_Id=PS.ProposalStatus_Id)
    JOIN ProposalContact PCO ON (P.ProposalCode_Id=PCO.ProposalCode_Id)
    JOIN Investigator PI ON (PCO.Leader_Id=PI.Investigator_Id)
    JOIN Block B ON (P.Proposal_Id=B.Proposal_Id)
    JOIN BlockStatus BS ON (B.BlockStatus_Id=BS.BlockStatus_Id)
    JOIN Pointing PO USING (Block_Id)
    JOIN TelescopeConfigObsConfig USING (Pointing_Id)
    JOIN ObsConfig ON (PlannedObsConfig_Id=ObsConfig_Id)
    JOIN RssPatternDetail USING (RssPattern_Id)
    JOIN Rss using (Rss_Id)
    JOIN RssConfig USING (RssConfig_Id)
    JOIN RssMask RM USING (RssMask_Id)
    JOIN RssMaskType RMT ON (RM.RssMaskType_Id=RMT.RssMaskType_Id)
    JOIN RssMosMaskDetails USING (RssMask_Id)
    JOIN Observation O ON (PO.Pointing_Id=O.Pointing_Id)
    JOIN Target USING (Target_Id)
    JOIN TargetCoordinates USING (TargetCoordinates_Id)
WHERE RssMaskType='MOS' AND O.Observation_Order=1
    AND CONCAT(S.Year, '-', S.Semester) >= :from_semester
    AND CONCAT(S.Year, '-', S.Semester) <= :to_semester
ORDER BY P.Semester_Id, Proposal_Code, Proposal_Id DESC
        """
        )
        results = self.connection.execute(
            stmt, {"from_semester": from_semester, "to_semester": to_semester}
        )

        mos_blocks = []
        block_ids = []
        encoded_contents = []
        for row in results:
            mos_blocks.append(dict(row, **{"other_barcodes": []}))
            block_ids.append(row.block_id)

            encoded_contents.append(row.encoded_content)
        proposal_code_ids = set([m["proposal_code_id"] for m in mos_blocks])
        if not proposal_code_ids:
            return []
        liaison_astronomers = self._get_liaison_astronomers(proposal_code_ids)
        barcodes = self._get_barcodes_for_encoded_contents(set(encoded_contents))
        remaining_nights = self._get_blocks_remaining_nights(set(block_ids))
        for m in mos_blocks:
            proposal_code_id = m["proposal_code_id"]
            liaison_astronomer = (
                liaison_astronomers[proposal_code_id]
                if proposal_code_id in liaison_astronomers
                else None
            )
            m["other_barcodes"] = [
                b for b in barcodes[m["encoded_content"]] if b != m["barcode"]
            ]
            m["remaining_nights"] = (
                remaining_nights[m["block_id"]]
                if m["block_id"] in remaining_nights
                else 0
            )
            m["liaison_astronomer"] = liaison_astronomer
        return mos_blocks

    def get_mos_mask_metadata(self, barcode: str) -> Dict[str, Any]:
        stmt = text(
            """
SELECT
    CutBy		AS cut_by,
    CutDate		AS cut_date,
    SaComment	AS mask_comment,
    Barcode		As barcode
FROM RssMosMaskDetails AS RMMD
    JOIN RssMask AS RM ON RMMD.RssMask_Id = RM.RssMask_Id
WHERE Barcode = :barcode
            """
        )
        result = self.connection.execute(stmt, {"barcode": barcode})
        row = result.one()
        return {**row}

    def update_mos_mask_metadata(self, mos_mask_metadata: Dict[str, Any]) -> None:
        """Update MOS mask metadata"""
        stmt = text(
            """
UPDATE RssMosMaskDetails
SET CutBy = :cut_by, CutDate = :cut_date, saComment = :mask_comment
WHERE RssMask_Id = ( SELECT RssMask_Id FROM RssMask WHERE Barcode = :barcode )
    """
        )

        result = self.connection.execute(stmt, mos_mask_metadata)

        if not result.rowcount:
            raise NotFoundError()

    def get_obsolete_rss_masks_in_magazine(
        self, mask_types: List[RssMaskType]
    ) -> List[str]:
        """
        The list of obsolete RSS masks, optionally filtered by a mask type.
        """
        stmt = """
SELECT DISTINCT
    Barcode AS barcode
FROM Proposal P
    JOIN Semester S ON (P.Semester_Id=S.Semester_Id)
    JOIN Block B ON (P.Proposal_Id=B.Proposal_Id)
    JOIN BlockStatus BS ON (B.BlockStatus_Id=BS.BlockStatus_Id)
    JOIN Pointing PO USING (Block_Id)
    JOIN TelescopeConfigObsConfig USING (Pointing_Id)
    JOIN ObsConfig ON (PlannedObsConfig_Id=ObsConfig_Id)
    JOIN RssPatternDetail USING (RssPattern_Id)
    JOIN Rss USING (Rss_Id)
    JOIN RssConfig USING (RssConfig_Id)
    JOIN RssMask RM USING (RssMask_Id)
    JOIN RssMaskType USING (RssMaskType_Id)
WHERE CONCAT(S.Year, '-', S.Semester) >= :semester
    AND (BlockStatus = 'Active' OR BlockStatus = 'On Hold')
    AND NVisits >= NDone
"""
        if len(mask_types) > 0:
            stmt += " AND RssMaskType IN :mask_types"
        needed_masks = [
            m["barcode"]
            for m in self.connection.execute(
                text(stmt),
                {
                    "semester": semester_of_datetime(datetime.now().astimezone()),
                    "mask_types": tuple([m.value for m in mask_types]),
                },
            )
        ]

        obsolete_masks = []
        for m in self.get_mask_in_magazine(mask_types):
            if m not in needed_masks:
                obsolete_masks.append(m)
        return obsolete_masks

    def get_rss_slit_mask(
        self, exclude_mask_types: List[RssMaskType]
    ) -> List[Dict[str, Any]]:
        """
        The list of RSS masks, optionally filtered by a mask type.
        """
        stmt = """
SELECT
    RM.Barcode                  AS barcode,
    RPMD.Description            AS description,
    RMT.RssMaskType             AS mask_type,
    IF(RCM.RssMaskSlot IS NOT NULL, 1, 0)        AS in_magazine,
    RMMD.SaComment              AS mask_comment,
    RMMD.CutBy                  AS cut_by,
    RMMD.CutDate                AS cut_date,
    RMMD.PlotPath               AS plot_path,
    RMMD.XmlPath                AS xml_path
FROM RssMask RM
    JOIN RssMaskType RMT ON RM.RssMaskType_Id = RMT.RssMaskType_Id
    LEFT JOIN RssCurrentMasks RCM ON RM.RssMask_Id = RCM.RssMask_Id
    LEFT JOIN RssPredefinedMaskDetails RPMD ON RM.RssMask_Id = RPMD.RssMask_Id
    LEFT JOIN RssMosMaskDetails RMMD ON RM.RssMask_Id = RMMD.RssMask_Id
"""
        if len(exclude_mask_types) > 0:
            stmt += "WHERE RssMaskType NOT IN :exclude_mask_types"
        return [
            {
                "barcode": m.barcode,
                "mask_type": m.mask_type,
                "description": m.description,
                "is_in_magazine": m.in_magazine,
                "plot_filename": m.plot_path.split("/")[-1] if m.plot_path else None,
                "xml_filename": m.xml_path.split("/")[-1] if m.xml_path else None,
                "cut_by": m.cut_by,
                "cut_date": m.cut_date,
                "comment": m.mask_comment,
            }
            for m in self.connection.execute(
                text(stmt),
                {
                    "exclude_mask_types": tuple([m.value for m in exclude_mask_types]),
                },
            )
        ]

<<<<<<< HEAD
    def _get_required_filters(self, semesters: List[str]) -> List[Dict[str, Any]]:
        stmt = text("""
SELECT
    COUNT(*) AS number_of_blocks,
    Barcode AS barcode,
    RssFilterSlot AS filter_slot,
    GROUP_CONCAT(DISTINCT(Proposal_Code)) AS proposal_code
FROM Proposal P
    JOIN ProposalCode PC ON P.ProposalCode_Id = PC.ProposalCode_Id
    JOIN Semester S         ON S.Semester_Id = P.Semester_Id
    JOIN Block B            ON B.Proposal_Id = P.Proposal_Id
    JOIN Pointing Po        ON Po.Block_Id = B.Block_Id
    JOIN Observation O      ON O.Pointing_Id = Po.Pointing_Id
    JOIN TelescopeConfigObsConfig TCO ON TCO.Pointing_Id = Po.Pointing_Id
    JOIN ObsConfig OC       ON TCO.PlannedObsConfig_Id = OC.ObsConfig_Id
    JOIN RssPatternDetail RPD ON RPD.RssPattern_Id = OC.RssPattern_Id
    JOIN Rss R              ON R.Rss_Id = RPD.Rss_Id
    JOIN RssConfig RC       ON R.RssConfig_Id = RC.RssConfig_Id
    JOIN RssFilter RF       ON RC.RssFilter_Id = RF.RssFilter_Id
    LEFT JOIN RssCurrentFilters RCF ON RF.RssFilter_Id = RCF.RssFilter_Id
WHERE BlockStatus_Id IN (1, 2)
    AND NDone < NVisits
    AND CONCAT(S.`Year`, '-', S.Semester) IN :semesters
    AND Barcode like 'pi%%'
GROUP BY RF.RssFilter_Id
ORDER BY RF.RssFilter_Id;
                    """)
        result = self.connection.execute(stmt, {"semesters": semesters})
        required_filters = []
        for row in result:
            required_filters.append(
                {
                    "is_needed": True,
                    "barcode": row.barcode,
                    "is_in_magazine": True if row.filter_slot else False,
                    "number_of_blocks": row.number_of_blocks,
                    "proposals": row.proposal_code.split(",")
                }
            )
        return required_filters

    def _get_non_required_filters(self, semesters: List[str]) -> List[Dict[str, Any]]:
        excluded_barcodes = [row["barcode"] for row in self._get_required_filters(semesters)]
        if not excluded_barcodes:
            excluded_barcodes = ['__NO_BARCODE_TO_EXCLUDE__']
        stmt = text("""
SELECT
    COUNT(DISTINCT(B.Block_Id))   AS number_of_blocks,
    Barcode                     AS barcode,
    RssFilterSlot               AS filter_slot,
    GROUP_CONCAT(DISTINCT(Proposal_Code)) AS proposal_code
FROM Block B
    JOIN Proposal P         ON B.Proposal_Id = P.Proposal_Id
    JOIN Semester S         ON S.Semester_Id = P.Semester_Id
    JOIN ProposalCode PC    ON P.ProposalCode_Id = PC.ProposalCode_Id
    JOIN Pointing Po        ON B.Block_Id = Po.Block_Id
    JOIN Observation O      ON Po.Pointing_Id = O.Pointing_Id
    JOIN TelescopeConfigObsConfig TCO ON TCO.Pointing_Id =  Po.Pointing_Id
    JOIN ObsConfig  OC      ON TCO.PlannedObsConfig_Id = OC.ObsConfig_Id
    JOIN RssPatternDetail RPD ON RPD.RssPattern_Id = OC.RssPattern_Id
    JOIN Rss R              ON RPD.Rss_Id = R.Rss_Id
    JOIN RssConfig RC       ON R.RssConfig_Id = RC.RssConfig_Id
    JOIN RssFilter RF       ON RC.RssFilter_Id = RF.RssFilter_Id
    JOIN RssCurrentFilters RCF ON RF.RssFilter_Id = RCF.RssFilter_Id
WHERE Barcode NOT like 'pc%%'
    AND Barcode NOT IN :excluded_barcodes
    AND CONCAT(S.`Year`, '-', S.Semester) IN :semesters
GROUP BY RF.RssFilter_Id;
                    """)
        result = self.connection.execute(stmt, {
            "semesters": semesters,
            "excluded_barcodes": excluded_barcodes
        })
        none_required_filters = []
        for row in result:
            none_required_filters.append(
                {
                    "is_needed": False,
                    "barcode": row.barcode,
                    "is_in_magazine": True if row.filter_slot else False,
                    "number_of_blocks": row.number_of_blocks,
                    "proposals": row.proposal_code.split(",")
                }
            )
        return none_required_filters

    def get_filter_details(self, semesters: List[str]) -> list[Dict[str, Any]]:
        required_filters = self._get_required_filters(semesters)
        non_required_filters = self._get_non_required_filters(semesters)
        return  required_filters + non_required_filters
=======
    def get_xml_filename_by_barcode(self, barcode: str) -> str:
        """
        Return the XML filename for an RSS MOS mask given its barcode.
        """
        stmt = text(
            """
            SELECT RMMD.XmlPath AS xml_path
            FROM RssMask RM
                     JOIN RssMosMaskDetails RMMD
                          ON RM.RssMask_Id = RMMD.RssMask_Id
            WHERE RM.Barcode = :barcode
            """
        )

        result = (
            self.connection.execute(stmt, {"barcode": barcode}).mappings().fetchone()
        )
        if not result or not result["xml_path"]:
            raise NotFoundError(f"No XML path found for barcode {barcode}")

        return result["xml_path"]
>>>>>>> 7af67926
<|MERGE_RESOLUTION|>--- conflicted
+++ resolved
@@ -703,7 +703,6 @@
             )
         ]
 
-<<<<<<< HEAD
     def _get_required_filters(self, semesters: List[str]) -> List[Dict[str, Any]]:
         stmt = text("""
 SELECT
@@ -794,7 +793,7 @@
         required_filters = self._get_required_filters(semesters)
         non_required_filters = self._get_non_required_filters(semesters)
         return  required_filters + non_required_filters
-=======
+      
     def get_xml_filename_by_barcode(self, barcode: str) -> str:
         """
         Return the XML filename for an RSS MOS mask given its barcode.
@@ -815,5 +814,4 @@
         if not result or not result["xml_path"]:
             raise NotFoundError(f"No XML path found for barcode {barcode}")
 
-        return result["xml_path"]
->>>>>>> 7af67926
+        return result["xml_path"]