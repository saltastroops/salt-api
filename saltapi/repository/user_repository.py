import enum
import hashlib
import secrets
import uuid
from typing import Any, Dict, List, cast

from passlib.context import CryptContext
from sqlalchemy import text
from sqlalchemy.engine import Connection
from sqlalchemy.exc import NoResultFound

from saltapi.exceptions import NotFoundError
from saltapi.service.user import NewUserDetails, Role, User, UserUpdate

pwd_context = CryptContext(
    schemes=["bcrypt", "md5_crypt"], default="bcrypt", deprecated="auto"
)


class ProposalPermission(enum.Enum):
    VIEW = "View"


class UserRepository:
    def __init__(self, connection: Connection) -> None:
        self.connection = connection
        self._get_user_query = """
SELECT PU.PiptUser_Id           AS id,
       I1.Email                 AS email,
       I0.Email                 AS alternative_email,
       I0.Surname               AS family_name,
       I0.FirstName             AS given_name,
       PU.Password              AS password_hash,
       PU.Username              AS username,
       P.Partner_Code           AS partner_code,
       P.Partner_Name           AS partner_name,
       I.InstituteName_Name     AS institution_name,
       I2.Institute_Id          AS institution_id,
       I2.Department            AS department
FROM PiptUser AS PU
         JOIN Investigator AS I0 ON PU.PiptUser_Id = I0.PiptUser_Id
         JOIN Investigator I1 ON PU.Investigator_Id = I1.Investigator_Id
         JOIN Institute I2 ON I0.Institute_Id = I2.Institute_Id
         JOIN Partner P ON I2.Partner_Id = P.Partner_Id
         JOIN InstituteName I ON I2.InstituteName_Id = I.InstituteName_Id
"""

    def _get(self, rows: Any) -> User:
        user = {}
        for i, row in enumerate(rows):
            if i == 0:
                user = {
                    "id": row.id,
                    "username": row.username,
                    "family_name": row.family_name,
                    "given_name": row.given_name,
                    "email": row.email,
                    "alternative_emails": [row.alternative_email]
                    if row.alternative_email != row.email
                    else [],
                    "password_hash": row.password_hash,
                    "affiliations": [
                        {
                            "institution_id": row.institution_id,
                            "name": row.institution_name,
                            "department": row.department,
                            "partner_code": row.partner_code,
                            "partner_name": row.partner_name,
                        }
                    ],
                }
            else:
                if row.alternative_email != row.email:
                    user["alternative_emails"].append(row.alternative_email)
                user["affiliations"].append(
                    {
                        "institution_id": row.institution_id,
                        "name": row.institution_name,
                        "department": row.department,
                        "partner_code": row.partner_code,
                        "partner_name": row.partner_name,
                    }
                )
        if not user:
            raise NotFoundError("Unknown username")
        return User(**user, roles=self.get_user_roles(user["username"]))

    def get_by_username(self, username: str) -> User:
        """
        Returns the user with a given username.

        If the username does not exist, a NotFoundError is raised.
        """
        query = self._get_user_query + """WHERE PU.Username = :username"""
        stmt = text(query)
        result = self.connection.execute(stmt, {"username": username})
        user = self._get(result)
        return user

    def get(self, user_id: int) -> User:
        """
        Returns the user with a given user id.

        If there is no such user, a NotFoundError is raised.
        """
        query = self._get_user_query + """\nWHERE PU.PiptUser_Id = :user_id"""
        stmt = text(query)
        result = self.connection.execute(stmt, {"user_id": user_id})
        user = self._get(result)
        return user

    def get_by_email(self, email: str) -> User:
        """
        Returns the user with a given email

        If there is no such user, a NotFoundError is raised.
        """
        query = self._get_user_query + """\nWHERE I1.Email = :email"""
        stmt = text(query)
        result = self.connection.execute(stmt, {"email": email})
        user = self._get(result)
        return user

    def is_existing_user_id(self, user_id: int) -> bool:
        """
        Return whether a user id exists.
        """

        stmt = text(
            """
SELECT COUNT(*) AS user_count FROM PiptUser WHERE PiptUser_Id=:user_id
        """
        )
        result = self.connection.execute(stmt, {"user_id": user_id})

        return cast(int, result.scalar_one()) > 0

    def get_users(self) -> List[Dict[str, Any]]:
        """
        Returns a list of users information
        """
        stmt = text(
            """
SELECT DISTINCT PU.PiptUser_Id          AS id,
                PU.Username             AS username,
                I.FirstName             AS given_name,
                I.Surname               AS family_name
FROM PiptUser PU
         JOIN Investigator I ON I.Investigator_Id = PU.Investigator_Id
WHERE I.FirstName != 'Guest'
ORDER BY I.Surname, I.FirstName
        """
        )

        result = self.connection.execute(stmt)

        users = [
            {
                "id": row.id,
                "username": row.username,
                "given_name": row.given_name,
                "family_name": row.family_name,
            }
            for row in result
        ]
        return users

    def create(self, new_user_details: NewUserDetails) -> None:
        """Creates a new user."""

        # Make sure the username is still available
        if self._does_username_exist(new_user_details.username):
            raise ValueError(
                f"The username {new_user_details.username} exists already."
            )

        investigator_id = self._create_investigator_details(new_user_details)
        pipt_user_id = self._create_pipt_user(new_user_details, investigator_id)
        self._add_investigator_to_pipt_user(pipt_user_id, investigator_id)
        self.update_user_statistic(
            pipt_user_id,
            dict(
                legal_status=new_user_details.legal_status,
                gender=new_user_details.gender,
                race=new_user_details.race,
                has_phd=new_user_details.has_phd,
                year_of_phd_completion=new_user_details.year_of_phd_completion,
            ),
        )

    def _create_investigator_details(self, new_user_details: NewUserDetails) -> int:
        """
        Create investigator details.

        The primary key of the new database entry is returned.
        """

        stmt = text(
            """
INSERT INTO Investigator (Institute_Id, FirstName, Surname, Email)
VALUES (:institution_id, :given_name, :family_name, :email)
        """
        )
        result = self.connection.execute(
            stmt,
            {
                "institution_id": new_user_details.institution_id,
                "given_name": new_user_details.given_name,
                "family_name": new_user_details.family_name,
                "email": new_user_details.email,
            },
        )

        return cast(int, result.lastrowid)

    def _create_pipt_user(
        self, new_user_details: NewUserDetails, investigator_id: int
    ) -> int:
        # TODO: Uncomment once the Password table exists.
        password = new_user_details.password
        # self._update_password_hash(username, password)
        password_hash = self.get_password_hash(password)

        stmt = text(
            """
INSERT INTO PiptUser (Username, Password, Investigator_Id, EmailValidation, Active)
VALUES (:username, :password_hash, :investigator_id, :email_validation, 0)
        """
        )
        result = self.connection.execute(
            stmt,
            {
                "username": new_user_details.username,
                "password_hash": password_hash,
                "investigator_id": investigator_id,
                "email_validation": str(uuid.uuid4())[:8],
            },
        )

        return cast(int, result.lastrowid)

    def _add_investigator_to_pipt_user(
        self, pipt_user_id: int, investigator_id: int
    ) -> None:
        stmt = text(
            """
UPDATE Investigator
SET PiptUser_Id = :pipt_user_id
WHERE Investigator_Id = :investigator_id
        """
        )
        self.connection.execute(
            stmt, {"pipt_user_id": pipt_user_id, "investigator_id": investigator_id}
        )

    def _does_username_exist(self, username: str) -> bool:
        """Check whether a username exists already."""
        try:
            self.get_by_username(username)
        except NotFoundError:
            return False

        return True

    def update(self, user_id: int, user_update: UserUpdate) -> None:
        """Updates a user's details."""
        if user_update.password:
            self._update_password(user_id, user_update.password)
        new_user_details = self._new_user_details(user_id, user_update)
        new_username = cast(str, new_user_details.username)
        self._update_username(user_id=user_id, new_username=new_username)
        self.update_user_statistic(
            user_id,
            dict(
                legal_status=new_user_details.legal_status,
                gender=new_user_details.gender,
                race=new_user_details.race,
                has_phd=new_user_details.has_phd,
                year_of_phd_completion=new_user_details.year_of_phd_completion,
            ),
        )

    def _new_user_details(self, user_id: int, user_update: UserUpdate) -> UserUpdate:
        """
        Returns the new user details of a user.

        If the given user update has a non-None value for a property, that value should
        replace the existing value; otherwise the existing value is kept.
        """
        user = self.get(user_id)
        return UserUpdate(
            username=user_update.username if user_update.username else user.username,
            password=user_update.password,
            legal_status=user_update.legal_status,
            gender=user_update.gender,
            race=user_update.race,
            has_phd=user_update.has_phd,
            year_of_phd_completion=user_update.year_of_phd_completion,
        )

    def _update_username(self, user_id: int, new_username: str) -> None:
        """
        Updates the username of a user.
        """
        user = self.get(user_id)
        if new_username == user.username:
            return

        # Check that the new username isn't in use already
        if self._does_username_exist(new_username):
            raise ValueError(f"The username {new_username} exists already.")

        stmt = text(
            """
UPDATE PiptUser
SET Username = :new_username
WHERE PiptUser_Id = :user_id
        """
        )
        self.connection.execute(
            stmt, {"new_username": new_username, "user_id": user_id}
        )

    def is_investigator(self, username: str, proposal_code: str) -> bool:
        """
        Check whether a user is an investigator on a proposal.

        If the user or proposal do not exist, it is assumed the user is no investigator.
        """
        stmt = text(
            """
SELECT COUNT(*)
FROM ProposalCode PC
         JOIN ProposalInvestigator PI ON PC.ProposalCode_Id = PI.ProposalCode_Id
         JOIN Investigator I on PI.Investigator_Id = I.Investigator_Id
         JOIN PiptUser PU ON I.PiptUser_Id = PU.PiptUser_Id
WHERE PC.Proposal_Code = :proposal_code AND PU.Username = :username
        """
        )
        result = self.connection.execute(
            stmt, {"proposal_code": proposal_code, "username": username}
        )
        return cast(int, result.scalar_one()) > 0

    def is_principal_investigator(self, username: str, proposal_code: str) -> bool:
        """
        Check whether a user is the Principal Investigator of a proposal.

        If the user or proposal do not exist, it is assumed the user is no Principal
        Investigator.
        """
        stmt = text(
            """
SELECT COUNT(*)
FROM ProposalCode PCode
         JOIN ProposalContact PContact
                   ON PCode.ProposalCode_Id = PContact.ProposalCode_Id
         JOIN Investigator I ON PContact.Leader_Id = I.Investigator_Id
         JOIN PiptUser PU ON I.PiptUser_Id = PU.PiptUser_Id
WHERE PCode.Proposal_Code = :proposal_code AND PU.Username = :username
        """
        )
        result = self.connection.execute(
            stmt, {"proposal_code": proposal_code, "username": username}
        )
        return cast(int, result.scalar_one()) > 0

    def is_principal_contact(self, username: str, proposal_code: str) -> bool:
        """
        Check whether a user is the Principal Contact of a proposal.

        If the user or proposal do not exist, it is assumed the user is no Principal
        Contact.
        """
        stmt = text(
            """
SELECT COUNT(*)
FROM ProposalCode PCode
         JOIN ProposalContact PContact
                    ON PCode.ProposalCode_Id = PContact.ProposalCode_Id
         JOIN Investigator I ON PContact.Contact_Id = I.Investigator_Id
         JOIN PiptUser PU ON I.PiptUser_Id = PU.PiptUser_Id
WHERE PCode.Proposal_Code = :proposal_code AND PU.Username = :username
        """
        )
        result = self.connection.execute(
            stmt, {"proposal_code": proposal_code, "username": username}
        )
        return cast(int, result.scalar()) > 0

    def is_salt_astronomer(self, username: str) -> bool:
        """
        Check whether the user is a SALT Astronomer.

        If the user does not exist, it is assumed they are no SALT Astronomer.
        """
        stmt = text(
            """
SELECT COUNT(*)
FROM PiptUser PU
         JOIN PiptUserSetting PUS ON PU.PiptUser_Id = PUS.PiptUser_Id
         JOIN PiptSetting PS ON PUS.PiptSetting_Id = PS.PiptSetting_Id
WHERE PU.Username = :username
  AND PS.PiptSetting_Name = 'RightAstronomer'
  AND PUS.Value > 0
        """
        )
        result = self.connection.execute(stmt, {"username": username})
        return cast(int, result.scalar_one()) > 0

    def is_salt_operator(self, username: str) -> bool:
        """
        Check whether the user is a SALT Operator.

        If the user does not exist, it is assumed they are no SALT Operator.
        """
        stmt = text(
            """
SELECT COUNT(*)
FROM PiptUser PU
         JOIN PiptUserSetting PUS ON PU.PiptUser_Id = PUS.PiptUser_Id
         JOIN PiptSetting PS ON PUS.PiptSetting_Id = PS.PiptSetting_Id
WHERE PU.Username = :username
  AND PS.PiptSetting_Name = 'RightOperator'
  AND PUS.Value > 0
        """
        )
        result = self.connection.execute(stmt, {"username": username})
        return cast(int, result.scalar_one()) > 0

    def is_tac_member_for_proposal(self, username: str, proposal_code: str) -> bool:
        """
        Check whether the user is member of a TAC from which a proposal requests time.

        If the user or proposal do not exist, it is assumed the user is no TAC member.
        """
        stmt = text(
            """
SELECT COUNT(*)
FROM PiptUser PU
         JOIN PiptUserTAC PUT ON PU.PiptUser_Id = PUT.PiptUser_Id
         JOIN MultiPartner MP ON PUT.Partner_Id = MP.Partner_Id
         JOIN ProposalCode PC ON MP.ProposalCode_Id = PC.ProposalCode_Id
WHERE PC.Proposal_Code = :proposal_code
  AND MP.ReqTimePercent > 0
  AND Username = :username
        """
        )
        result = self.connection.execute(
            stmt, {"proposal_code": proposal_code, "username": username}
        )

        return cast(int, result.scalar_one()) > 0

    def is_tac_chair_for_proposal(self, username: str, proposal_code: str) -> bool:
        """
        Check whether the user is chair of a TAC from which a proposal requests time.

        If the user or proposal do not exist, it is assumed the user is no TAC chair.
        """
        stmt = text(
            """
SELECT COUNT(*)
FROM PiptUser PU
         JOIN PiptUserTAC PUT ON PU.PiptUser_Id = PUT.PiptUser_Id
         JOIN MultiPartner MP ON PUT.Partner_Id = MP.Partner_Id
         JOIN ProposalCode PC ON MP.ProposalCode_Id = PC.ProposalCode_Id
WHERE PC.Proposal_Code = :proposal_code
  AND MP.ReqTimePercent > 0
  AND PUT.Chair > 0
  AND Username = :username
        """
        )
        result = self.connection.execute(
            stmt, {"proposal_code": proposal_code, "username": username}
        )

        return cast(int, result.scalar_one()) > 0

    def is_tac_chair_in_general(self, username: str) -> bool:
        """
        Check whether the user is a TAC chair for any partner.

        If the user does not exist, it is assumed the user is no TAC chair.
        """
        stmt = text(
            """
SELECT COUNT(Username)
FROM PiptUserTAC PUT
    JOIN PiptUser PU ON PU.PiptUser_Id = PUT.PiptUser_Id
WHERE Username = :username
    AND PUT.Chair > 0
        """
        )
        result = self.connection.execute(stmt, {"username": username})

        return cast(int, result.scalar_one()) > 0

    def is_tac_member_in_general(self, username: str) -> bool:
        """
        Check whether the user is a TAC member for any partner.

        If the user does not exist, it is assumed the user is not a TAC member.
        """
        stmt = text(
            """
SELECT COUNT(Username)
FROM PiptUserTAC PUT
    JOIN PiptUser PU ON PU.PiptUser_Id = PUT.PiptUser_Id
WHERE Username = :username
        """
        )
        result = self.connection.execute(stmt, {"username": username})

        return cast(int, result.scalar_one()) > 0

    def is_board_member(self, username: str) -> bool:
        """
        Check whether the user is a SALT Board member.

        If the user does not exist, it is assumed they are no Board member.
        """
        stmt = text(
            """
SELECT COUNT(*)
FROM PiptUserSetting PUS
         JOIN PiptSetting PS ON PUS.PiptSetting_Id = PS.PiptSetting_Id
         JOIN PiptUser PU ON PUS.PiptUser_Id = PU.PiptUser_Id
WHERE PU.Username = :username
  AND PS.PiptSetting_Name = 'RightBoard'
  AND PUS.Value > 0;
        """
        )
        result = self.connection.execute(stmt, {"username": username})

        return cast(int, result.scalar_one()) > 0

    def is_partner_affiliated_user(self, username: str) -> bool:
        """
        Check whether the user is a user that is affiliated to a SALT partner.
        """
        stmt = text(
            """
SELECT COUNT(*)
FROM Investigator I
         JOIN PiptUser PU ON I.PiptUser_Id = PU.PiptUser_Id
         JOIN Institute I2 ON I.Institute_Id = I2.Institute_Id
         JOIN Partner P ON I2.Partner_Id = P.Partner_Id
WHERE PU.Username = :username
  AND P.Partner_Code != 'OTH'
  AND P.Virtual = 0;
        """
        )
        result = self.connection.execute(stmt, {"username": username})
        return cast(int, result.scalar_one()) > 0

    def is_administrator(self, username: str) -> bool:
        """
        Check whether the user is an administrator.

        If the user does not exist, it is assumed they are no administrator.
        """
        stmt = text(
            """
SELECT COUNT(*)
FROM PiptUser PU
    JOIN PiptUserSetting PUS ON PU.PiptUser_Id = PUS.PiptUser_Id
    JOIN PiptSetting PS ON PUS.PiptSetting_Id = PS.PiptSetting_Id
WHERE PS.PiptSetting_Name = 'RightAdmin'
    AND PUS.Value > 1
    AND PU.Username = :username
        """
        )
        result = self.connection.execute(stmt, {"username": username})
        return cast(int, result.scalar()) > 0

    def is_engineer(self) -> bool:
        """
        Should check whether the user is an engineer
        """
        # TODO Method need to be implemented.
        return False

    @staticmethod
    def get_password_hash(password: str) -> str:
        """Hash a plain text password."""
        return hashlib.md5(password.encode("utf-8")).hexdigest()  # nosec

    def _update_password_hash(self, username: str, password: str) -> None:
        new_password_hash = self.get_new_password_hash(password)
        stmt = text(
            """
INSERT INTO Password (Username, Password)
VALUES (:username, :password)
ON DUPLICATE KEY UPDATE Password = :password
        """
        )
        self.connection.execute(
            stmt, {"username": username, "password": new_password_hash}
        )

    def _update_password(self, user_id: int, password: str) -> None:
        # TODO: Uncomment once the Password table exists.
        # self._update_password_hash(username, password)
        password_hash = self.get_password_hash(password)
        stmt = text(
            """
UPDATE PiptUser
SET Password = :password
WHERE PiptUser_Id = :user_id
        """
        )
        self.connection.execute(stmt, {"user_id": user_id, "password": password_hash})

    @staticmethod
    def get_new_password_hash(password: str) -> str:
        """Hash a plain text password."""

        # Note that the type hint for the return value of the hash method is Any,
        # but the method is guaranteed to return a str.
        return cast(str, pwd_context.hash(password))

    def verify_password(self, password: str, hashed_password: str) -> bool:
        """Check a plain text password against a hash."""
        password_hash = self.get_password_hash(password)
        return secrets.compare_digest(password_hash, hashed_password)

    def find_user_with_username_and_password(
        self, username: str, password: str
    ) -> User:
        """
        Find a user with a username and password.

        If the combination of username and password is valid, then the corresponding
        user is returned. Otherwise a NotFoundError is raised.
        """
        user = self.get_by_username(username)
        if not user:
            raise NotFoundError()
        if not self.verify_password(password, user.password_hash):
            raise NotFoundError()

        return user

    def get_user_roles(self, username: str) -> List[Role]:
        """
        Get a user's roles.

        The roles do not include roles which are specific to a particular proposal (such
        as Principal Investigator). However, they include roles which are specific to a
        partner (i.e. TAC chair and member).
        """
        roles = []
        if self.is_administrator(username):
            roles.append(Role.ADMINISTRATOR)

        if self.is_salt_astronomer(username):
            roles.append(Role.SALT_ASTRONOMER)

        if self.is_board_member(username):
            roles.append(Role.BOARD_MEMBER)

        if self.is_tac_chair_in_general(username):
            roles.append(Role.TAC_CHAIR)

        if self.is_tac_member_in_general(username):
            roles.append(Role.TAC_MEMBER)

        return roles

    def get_salt_astronomers(self) -> List[Dict[str, Any]]:
        """
        Return the list of SALT Astronomers, sorted by family name.
        """
        stmt = text(
            """
SELECT
    I.PiptUser_Id          AS id,
    I.FirstName             AS given_name,
    I.Surname               AS family_name
FROM SaltAstronomers SA
    JOIN Investigator I ON SA.Investigator_Id = I.Investigator_Id
    ORDER BY I.Surname
        """
        )

        result = self.connection.execute(stmt)

        return [
            {
                "id": row.id,
                "given_name": row.given_name,
                "family_name": row.family_name,
            }
            for row in result
            if row.given_name != "Techops"
        ]

    def get_proposal_permissions(self, user_id: int) -> List[Dict[str, Any]]:
        """
        Return the list of proposal permissions which have been granted to a user.

        An error is raised if the user does not exist.
        """
        # Check that the user actually exists.
        if not self.is_existing_user_id(user_id):
            raise NotFoundError(f"No such user id: {user_id}")

        stmt = text(
            """
SELECT PC.Proposal_Code AS proposal_code, PP.ProposalPermission AS permission_type
FROM ProposalPermissionGrant PPG
         JOIN ProposalCode PC ON PPG.ProposalCode_Id = PC.ProposalCode_Id
         JOIN ProposalPermission PP
              ON PPG.ProposalPermission_Id = PP.ProposalPermission_Id
WHERE PPG.Grantee_Id = :grantee_id
        """
        )
        result = self.connection.execute(stmt, {"grantee_id": user_id})

        return [
            {"proposal_code": row.proposal_code, "permission_type": row.permission_type}
            for row in result
        ]

    def grant_proposal_permission(
        self, user_id: int, permission_type: str, proposal_code: str
    ) -> None:
        """
        Grant a proposal permission to a user.

        If the permission exists already, nothing is done and no error is raised.

        An error is raised if the passed username, permission type or proposal code
        doesn't exist.
        """
        # Check that the user actually exists.
        if not self.is_existing_user_id(user_id):
            raise NotFoundError(f"No such user id: {user_id}")

        # We could query for the ids in the insert statement, but that might give rise
        # to cryptic errors.
        permission_type_id = self._get_proposal_permission_type_id(permission_type)
        proposal_code_id = self._get_proposal_code_id(proposal_code)

        stmt = text(
            """
INSERT IGNORE INTO ProposalPermissionGrant (ProposalCode_Id,
                                            ProposalPermission_Id,
                                            Grantee_Id)
VALUES (:proposal_code_id, :permission_type_id, :grantee_id)
        """
        )
        self.connection.execute(
            stmt,
            {
                "permission_type_id": permission_type_id,
                "proposal_code_id": proposal_code_id,
                "grantee_id": user_id,
            },
        )

    def revoke_proposal_permission(
        self, user_id: int, permission_type: str, proposal_code: str
    ) -> None:
        """
        Revoke a proposal permission from a user.

        If the user does not have the permission, nothing is done and no error is
        raised.

        An error is raised if the passed username, permission type or proposal code
        doesn't exist.
        """
        # Check that the user actually exists.
        if not self.is_existing_user_id(user_id):
            raise NotFoundError(f"No such user id: {user_id}")

        # We could query for the ids in the insert statement, but that might give rise
        # to cryptic errors.
        permission_type_id = self._get_proposal_permission_type_id(permission_type)
        proposal_code_id = self._get_proposal_code_id(proposal_code)

        stmt = text(
            """
DELETE
FROM ProposalPermissionGrant
WHERE Grantee_Id = :grantee_id
  AND ProposalCode_Id = :proposal_code_id
  AND ProposalPermission_Id = :permission_type_id;
        """
        )
        self.connection.execute(
            stmt,
            {
                "grantee_id": user_id,
                "proposal_code_id": proposal_code_id,
                "permission_type_id": permission_type_id,
            },
        )

    def _get_proposal_permission_type_id(self, permission_type: str) -> int:
        stmt = text(
            """
SELECT ProposalPermission_Id
FROM ProposalPermission
WHERE ProposalPermission = :permission
        """
        )
        result = self.connection.execute(stmt, {"permission": permission_type})
        try:
            return cast(int, result.scalar_one())
        except NoResultFound:
            raise NotFoundError()

    def user_has_proposal_permission(
        self, user_id: int, permission_type: str, proposal_code: str
    ) -> bool:
        stmt = text(
            """
SELECT COUNT(*)
FROM ProposalPermissionGrant
WHERE Grantee_Id = :grantee_id
  AND ProposalCode_Id =
      (SELECT ProposalCode_Id FROM ProposalCode WHERE Proposal_Code = :proposal_code)
  AND ProposalPermission_Id = (SELECT ProposalPermission_Id
                               FROM ProposalPermission
                               WHERE ProposalPermission = :permission)
        """
        )
        result = self.connection.execute(
            stmt,
            {
                "grantee_id": user_id,
                "proposal_code": proposal_code,
                "permission": permission_type,
            },
        )

        return cast(int, result.scalar_one()) > 0

    def _get_proposal_code_id(self, proposal_code: str) -> int:
        stmt = text(
            """
SELECT ProposalCode_Id
FROM ProposalCode
WHERE Proposal_Code = :proposal_code
        """
        )
        result = self.connection.execute(stmt, {"proposal_code": proposal_code})
        try:
            return cast(int, result.scalar_one())
        except NoResultFound:
            raise NotFoundError()

    @staticmethod
    def _normalize_gender(gender: str) -> str:
        gender = gender.strip().lower()
        return gender[:1] + gender[1:]

    def _add_gender(self, gender: str) -> int:
        stmt = text(
            """
INSERT INTO Gender (Gender) VALUES (:gender)
            """
        )
        result = self.connection.execute(
            stmt, {"gender": self._normalize_gender(gender)}
        )
        return cast(int, result.lastrowid)

    def _get_gender_id(self, gender: str) -> int:
        stmt = text("""SELECT Gender_Id FROM Gender Where Gender = :gender""")
        result = self.connection.execute(
            stmt, {"gender": self._normalize_gender(gender)}
        )
        try:
            return cast(int, result.scalar_one())
        except NoResultFound:
            return self._add_gender(gender)

    def _add_race(self, race: str) -> int:
        stmt = text(
            """
INSERT INTO Race (Race) VALUES (:race)
            """
        )
        result = self.connection.execute(stmt, {"race": self._normalize_gender(race)})
        return cast(int, result.lastrowid)

    def _get_race_id(self, race: str) -> int:
        stmt = text("""SELECT Race_Id FROM Race Where Race = :race""")
        result = self.connection.execute(stmt, {"race": self._normalize_gender(race)})
        try:
            return cast(int, result.scalar_one())
        except NoResultFound:
            return self._add_race(race)

    def _get_legal_status_id(self, legal_status: str) -> int:
        stmt = text(
            """
SELECT SouthAfricanLegalStatus_Id
FROM SouthAfricanLegalStatus
Where SouthAfricanLegalStatus = :legal_status
            """
        )
        result = self.connection.execute(
            stmt, {"legal_status": self._normalize_gender(legal_status)}
        )
        return cast(int, result.scalar_one())

    def update_user_statistic(
        self, pipt_user_id: int, user_information: Dict[str, Any]
    ) -> None:
        stmt = text(
            """
<<<<<<< HEAD
INSERT INTO UserStatistics (PiptUser_Id, SouthAfricanLegalStatus_Id, Gender_Id, Race_Id, PhD, YearOfPhD)
=======
INSERT INTO UserStatistics (
                PiptUser_Id, 
                SouthAfricanLegalStatus_Id, 
                Gender_Id, 
                Race_Id, 
                PhD, 
                YearOfPhD
                )
>>>>>>> 8b369514
VALUES (:pipt_user_id, :legal_status_id, :gender_id, :race_id, :has_phd, :year_of_phd )
ON DUPLICATE KEY UPDATE
    SouthAfricanLegalStatus_Id = :legal_status_id,
    Gender_Id = :gender_id,
    Race_Id = :race_id,
    PhD = :has_phd,
    YearOfPhD = :year_of_phd
            """
        )
        self.connection.execute(
            stmt,
            {
                "pipt_user_id": pipt_user_id,
                "legal_status_id": self._get_legal_status_id(
                    user_information["legal_status"]
                ),
                "gender_id": self._get_gender_id(user_information["gender"])
                if user_information["gender"]
                else None,
                "race_id": self._get_race_id(user_information["race"])
                if user_information["race"]
                else None,
                "has_phd": user_information["has_phd"],
                "year_of_phd": user_information["year_of_phd_completion"],
            },
        )<|MERGE_RESOLUTION|>--- conflicted
+++ resolved
@@ -914,9 +914,6 @@
     ) -> None:
         stmt = text(
             """
-<<<<<<< HEAD
-INSERT INTO UserStatistics (PiptUser_Id, SouthAfricanLegalStatus_Id, Gender_Id, Race_Id, PhD, YearOfPhD)
-=======
 INSERT INTO UserStatistics (
                 PiptUser_Id, 
                 SouthAfricanLegalStatus_Id, 
@@ -925,7 +922,6 @@
                 PhD, 
                 YearOfPhD
                 )
->>>>>>> 8b369514
 VALUES (:pipt_user_id, :legal_status_id, :gender_id, :race_id, :has_phd, :year_of_phd )
 ON DUPLICATE KEY UPDATE
     SouthAfricanLegalStatus_Id = :legal_status_id,
