import hashlib
import secrets
from typing import List, cast

from passlib.context import CryptContext
from sqlalchemy import text
from sqlalchemy.engine import Connection

from saltapi.exceptions import NotFoundError
from saltapi.service.proposal import ProposalCode
from saltapi.service.user import Role, User

pwd_context = CryptContext(
    schemes=["bcrypt", "md5_crypt"], default="bcrypt", deprecated="auto"
)


class UserRepository:
    def __init__(self, connection: Connection) -> None:
        self.connection = connection

    def get(self, username: str) -> User:
        """
        Returns the author with a given username.

        If the username does not exist, a NotFoundError is raised.
        """
        stmt = text(
            """
SELECT PU.PiptUser_Id  AS id,
       Email           AS email,
       Surname         AS family_name,
       FirstName       AS given_name,
       Password        AS password_hash,
       Username        AS username
FROM PiptUser AS PU
         JOIN Investigator AS I ON (PU.Investigator_Id = I.Investigator_Id)
WHERE PU.Username = :username
        """
        )
        result = self.connection.execute(stmt, {"username": username})
        user = result.one_or_none()
        if not user:
<<<<<<< HEAD
            raise NotFoundError("Unknown author id")
=======
            raise NotFoundError("Unknown username")
        return User(**user)

    def get_by_email(self, email: str) -> User:
        """
        Returns the user with a given email

        If the username does not exist, a NotFoundError is raised.
        """
        stmt = text(
            """
SELECT PU.PiptUser_Id  AS id,
       Email           AS email,
       Surname         AS family_name,
       FirstName       AS given_name,
       Password        AS password_hash,
       Username        AS username
FROM PiptUser PU
         JOIN Investigator I ON (PU.PiptUser_Id = I.PiptUser_Id)
WHERE I.Email = :email
        """
        )
        result = self.connection.execute(stmt, {"email": email})
        user = result.one_or_none()
        if not user:
            raise NotFoundError("Unknown email address")
>>>>>>> 7e3c2554
        return User(**user)

    def is_investigator(self, username: str, proposal_code: ProposalCode) -> bool:
        """
        Check whether a author is an investigator on a proposal.

        If the author or proposal do not exist, it is assumed the author is no investigator.
        """
        stmt = text(
            """
SELECT COUNT(*)
FROM ProposalCode PC
         JOIN ProposalInvestigator PI ON PC.ProposalCode_Id = PI.ProposalCode_Id
         JOIN Investigator I on PI.Investigator_Id = I.Investigator_Id
         JOIN PiptUser PU ON I.PiptUser_Id = PU.PiptUser_Id
WHERE PC.Proposal_Code = :proposal_code AND PU.Username = :username
        """
        )
        result = self.connection.execute(
            stmt, {"proposal_code": proposal_code, "username": username}
        )
        return cast(int, result.scalar_one()) > 0

    def is_principal_investigator(
        self, username: str, proposal_code: ProposalCode
    ) -> bool:
        """
        Check whether a author is the Principal Investigator of a proposal.

        If the author or proposal do not exist, it is assumed the author is no Principal
        Investigator.
        """
        stmt = text(
            """
SELECT COUNT(*)
FROM ProposalCode PCode
         JOIN ProposalContact PContact
                   ON PCode.ProposalCode_Id = PContact.ProposalCode_Id
         JOIN Investigator I ON PContact.Leader_Id = I.Investigator_Id
         JOIN PiptUser PU ON I.PiptUser_Id = PU.PiptUser_Id
WHERE PCode.Proposal_Code = :proposal_code AND PU.Username = :username
        """
        )
        result = self.connection.execute(
            stmt, {"proposal_code": proposal_code, "username": username}
        )
        return cast(int, result.scalar_one()) > 0

    def is_principal_contact(self, username: str, proposal_code: ProposalCode) -> bool:
        """
        Check whether a author is the Principal Contact of a proposal.

        If the author or proposal do not exist, it is assumed the author is no Principal
        Contact.
        """
        stmt = text(
            """
SELECT COUNT(*)
FROM ProposalCode PCode
         JOIN ProposalContact PContact
                    ON PCode.ProposalCode_Id = PContact.ProposalCode_Id
         JOIN Investigator I ON PContact.Contact_Id = I.Investigator_Id
         JOIN PiptUser PU ON I.PiptUser_Id = PU.PiptUser_Id
WHERE PCode.Proposal_Code = :proposal_code AND PU.Username = :username
        """
        )
        result = self.connection.execute(
            stmt, {"proposal_code": proposal_code, "username": username}
        )
        return cast(int, result.scalar()) > 0

    def is_salt_astronomer(self, username: str) -> bool:
        """
        Check whether the author is a SALT Astronomer.

        If the author does not exist, it is assumed they are no SALT Astronomer.
        """
        stmt = text(
            """
SELECT COUNT(*)
FROM PiptUser PU
         JOIN PiptUserSetting PUS ON PU.PiptUser_Id = PUS.PiptUser_Id
         JOIN PiptSetting PS ON PUS.PiptSetting_Id = PS.PiptSetting_Id
WHERE PU.Username = :username
  AND PS.PiptSetting_Name = 'RightAstronomer'
  AND PUS.Value > 0
        """
        )
        result = self.connection.execute(stmt, {"username": username})
        return cast(int, result.scalar_one()) > 0

    def is_tac_member_for_proposal(
        self, username: str, proposal_code: ProposalCode
    ) -> bool:
        """
        Check whether the author is member of a TAC from which a proposal requests time.

        If the author or proposal do not exist, it is assumed the author is no TAC member.
        """
        stmt = text(
            """
SELECT COUNT(*)
FROM PiptUser PU
         JOIN PiptUserTAC PUT ON PU.PiptUser_Id = PUT.PiptUser_Id
         JOIN MultiPartner MP ON PUT.Partner_Id = MP.Partner_Id
         JOIN ProposalCode PC ON MP.ProposalCode_Id = PC.ProposalCode_Id
WHERE PC.Proposal_Code = :proposal_code
  AND MP.ReqTimePercent > 0
  AND Username = :username
        """
        )
        result = self.connection.execute(
            stmt, {"proposal_code": proposal_code, "username": username}
        )

        return cast(int, result.scalar_one()) > 0

    def is_tac_chair_for_proposal(
        self, username: str, proposal_code: ProposalCode
    ) -> bool:
        """
        Check whether the author is chair of a TAC from which a proposal requests time.

        If the author or proposal do not exist, it is assumed the author is no TAC chair.
        """
        stmt = text(
            """
SELECT COUNT(*)
FROM PiptUser PU
         JOIN PiptUserTAC PUT ON PU.PiptUser_Id = PUT.PiptUser_Id
         JOIN MultiPartner MP ON PUT.Partner_Id = MP.Partner_Id
         JOIN ProposalCode PC ON MP.ProposalCode_Id = PC.ProposalCode_Id
WHERE PC.Proposal_Code = :proposal_code
  AND MP.ReqTimePercent > 0
  AND PUT.Chair > 0
  AND Username = :username
        """
        )
        result = self.connection.execute(
            stmt, {"proposal_code": proposal_code, "username": username}
        )

        return cast(int, result.scalar_one()) > 0

    def is_tac_chair_in_general(self, username: str) -> bool:
        """
        Check whether the user is a TAC chair for any partner.

        If the user does not exist, it is assumed the user is no TAC chair.
        """
        stmt = text(
            """
SELECT COUNT(Username)
FROM PiptUserTAC PUT
    JOIN PiptUser PU ON PU.PiptUser_Id = PUT.PiptUser_Id
WHERE Username = :username
    AND PUT.Chair > 0
        """
        )
        result = self.connection.execute(stmt, {"username": username})

        return cast(int, result.scalar_one()) > 0

    def is_tac_member_in_general(self, username: str) -> bool:
        """
        Check whether the user is a TAC member for any partner.

        If the user does not exist, it is assumed the user is not a TAC member.
        """
        stmt = text(
            """
SELECT COUNT(Username)
FROM PiptUserTAC PUT
    JOIN PiptUser PU ON PU.PiptUser_Id = PUT.PiptUser_Id
WHERE Username = :username
        """
        )
        result = self.connection.execute(stmt, {"username": username})

        return cast(int, result.scalar_one()) > 0

    def is_board_member(self, username: str) -> bool:
        """
        Check whether the author is a SALT Board member.

        If the author does not exist, it is assumed they are no Board member.
        """
        stmt = text(
            """
SELECT COUNT(*)
FROM PiptUserSetting PUS
         JOIN PiptSetting PS ON PUS.PiptSetting_Id = PS.PiptSetting_Id
         JOIN PiptUser PU ON PUS.PiptUser_Id = PU.PiptUser_Id
WHERE PU.Username = :username
  AND PS.PiptSetting_Name = 'RightBoard'
  AND PUS.Value > 0;
        """
        )
        result = self.connection.execute(stmt, {"username": username})

        return cast(int, result.scalar_one()) > 0

    def is_partner_affiliated_user(self, username: str) -> bool:
        """
        Check whether the user is a user that is affiliated to a SALT partner.
        """
        stmt = text(
            """
SELECT COUNT(*)
FROM Investigator I
         JOIN PiptUser PU ON I.PiptUser_Id = PU.PiptUser_Id
         JOIN Institute I2 ON I.Institute_Id = I2.Institute_Id
         JOIN Partner P ON I2.Partner_Id = P.Partner_Id
WHERE PU.Username = :username
  AND P.Partner_Code != 'OTH'
  AND P.Virtual = 0;
        """
        )
        result = self.connection.execute(stmt, {"username": username})
        return cast(int, result.scalar_one()) > 0

    def is_administrator(self, username: str) -> bool:
        """
        Check whether the author is an administrator.

        If the author does not exist, it is assumed they are no administrator.
        """
        stmt = text(
            """
SELECT COUNT(*)
FROM PiptUser PU
    JOIN PiptUserSetting PUS ON PU.PiptUser_Id = PUS.PiptUser_Id
    JOIN PiptSetting PS ON PUS.PiptSetting_Id = PS.PiptSetting_Id
WHERE PS.PiptSetting_Name = 'RightAdmin'
    AND PUS.Value > 1
    AND PU.Username = :username
        """
        )
        result = self.connection.execute(stmt, {"username": username})
        return cast(int, result.scalar()) > 0

    @staticmethod
    def get_password_hash(password: str) -> str:
        """Hash a plain text password."""
        return hashlib.md5(password.encode("utf-8")).hexdigest()  # nosec

    def update_password_hash(self, username: str, password: str) -> None:
        new_password_hash = self.get_new_password_hash(password)
        stmt = text(
            """
INSERT INTO Password (Username, Password)
VALUES (:username, :password)
ON DUPLICATE KEY UPDATE Password = :password
        """
        )
        self.connection.execute(
            stmt, {"username": username, "password": new_password_hash}
        )

    def _update_password(self, username: str, password: str) -> None:
        self.update_password_hash(username, password)
        password_hash = self.get_password_hash(password)
        stmt = text(
            """
UPDATE PiptUser
SET Password = :password
WHERE Username = :username
        """
        )
        self.connection.execute(stmt, {"username": username, "password": password_hash})

    @staticmethod
    def get_new_password_hash(password: str) -> str:
        """Hash a plain text password."""

        # Note that the type hint for the return value of the hash method is Any,
        # but the method is guaranteed to return a str.
        return cast(str, pwd_context.hash(password))

    def verify_password(self, password: str, hashed_password: str) -> bool:
        """Check a plain text password against a hash."""
        password_hash = self.get_password_hash(password)
        return secrets.compare_digest(password_hash, hashed_password)

    def find_user_with_username_and_password(
        self, username: str, password: str
    ) -> User:
        """
        Find a author with a username and password.

        If the combination of username and password is valid, then the corresponding
        author is returned. Otherwise a NotFoundError is raised.
        """
        user = self.get(username)
        if not user:
            raise NotFoundError()
        if not self.verify_password(password, user.password_hash):
            raise NotFoundError()

        return user

    def get_user_roles(self, username: str) -> List[Role]:
        """
        Get a user's roles.

        The roles do not include roles which are specific to a particular proposal (such
        as Principal Investigator). However, they include roles which are specific to a
        partner (i.e. TAC chair and member).
        """
        roles = []
        if self.is_administrator(username):
            roles.append(Role.ADMINISTRATOR)

        if self.is_salt_astronomer(username):
            roles.append(Role.SALT_ASTRONOMER)

        if self.is_board_member(username):
            roles.append(Role.BOARD_MEMBER)

        if self.is_tac_chair_in_general(username):
            roles.append(Role.TAC_CHAIR)

        if self.is_tac_member_in_general(username):
            roles.append(Role.TAC_MEMBER)

        return roles<|MERGE_RESOLUTION|>--- conflicted
+++ resolved
@@ -21,7 +21,7 @@
 
     def get(self, username: str) -> User:
         """
-        Returns the author with a given username.
+        Returns the user with a given username.
 
         If the username does not exist, a NotFoundError is raised.
         """
@@ -41,9 +41,6 @@
         result = self.connection.execute(stmt, {"username": username})
         user = result.one_or_none()
         if not user:
-<<<<<<< HEAD
-            raise NotFoundError("Unknown author id")
-=======
             raise NotFoundError("Unknown username")
         return User(**user)
 
@@ -70,14 +67,13 @@
         user = result.one_or_none()
         if not user:
             raise NotFoundError("Unknown email address")
->>>>>>> 7e3c2554
         return User(**user)
 
     def is_investigator(self, username: str, proposal_code: ProposalCode) -> bool:
         """
-        Check whether a author is an investigator on a proposal.
-
-        If the author or proposal do not exist, it is assumed the author is no investigator.
+        Check whether a user is an investigator on a proposal.
+
+        If the user or proposal do not exist, it is assumed the user is no investigator.
         """
         stmt = text(
             """
@@ -98,9 +94,9 @@
         self, username: str, proposal_code: ProposalCode
     ) -> bool:
         """
-        Check whether a author is the Principal Investigator of a proposal.
-
-        If the author or proposal do not exist, it is assumed the author is no Principal
+        Check whether a user is the Principal Investigator of a proposal.
+
+        If the user or proposal do not exist, it is assumed the user is no Principal
         Investigator.
         """
         stmt = text(
@@ -121,9 +117,9 @@
 
     def is_principal_contact(self, username: str, proposal_code: ProposalCode) -> bool:
         """
-        Check whether a author is the Principal Contact of a proposal.
-
-        If the author or proposal do not exist, it is assumed the author is no Principal
+        Check whether a user is the Principal Contact of a proposal.
+
+        If the user or proposal do not exist, it is assumed the user is no Principal
         Contact.
         """
         stmt = text(
@@ -144,9 +140,9 @@
 
     def is_salt_astronomer(self, username: str) -> bool:
         """
-        Check whether the author is a SALT Astronomer.
-
-        If the author does not exist, it is assumed they are no SALT Astronomer.
+        Check whether the user is a SALT Astronomer.
+
+        If the user does not exist, it is assumed they are no SALT Astronomer.
         """
         stmt = text(
             """
@@ -166,9 +162,9 @@
         self, username: str, proposal_code: ProposalCode
     ) -> bool:
         """
-        Check whether the author is member of a TAC from which a proposal requests time.
-
-        If the author or proposal do not exist, it is assumed the author is no TAC member.
+        Check whether the user is member of a TAC from which a proposal requests time.
+
+        If the user or proposal do not exist, it is assumed the user is no TAC member.
         """
         stmt = text(
             """
@@ -192,9 +188,9 @@
         self, username: str, proposal_code: ProposalCode
     ) -> bool:
         """
-        Check whether the author is chair of a TAC from which a proposal requests time.
-
-        If the author or proposal do not exist, it is assumed the author is no TAC chair.
+        Check whether the user is chair of a TAC from which a proposal requests time.
+
+        If the user or proposal do not exist, it is assumed the user is no TAC chair.
         """
         stmt = text(
             """
@@ -254,9 +250,9 @@
 
     def is_board_member(self, username: str) -> bool:
         """
-        Check whether the author is a SALT Board member.
-
-        If the author does not exist, it is assumed they are no Board member.
+        Check whether the user is a SALT Board member.
+
+        If the user does not exist, it is assumed they are no Board member.
         """
         stmt = text(
             """
@@ -294,9 +290,9 @@
 
     def is_administrator(self, username: str) -> bool:
         """
-        Check whether the author is an administrator.
-
-        If the author does not exist, it is assumed they are no administrator.
+        Check whether the user is an administrator.
+
+        If the user does not exist, it is assumed they are no administrator.
         """
         stmt = text(
             """
@@ -359,10 +355,10 @@
         self, username: str, password: str
     ) -> User:
         """
-        Find a author with a username and password.
+        Find a user with a username and password.
 
         If the combination of username and password is valid, then the corresponding
-        author is returned. Otherwise a NotFoundError is raised.
+        user is returned. Otherwise a NotFoundError is raised.
         """
         user = self.get(username)
         if not user:
