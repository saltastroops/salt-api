--- conflicted
+++ resolved
@@ -46,16 +46,12 @@
         Set the block visit status for a block visit id.
         """
 
-<<<<<<< HEAD
-        return self.block_repository.update_block_visit_status(block_visit_id, status)
+        return self.block_repository.update_block_visit_status(
+            block_visit_id, status, reason
+        )
 
     def get_next_scheduled_block(self) -> Block:
         """
         Get next scheduled block.
         """
-        return self.block_repository.get_next_scheduled_block()
-=======
-        return self.block_repository.update_block_visit_status(
-            block_visit_id, status, reason
-        )
->>>>>>> 8b594b5d
+        return self.block_repository.get_next_scheduled_block()