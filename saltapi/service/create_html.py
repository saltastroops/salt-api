from typing import Any, Dict, List


def create_progress_report_html(
    proposal_code: str,
    semester: str,
    previous_requests: List[Dict[str, Any]],
    previous_conditions: Dict[str, Any],
<<<<<<< HEAD
    new_request: Dict[str, Any],
) -> None:
=======
    new_request: Dict[str, any],
):
>>>>>>> 0ea8edfb
    html_content = """
<!DOCTYPE html>
<html lang="en">
    <head>
      <meta charset="UTF-8">
      <title>Title</title>
    </head>
    <style>
      body{
        margin: 2em 4em 3em;
        line-height: 1.5;
      }
      table, th {
        border:1px solid black;
      }
      table {
        width: 100%;
        border-collapse: collapse;
      }
      td {
        padding-left: 10px;
        border-right:1px solid black;
      }
      .section {
        border:1px solid black;
        padding: 1.5em;
        margin-bottom: 2em;
      }
      .upper-margin{
        border-top:1px solid black;
      }
      hr {
        margin-right: -1.5em;
        margin-left: -1.5em;
      }
      table, tr, td, th, tbody, thead, tfoot, .section {
        page-break-inside: avoid !important;
      }
      .has-two-columns {
        display: grid;
        grid-template-columns: 200px 1fr;
      }
      .left-shifted {
        margin-left: 1em;
      }
      .numbering {
        display: grid;
        grid-template-columns: 25px 1fr;
      }
    </style>
    <body>
        <div>
            <h2>
                Multisemester Proposal Progress Report: 
            </h2>
    """
    html_content += f"""
            <h2>
                {proposal_code}
            </h2>
            <div class="section"><div>This report is for semester {semester}</div></div>
            <div class="section">
                <div class="numbering">
                    <div><h3>1.</h3></div>
                    <div><h3>PREVIOUS REQUESTS, ALLOCATIONS, COMPLETENESS</h3></div>
                    <div></div>
                    <div>
                      <i>
                        This section lists the originally requested times, as well as
                         the allocated times and the completion. It also gives the 
                         originally requested observing conditions.
                      </i>
                    </div>
                </div>
                <hr>
                <div>
                    <h4>Original time requests, time allocations and completeness</h4>
                    <table>
                      <tr>
                        <th>Semester</th>
                        <th>Requested Time</th>
                        <th>Allocated Time</th>
                        <th>Observed Time</th>
                        <th>Completion</th>
                      </tr>
"""
    for p in sorted(previous_requests, key=lambda i: i["semester"]):
        html_content += f"""
                      <tr>
                        <td>{p['semester']}</td>
                        <td>{p['requested']} seconds</td> 
                        <td>{p['allocated']} seconds</td> 
                        <td>{p['observed']} seconds</td> 
                        <td>{round((p['observed']/p['allocated'])*100, 1)} %</td>
                      </tr>
        """
    html_content += f"""
                    </table>
                    <h4>Previously requested observing conditions</h4>
                    <div>
                        <div class="has-two-columns">
                            <div class="left"><b>Maximum seeing:</b></div>
                            <div class="right">
                                {previous_conditions['seeing']} arcseconds
                            </div>
                        </div>
                        <div class="has-two-columns">
                            <div class="left"><b>Transparency:</b></div>
                            <div class="right">
                                {previous_conditions['transparency']}
                            </div>
                        </div>    
                        <div>
                            <b>Brief description of observing conditions:</b>
                        </div>
                        <div>
                            <div class="left-shifted">
                                {previous_conditions['description']}
                            </div>
                        </div>
                    </div>
                </div>
            </div>
            <div class="section">
                <div class="numbering">
                    <div><h3>2.</h3></div>
                    <div><h3> REQUEST FOR THE NEXT SEMESTER</h3></div>
                    <div></div>
                    <div>
                        <i>This section lists the requests for the next semester.</i>
                    </div>
                </div>
                <hr>
                <div>
                    <h4>Request for semester {new_request['semester']}</h4>
                    <div>
                        <div class="has-two-columns">
                            <div class="left"><b>Requested time:</b></div>
                            <div class="right">
                                {new_request['requested_time']} seconds
                            </div>
                        </div>
                        <div class="has-two-columns">
                            <div class="left"><b>Maximum seeing:</b></div>
                            <div class="right">{new_request['seeing']} arcseconds</div>
                        </div>
                        <div class="has-two-columns">
                            <div class="left"><b>Transparency:</b></div>
                            <div class="right">{new_request['transparency']}</div>
                        </div>
                        <div><b>Brief description of observing conditions:</b></div>
                        <div>
                            <div class="left-shifted">{new_request['description']}</div>
                        </div>
                    </div>
                    <br>
                    <div>
                        <b>
                            The following reasons are given for changes from the 
                            original requests.
                        </b>
                    </div>
                    <div class="left-shifted">Please see the attached document. -- TODO Double Check this content --</div>
                    <br>
                    <div><b>A supplementary pdf is attached to this report -- TODO: this needs to be a boolean to show --</b></div>
                </div>
            </div>
            <div class="section">
                <div class="numbering">
                    <div><h3>3.</h3></div>
                    <div><h3>STATUS SUMMARY</h3></div>
                    <div></div>
                    <div><i>This section gives a summary of the proposal status.</i></div>
                </div>
                <hr>
                <div>
                    <p>Please see the attached document.-- TODO Double Check this content --</p>
                </div>
            </div>
            <div class="section">
                <div class="numbering">
                    <div><h3>4.</h3></div>
                    <div><h3>STRATEGY CHANGES</h3></div>
                    <div></div>
                    <div><i>This section outlines how the TAC suggestions regarding a change of strategy will be addressed.</i></div>
                </div>
                <hr>
                <div>
                    <p>Please see the attached document.-- TODO Double Check this content --</p>
                </div>
            </div>
        </div>

        <div>
            <div class="section">
                <b>Reasons why the time request has changed</b>
                <p>{new_request['change_reason']}</p>
            </div>
            <div class="section">
                <b>Summary of your proposal's status</b>
                <p>{new_request['status_summary']}</p>
            </div>
            <div class="section">
                <b>Strategy changes</b>
                <p>{new_request['change_strategy']}</p>
            </div>
        </div>
    </body>
</html>  
    """<|MERGE_RESOLUTION|>--- conflicted
+++ resolved
@@ -6,13 +6,8 @@
     semester: str,
     previous_requests: List[Dict[str, Any]],
     previous_conditions: Dict[str, Any],
-<<<<<<< HEAD
-    new_request: Dict[str, Any],
-) -> None:
-=======
     new_request: Dict[str, any],
 ):
->>>>>>> 0ea8edfb
     html_content = """
 <!DOCTYPE html>
 <html lang="en">
