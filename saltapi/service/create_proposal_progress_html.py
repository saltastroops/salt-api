<<<<<<< HEAD
from typing import Any, Dict, List
=======
from typing import Any, Dict, List, Optional
>>>>>>> 412895f6


def create_proposal_progress_html(
    proposal_code: str,
    semester: str,
    previous_requests: List[Dict[str, Any]],
<<<<<<< HEAD
    previous_conditions: Dict[str, Any],
    new_request: Dict[str, any],
):
=======
    previous_conditions: Optional[Dict[str, Any]],
    new_request: Dict[str, Any],
) -> str:
>>>>>>> 412895f6
    html_content = """
<!DOCTYPE html>
<html lang="en">
    <head>
      <meta charset="UTF-8">
      <title>Title</title>
    </head>
    <style>
      body{
        margin: 2em 4em 3em;
        line-height: 1.5;
      }
      table, th {
        border:1px solid black;
      }
      table {
        width: 100%;
        border-collapse: collapse;
      }
      td {
        padding-left: 10px;
        border-right:1px solid black;
      }
      .section {
        border:1px solid black;
        padding: 1.5em;
        margin-bottom: 2em;
      }
      .upper-margin{
        border-top:1px solid black;
      }
      hr {
        margin-right: -1.5em;
        margin-left: -1.5em;
      }
      table, tr, td, th, tbody, thead, tfoot, .section {
        page-break-inside: avoid !important;
      }
      .has-two-columns {
        display: grid;
        grid-template-columns: 200px 1fr;
      }
      .left-shifted {
        margin-left: 1em;
      }
      .numbering {
        display: grid;
        grid-template-columns: 25px 1fr;
      }
    </style>
    <body>
        <div>
            <h2>
                Multisemester Proposal Progress Report:
            </h2>
    """
    html_content += f"""
            <h2>
                {proposal_code}
            </h2>
            <div class="section"><div>This report is for semester {semester}</div></div>
            <div class="section">
                <div class="numbering">
                    <div><h3>1.</h3></div>
                    <div><h3>PREVIOUS REQUESTS, ALLOCATIONS, COMPLETENESS</h3></div>
                    <div></div>
                    <div>
                      <i>
                        This section lists the originally requested times, as well as
                         the allocated times and the completion. It also gives the
                         originally requested observing conditions.
                      </i>
                    </div>
                </div>
                <hr>
                <div>
                    <h4>Original time requests, time allocations and completeness</h4>
                    <table>
                      <tr>
                        <th>Semester</th>
                        <th>Requested Time</th>
                        <th>Allocated Time</th>
                        <th>Observed Time</th>
                        <th>Completion</th>
                      </tr>
"""
<<<<<<< HEAD
    for p in sorted(previous_requests, key=lambda i: i["semester"]):
=======
    for p in sorted(previous_requests, key=lambda i: i["semester"]):  # type: ignore
>>>>>>> 412895f6
        html_content += f"""
                      <tr>
                        <td>{p['semester']}</td>
                        <td>{p['requested_time']} seconds</td>
                        <td>{p['allocated_time']} seconds</td>
                        <td>{p['observed_time']} seconds</td>
                        <td>
                            {round((p['observed_time']/p['allocated_time'])*100, 1)} %
                        </td>
                      </tr>
        """
<<<<<<< HEAD
    html_content += f"""
=======
    if previous_conditions:
        html_content += f"""
>>>>>>> 412895f6
                    </table>
                    <h4>Previously requested observing conditions</h4>
                    <div>
                        <div class="has-two-columns">
                            <div class="left"><b>Maximum seeing:</b></div>
                            <div class="right">
                                {previous_conditions['seeing']} arcseconds
                            </div>
                        </div>
                        <div class="has-two-columns">
                            <div class="left"><b>Transparency:</b></div>
                            <div class="right">
                                {previous_conditions['transparency']}
                            </div>
                        </div>
                        <div>
                            <b>Brief description of observing conditions:</b>
                        </div>
                        <div>
                            <div class="left-shifted">
                                {previous_conditions['description']}
                            </div>
                        </div>
                    </div>
                </div>
            </div>
        """
    else:
        html_content += """
                    </table>
                    <h4>Previously requested observing conditions</h4>
                    <div>
                        <p>
                            There is no Phase 1 proposal and hence there are
                            no previously requested observing conditions.
                        </p>
                    </div>
                </div>
            </div>
        """

    html_content += f"""
            <div class="section">
                <div class="numbering">
                    <div><h3>2.</h3></div>
                    <div><h3> REQUEST FOR THE NEXT SEMESTER</h3></div>
                    <div></div>
                    <div>
                        <i>This section lists the requests for the next semester.</i>
                    </div>
                </div>
                <hr>
                <div>
                    <h4>Request for semester {new_request['semester']}</h4>
                    <div>
                        <div class="has-two-columns">
                            <div class="left"><b>Requested time:</b></div>
                            <div class="right">
                                {new_request['requested_time']} seconds
                            </div>
                        </div>
                        <div class="has-two-columns">
                            <div class="left"><b>Maximum seeing:</b></div>
                            <div class="right">
                                {new_request['maximum_seeing']} arcseconds
                            </div>
                        </div>
                        <div class="has-two-columns">
                            <div class="left"><b>Transparency:</b></div>
                            <div class="right">{new_request['transparency']}</div>
                        </div>
                        <div>
                            <b>
                                Brief description of observing conditions:
                            </b>
                        </div>
                        <div>
                            <div class="left-shifted">
                                {new_request['description_of_observing_constraints']}
                            </div>
                        </div>
                    </div>
                    <br>
                    <div>
                        <b>
                            The following reasons are given for changes from the
                            original requests.
                        </b>
                    </div>
                    <div class="left-shifted">
                        Please see the attached document.
                        -- TODO Double Check this content --
                    </div>
                    <br>
                    <div>
                        <b>
                            A supplementary pdf is attached to this report
                            -- TODO: this needs to be a boolean to show --
                        </b>
                    </div>
                </div>
            </div>
            <div class="section">
                <div class="numbering">
                    <div><h3>3.</h3></div>
                    <div><h3>STATUS SUMMARY</h3></div>
                    <div></div>
                    <div>
                        <i>
                            This section gives a summary of the proposal status.
                        </i>
                    </div>
                </div>
                <hr>
                <div>
                    <p>
                        Please see the attached document.
                        -- TODO Double Check this content --
                    </p>
                </div>
            </div>
            <div class="section">
                <div class="numbering">
                    <div><h3>4.</h3></div>
                    <div><h3>STRATEGY CHANGES</h3></div>
                    <div></div>
                    <div>
                        <i>
                            This section outlines how the TAC suggestions
                            regarding a change of strategy will be addressed.
                        </i>
                    </div>
                </div>
                <hr>
                <div>
                    <p>
                        Please see the attached document.
                        -- TODO Double Check this content --
                    </p>
                </div>
            </div>
        </div>
        <div>
            <div class="section">
                <b>Reasons why the time request has changed</b>
                <p>{new_request['change_reason']}</p>
            </div>
            <div class="section">
                <b>Summary of your proposal's status</b>
                <p>{new_request['summary_of_proposal_status']}</p>
            </div>
            <div class="section">
                <b>Strategy changes</b>
                <p>{new_request['strategy_changes']}</p>
            </div>
        </div>
    </body>
<<<<<<< HEAD
</html>  
=======
</html>
>>>>>>> 412895f6
    """

    return html_content<|MERGE_RESOLUTION|>--- conflicted
+++ resolved
@@ -1,23 +1,13 @@
-<<<<<<< HEAD
-from typing import Any, Dict, List
-=======
 from typing import Any, Dict, List, Optional
->>>>>>> 412895f6
 
 
 def create_proposal_progress_html(
     proposal_code: str,
     semester: str,
     previous_requests: List[Dict[str, Any]],
-<<<<<<< HEAD
-    previous_conditions: Dict[str, Any],
-    new_request: Dict[str, any],
-):
-=======
     previous_conditions: Optional[Dict[str, Any]],
     new_request: Dict[str, Any],
 ) -> str:
->>>>>>> 412895f6
     html_content = """
 <!DOCTYPE html>
 <html lang="en">
@@ -104,11 +94,7 @@
                         <th>Completion</th>
                       </tr>
 """
-<<<<<<< HEAD
-    for p in sorted(previous_requests, key=lambda i: i["semester"]):
-=======
     for p in sorted(previous_requests, key=lambda i: i["semester"]):  # type: ignore
->>>>>>> 412895f6
         html_content += f"""
                       <tr>
                         <td>{p['semester']}</td>
@@ -120,12 +106,8 @@
                         </td>
                       </tr>
         """
-<<<<<<< HEAD
-    html_content += f"""
-=======
     if previous_conditions:
         html_content += f"""
->>>>>>> 412895f6
                     </table>
                     <h4>Previously requested observing conditions</h4>
                     <div>
@@ -283,11 +265,7 @@
             </div>
         </div>
     </body>
-<<<<<<< HEAD
-</html>  
-=======
 </html>
->>>>>>> 412895f6
     """
 
     return html_content