<<<<<<< HEAD
from typing import List, Dict, Any, Optional
=======
from typing import Any, Dict, List
>>>>>>> 4d8e8578

from saltapi.repository.instrument_repository import InstrumentRepository


class InstrumentService:
    def __init__(self, instrument_repository: InstrumentRepository):
        self.instrument_repository = instrument_repository

    def get_masks_in_magazine(self, mask_type: Optional[str]) -> List[str]:
        """The list of MOS masks in the magazine."""
        return self.instrument_repository.get_masks_in_magazine(mask_type)

    def get_mos_mask_matadata(self, semesters: List[str]) -> List[Dict[str, Any]]:
        """The list of MOS blocks."""

        return self.instrument_repository.get_mos_mask_matadata(semesters)

    def update_mos_mask_matadata(self, mos_mask_matadata: Dict[str, Any]) -> Dict[str, Any]:
        """Update slit mask information"""
        return self.instrument_repository.update_mos_mask_matadata(mos_mask_matadata)<|MERGE_RESOLUTION|>--- conflicted
+++ resolved
@@ -1,8 +1,4 @@
-<<<<<<< HEAD
-from typing import List, Dict, Any, Optional
-=======
-from typing import Any, Dict, List
->>>>>>> 4d8e8578
+from typing import Any, Dict, List, Optional
 
 from saltapi.repository.instrument_repository import InstrumentRepository
 
@@ -12,12 +8,11 @@
         self.instrument_repository = instrument_repository
 
     def get_masks_in_magazine(self, mask_type: Optional[str]) -> List[str]:
-        """The list of MOS masks in the magazine."""
+        """The list of masks in the magazine."""
         return self.instrument_repository.get_masks_in_magazine(mask_type)
 
     def get_mos_mask_matadata(self, semesters: List[str]) -> List[Dict[str, Any]]:
-        """The list of MOS blocks."""
-
+        """The list of MOS masks matadata."""
         return self.instrument_repository.get_mos_mask_matadata(semesters)
 
     def update_mos_mask_matadata(self, mos_mask_matadata: Dict[str, Any]) -> Dict[str, Any]:
