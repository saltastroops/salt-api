--- conflicted
+++ resolved
@@ -45,10 +45,9 @@
         """The list of the RSS slit masks."""
         return self.instrument_repository.get_rss_slit_masks(exclude_mask_types)
 
-<<<<<<< HEAD
     def get_filter_details(self, semesters: List[str]) -> List[Dict[str, Any]]:
         return self.instrument_repository.get_filter_details(semesters)
-=======
+
     def get_rss_mask_xml_file(self, barcode: str, proposal_code: str) -> Path:
         """Get the full path of an xml for a given MOS mask barcode."""
         xml_path_str = self.instrument_repository.get_xml_filename_by_barcode(barcode)
@@ -94,5 +93,4 @@
         except subprocess.CalledProcessError:
             raise HTTPException(status_code=500, detail="GCode generation failed")
 
-        return tmp_file
->>>>>>> 7af67926
+        return tmp_file