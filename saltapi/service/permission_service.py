--- conflicted
+++ resolved
@@ -468,24 +468,6 @@
             roles=roles,
         )
 
-<<<<<<< HEAD
-    def check_permission_to_change_self_activatable(self, user: User):
-        roles = [Role.SALT_ASTRONOMER, Role.ADMINISTRATOR]
-        self.check_role(user.username, roles)
-
-    def check_permission_to_update_liaison_astronomer(self, user):
-        roles = [Role.SALT_ASTRONOMER, Role.ADMINISTRATOR]
-        self.check_role(user.username, roles)
-
-    def check_permission_to_update_investigator_proposal_approval_status(
-            self, user: User, approval_user_id: int, proposal_code: str
-    ) -> None:
-        roles = (
-            [Role.ADMINISTRATOR] if user.id != approval_user_id else [Role.INVESTIGATOR]
-        )
-
-        self.check_role(user.username, roles, proposal_code)
-=======
     def check_permission_to_change_self_activatable(self, user: User) -> None:
         roles = [Role.SALT_ASTRONOMER, Role.ADMINISTRATOR]
         self.check_role(user.username, roles)
@@ -493,4 +475,12 @@
     def check_permission_to_update_liaison_astronomer(self, user: User) -> None:
         roles = [Role.SALT_ASTRONOMER, Role.ADMINISTRATOR]
         self.check_role(user.username, roles)
->>>>>>> 60526bf8
+
+    def check_permission_to_update_investigator_proposal_approval_status(
+            self, user: User, approval_user_id: int, proposal_code: str
+    ) -> None:
+        roles = (
+            [Role.ADMINISTRATOR] if user.id != approval_user_id else [Role.INVESTIGATOR]
+        )
+
+        self.check_role(user.username, roles, proposal_code)