from saltapi.repository.block_repository import BlockRepository
from saltapi.repository.proposal_repository import ProposalRepository
from saltapi.repository.user_repository import UserRepository
from saltapi.service.proposal import ProposalCode
from saltapi.service.user import User


class PermissionService:
    def __init__(
<<<<<<< HEAD
            self, user_repository: UserRepository,
            proposal_repository: ProposalRepository
=======
        self,
        user_repository: UserRepository,
        proposal_repository: ProposalRepository,
        block_repository: BlockRepository,
>>>>>>> 744aed1e
    ) -> None:
        self.user_repository = user_repository
        self.proposal_repository = proposal_repository
        self.block_repository = block_repository

    def may_view_proposal(self, user: User, proposal_code: ProposalCode) -> bool:
        """
        Check whether the user may view a proposal.

        This is the case if the user is any of the following:

        * a SALT Astronomer
        * an investigator on the proposal
        * a TAC member for the proposal
        * an administrator
        """
        username = user.username
        proposal_type = self.proposal_repository.get_proposal_type(proposal_code)

        if proposal_type != "Gravitational Wave Event":
            return (
                self.user_repository.is_salt_astronomer(username)
                or self.user_repository.is_investigator(username, proposal_code)
                or self.user_repository.is_tac_member_for_proposal(
                    username, proposal_code
                )
                or self.user_repository.is_administrator(username)
            )
        else:
            # Gravitational wave event proposals are a special case; they can be viewed
            # by anyone who belongs to a SALT partner.
            return (
                self.user_repository.is_salt_astronomer(username)
                or self.user_repository.is_partner_affiliated_user(username)
                or self.user_repository.is_administrator(username)
            )

    def may_activate_proposal(self, user: User, proposal_code: ProposalCode) -> bool:
        """
        Check whether the user may activate a proposal.

        This is the case if the user is any of the following:

        * a SALT Astronomer
        * an activating investigator
        * an administrator
        """
        username = user.username

        return (
            (
                self.proposal_repository.is_self_activable(proposal_code)
                and (
                    self.user_repository.is_principal_investigator(
                        username, proposal_code
                    )
                    or self.user_repository.is_principal_contact(
                        username, proposal_code
                    )
                )
            )
            or self.user_repository.is_salt_astronomer(username)
            or self.user_repository.is_administrator(username)
        )

    def may_deactivate_proposal(self, user: User, proposal_code: ProposalCode) -> bool:
        """
        Check whether the user may deactivate a proposal.

        This is the case if the user is any of the following:

        * a Principal Investigator
        * a Principal Contact
        * a SALT Astronomer
        * an administrator
        """

        username = user.username

        return (
                self.user_repository.is_principal_investigator(username, proposal_code)
                or self.user_repository.is_principal_contact(username, proposal_code)
                or self.user_repository.is_salt_astronomer(username)
                or self.user_repository.is_administrator(username)
        )

    def may_update_proposal_status(self, user: User) -> bool:
        """
        Check whether the user may update a proposal status.

        This is the case if the user is any of the following:

        * a SALT Astronomer
        * an administrator
        """
        username = user.username

        return self.user_repository.is_salt_astronomer(
            username
        ) or self.user_repository.is_administrator(username)

<<<<<<< HEAD
    def may_add_comment(self, user: User, proposal_code: ProposalCode):
        """
        Checks if the user can update an observation comment

        This is the case if the user is any of the following:

        * A SALT Astronomer
        * A principal investigator
        * A principal contact
        * An administrator
        """
        username = user.username
        return self.user_repository.is_principal_investigator(username, proposal_code) \
               or self.user_repository.is_principal_contact(username, proposal_code) \
               or self.user_repository.is_salt_astronomer(username) \
               or self.user_repository.is_administrator(username)

    def may_view_comment(self, user: User, proposal_code: ProposalCode):
        """
        Checks if the user can update an observation comment

        This is the case if the user is any of the following:

        * A SALT Astronomer
        * A principal investigator
        * A principal contact
        * An administrator
        """
        username = user.username
        return self.user_repository.is_principal_investigator(username, proposal_code) \
               or self.user_repository.is_principal_contact(username, proposal_code) \
               or self.user_repository.is_salt_astronomer(username) \
               or self.user_repository.is_administrator(username)
=======
    def may_view_block_visit(self, user: User, block_visit_id: int) -> bool:
        """
        Check whether the user may view a block visit.

        This is the case if the user may view the proposal for which the block visit
        was taken.
        """
        proposal_code: ProposalCode = (
            self.block_repository.get_proposal_code_for_block_visit_id(block_visit_id)
        )

        return self.may_view_proposal(user, proposal_code)

    def may_update_block_visit_status(self, user: User) -> bool:
        """
        Check whether the user may update a block visit status.

        This is the case if the user is any of the following:

        * a SALT Astronomer
        * an administrator
        """
        username = user.username

        return self.user_repository.is_salt_astronomer(
            username
        ) or self.user_repository.is_administrator(username)
>>>>>>> 744aed1e
<|MERGE_RESOLUTION|>--- conflicted
+++ resolved
@@ -7,15 +7,10 @@
 
 class PermissionService:
     def __init__(
-<<<<<<< HEAD
-            self, user_repository: UserRepository,
-            proposal_repository: ProposalRepository
-=======
         self,
         user_repository: UserRepository,
         proposal_repository: ProposalRepository,
         block_repository: BlockRepository,
->>>>>>> 744aed1e
     ) -> None:
         self.user_repository = user_repository
         self.proposal_repository = proposal_repository
@@ -117,7 +112,6 @@
             username
         ) or self.user_repository.is_administrator(username)
 
-<<<<<<< HEAD
     def may_add_comment(self, user: User, proposal_code: ProposalCode):
         """
         Checks if the user can update an observation comment
@@ -151,7 +145,7 @@
                or self.user_repository.is_principal_contact(username, proposal_code) \
                or self.user_repository.is_salt_astronomer(username) \
                or self.user_repository.is_administrator(username)
-=======
+
     def may_view_block_visit(self, user: User, block_visit_id: int) -> bool:
         """
         Check whether the user may view a block visit.
@@ -178,5 +172,4 @@
 
         return self.user_repository.is_salt_astronomer(
             username
-        ) or self.user_repository.is_administrator(username)
->>>>>>> 744aed1e
+        ) or self.user_repository.is_administrator(username)