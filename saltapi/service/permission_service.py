--- conflicted
+++ resolved
@@ -101,19 +101,11 @@
         """
         username = user.username
 
-<<<<<<< HEAD
-        return (
-                self.user_repository.is_principal_investigator(username, proposal_code)
-                or self.user_repository.is_principal_contact(username, proposal_code)
-                or self.user_repository.is_salt_astronomer(username)
-                or self.user_repository.is_administrator(username)
-=======
         may_deactivate = (
             self.user_repository.is_principal_investigator(username, proposal_code)
             or self.user_repository.is_principal_contact(username, proposal_code)
             or self.user_repository.is_salt_astronomer(username)
             or self.user_repository.is_administrator(username)
->>>>>>> 45ed1f02
         )
 
         if not may_deactivate:
@@ -134,7 +126,6 @@
             username
         ) or self.user_repository.is_administrator(username)
 
-<<<<<<< HEAD
     def may_add_observation_comment(
             self, user: User, proposal_code: ProposalCode) -> bool:
         """
@@ -167,7 +158,6 @@
         """
         # User may view comments if they may add them.
         return self.may_add_observation_comment(user, proposal_code)
-=======
     def may_view_block(self, user: User, block_id: int) -> bool:
         """
         Check whether the user may view a block.
@@ -179,7 +169,6 @@
         )
 
         return self.may_view_proposal(user, proposal_code)
->>>>>>> 45ed1f02
 
     def may_view_block_visit(self, user: User, block_visit_id: int) -> bool:
         """
