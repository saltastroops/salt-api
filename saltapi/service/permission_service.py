--- conflicted
+++ resolved
@@ -293,7 +293,12 @@
         if not may_update:
             raise AuthorizationError()
 
-<<<<<<< HEAD
+    @staticmethod
+    def check_user_has_role(user: User, role: Role) -> bool:
+        if role in user.roles:
+            return True
+        return False
+
     def check_permission_to_update_proposal_progress(
             self,
             user: User,
@@ -315,11 +320,4 @@
         )
 
         if not may_update:
-            raise AuthorizationError()
-=======
-    @staticmethod
-    def check_user_has_role(user: User, role: Role) -> bool:
-        if role in user.roles:
-            return True
-        return False
->>>>>>> 55749857
+            raise AuthorizationError()