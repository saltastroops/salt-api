--- conflicted
+++ resolved
@@ -54,8 +54,6 @@
 
         This is the case if the user is any of the following:
 
-        * the Principal Investigator (and the proposal can be activated by the PI or PC)
-        * the Principal Contact (and the proposal can be activated by the PI or PC)
         * a SALT Astronomer
         * an administrator
         """
@@ -88,7 +86,6 @@
         * a SALT Astronomer
         * an administrator
         """
-
         username = user.username
 
         return (
@@ -143,15 +140,8 @@
         * a Principal Contact
         * an administrator
         """
-<<<<<<< HEAD
         # User may view comments if they may add them.
         return self.may_add_observation_comment(user, proposal_code)
-=======
-        username = user.username
-        return self.user_repository.is_principal_investigator(username, proposal_code) \
-               or self.user_repository.is_principal_contact(username, proposal_code) \
-               or self.user_repository.is_salt_astronomer(username) \
-               or self.user_repository.is_administrator(username)
 
     def may_view_block_visit(self, user: User, block_visit_id: int) -> bool:
         """
@@ -179,5 +169,4 @@
 
         return self.user_repository.is_salt_astronomer(
             username
-        ) or self.user_repository.is_administrator(username)
->>>>>>> 7223a539
+        ) or self.user_repository.is_administrator(username)