--- conflicted
+++ resolved
@@ -34,13 +34,10 @@
             return (
                 self.user_repository.is_salt_astronomer(username)
                 or self.user_repository.is_investigator(username, proposal_code)
-<<<<<<< HEAD
                 or self.user_repository.is_tac_member_for_proposal(
                     username, proposal_code
                 )
-=======
                 or self.user_repository.is_tac_member_for_proposal(username, proposal_code)
->>>>>>> b4cff223
                 or self.user_repository.is_administrator(username)
             )
         else:
