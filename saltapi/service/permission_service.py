from typing import Any, Dict, List, Optional, cast

from saltapi.exceptions import AuthorizationError, ValidationError
from saltapi.repository.block_repository import BlockRepository
from saltapi.repository.proposal_repository import ProposalRepository
from saltapi.repository.user_repository import UserRepository
from saltapi.service.user import Role, User
from saltapi.web.schema.proposal import (
    ProposalStatusValue,
    ProprietaryPeriodUpdateRequest,
)


class PermissionService:
    def __init__(
        self,
        user_repository: UserRepository,
        proposal_repository: ProposalRepository,
        block_repository: BlockRepository,
    ) -> None:
        self.user_repository = user_repository
        self.proposal_repository = proposal_repository
        self.block_repository = block_repository

    def user_has_role(
        self,
        username: str,
        role: Optional[Role] = None,
        proposal_code: Optional[str] = None,
    ) -> bool:
        """
        Check that the user has a role required to perform a specific
        action on a given proposal.
        """
        if role == Role.ADMINISTRATOR:
            return self.user_repository.is_administrator(username)

        elif role == Role.BOARD_MEMBER:
            return self.user_repository.is_board_member(username)

        elif role == Role.ENGINEER:
            return self.user_repository.is_engineer()

        elif role == Role.INVESTIGATOR:
            return self.user_repository.is_investigator(
                username, cast(str, proposal_code)
            )

        elif role == Role.PARTNER_AFFILIATED:
            return self.user_repository.is_partner_affiliated_user(username)

        elif role == Role.PRINCIPAL_CONTACT:
            return self.user_repository.is_principal_contact(
                username, cast(str, proposal_code)
            )

        elif role == Role.PRINCIPAL_INVESTIGATOR:
            return self.user_repository.is_principal_investigator(
                username, cast(str, proposal_code)
            )

        elif role == Role.PROPOSAL_TAC_CHAIR:
            return self.user_repository.is_tac_chair_for_proposal(
                username, cast(str, proposal_code)
            )

        elif role == Role.PROPOSAL_TAC_MEMBER:
            return self.user_repository.is_tac_member_for_proposal(
                username, cast(str, proposal_code)
            )

        elif role == Role.SALT_ASTRONOMER:
            return self.user_repository.is_salt_astronomer(username)

        elif role == Role.SALT_OPERATOR:
            return self.user_repository.is_salt_operator(username)

        elif role == Role.TAC_CHAIR:
            return self.user_repository.is_tac_chair_in_general(username)

        elif role == Role.TAC_MEMBER:
            return self.user_repository.is_tac_member_in_general(username)
        else:
            return False

    def check_role(
        self,
        username: str,
        roles: List[Role],
        proposal_code: Optional[str] = None,
    ) -> None:
        """
        Check that the user has at least one of a given list of roles.
        """
        has_role = False
        for role in roles:
            if self.user_has_role(username, role, proposal_code):
                has_role = True
                break
        if not has_role:
            raise AuthorizationError()

    def check_permission_to_view_proposal(self, user: User, proposal_code: str) -> None:
        """
        Check that the user may view a proposal.

        This is the case if the user is any of the following:

        * a SALT Astronomer
        * an investigator on the proposal
        * a TAC member for the proposal
        * an administrator
        * a user who has been granted permission

        Gravitational wave proposals are a special case; they can be viewed by anyone
        belonging to a SALT partner.
        """
        username = user.username
        try:
            proposal_type = self.proposal_repository.get_proposal_type(proposal_code)

            if proposal_type != "Gravitational Wave Event":
                roles = [
                    Role.SALT_ASTRONOMER,
                    Role.SALT_OPERATOR,
                    Role.INVESTIGATOR,
                    Role.PROPOSAL_TAC_MEMBER,
                    Role.ADMINISTRATOR,
                ]
                self.check_role(username, roles, proposal_code)
            else:
                # Gravitational wave event proposals are a special case; they can be
                # viewed by anyone who belongs to a SALT partner.
                roles = [
                    Role.SALT_ASTRONOMER,
                    Role.SALT_OPERATOR,
                    Role.PARTNER_AFFILIATED,
                    Role.ADMINISTRATOR,
                ]

                self.check_role(username, roles, proposal_code)
        except AuthorizationError:
            try:
                # Granting a proposal view permission should be the exception rather
                # than the norm. We therefore only check for it (and incur an additional
                # database query) if the user doesn't have the permission to view the
                # proposal because of one of their roles already.
                if self.user_repository.user_has_proposal_permission(
                    user_id=user.id, permission_type="View", proposal_code=proposal_code
                ):
                    return
            except Exception:
                raise AuthorizationError()
            raise

    def check_permission_to_update_proposal_status(
        self, user: User, proposal_code: str, proposal_status: str
    ) -> None:
        """
        Check that the user may update a proposal status.

        This is the case if the user is any of the following:

        * a SALT Astronomer
        * an administrator
        * a Principal Investigator or Principal Contact (if the proposal is deactivated
          or if it is activated and self-activation is allowed)
        """
        username = user.username
        if self.user_has_role(
            username, Role.PRINCIPAL_CONTACT, proposal_code
        ) or self.user_has_role(username, Role.PRINCIPAL_INVESTIGATOR, proposal_code):
            if proposal_status == ProposalStatusValue.INACTIVE or (
                self.proposal_repository.is_self_activatable(proposal_code)
                and proposal_status == ProposalStatusValue.ACTIVE
            ):
                return
            raise AuthorizationError()

        roles = [Role.SALT_ASTRONOMER, Role.ADMINISTRATOR]
        self.check_role(username, roles)

    def check_permission_to_add_observation_comment(
        self, user: User, proposal_code: str
    ) -> None:
        """
        Checks if the user can add an observation comment

        This is the case if the user is any of the following:

        * a SALT Astronomer
        * a Principal Investigator
        * a Principal Contact
        * an administrator
        """
        username = user.username

        roles = [
            Role.PRINCIPAL_INVESTIGATOR,
            Role.PRINCIPAL_CONTACT,
            Role.SALT_ASTRONOMER,
            Role.ADMINISTRATOR,
        ]

        self.check_role(username, roles, proposal_code)

    def check_permission_to_view_observation_comments(
        self, user: User, proposal_code: str
    ) -> None:
        """
        Checks if the user may view the observation comments

        This is the case if the user may add observation comments.
        """
        self.check_permission_to_add_observation_comment(user, proposal_code)

    def check_permission_to_view_block(self, user: User, block_id: int) -> None:
        """
        Check that the user may view a block.

        This is the case if the user may view the proposal which the block belongs to.
        """
        proposal_code: str = self.block_repository.get_proposal_code_for_block_id(
            block_id
        )

        self.check_permission_to_view_proposal(user, proposal_code)

    def check_permission_to_view_block_status(self, user: User, block_id: int) -> None:
        """
        Check that the user may view a block status.

        This is the case if the user may view the block.
        """
        self.check_permission_to_view_block(user, block_id)

    def check_permission_to_update_block_status(
        self, user: User, block_id: int
    ) -> None:
        """
        Check that the user may view a block status.

        This is the case if the user is any of the following:

        * a SALT Astronomer
        * a Principal Investigator
        * a Principal Contact
        * an administrator
        """
        username = user.username

        proposal_code: str = self.block_repository.get_proposal_code_for_block_id(
            block_id
        )

        roles = [
            Role.PRINCIPAL_INVESTIGATOR,
            Role.PRINCIPAL_CONTACT,
            Role.SALT_ASTRONOMER,
            Role.ADMINISTRATOR,
        ]

        self.check_role(username, roles, proposal_code)

    def check_permission_to_view_block_visit(
        self, user: User, block_visit_id: int
    ) -> None:
        """
        Check that the user may view a block visit.

        This is the case if the user may view the proposal for which the block visit
        was taken.
        """
        proposal_code: str = self.block_repository.get_proposal_code_for_block_visit_id(
            block_visit_id
        )

        self.check_permission_to_view_proposal(user, proposal_code)

    def check_permission_to_update_block_visit_status(self, user: User) -> None:
        """
        Check that the user may update a block visit status.

        This is the case if the user is any of the following:

        * a SALT Astronomer
        * an administrator
        """
        username = user.username

        roles = [Role.SALT_ASTRONOMER, Role.ADMINISTRATOR]

        self.check_role(username, roles)

    def check_permission_to_view_user(self, user: User, viewed_user_id: int) -> None:
        """
        Check that the user may view a user.

        Administrators may view any users. Other users may only view their own user
        details.
        """
        if not user.id == viewed_user_id:
            self._check_user_is_admin(user)

    def check_permission_to_switch_user(self, user: User) -> None:
        """
        Check that the user may switch the user, i.e. login as someone else.

        This is the case if the user is an administrator.
        """
        self._check_user_is_admin(user)

    def check_permission_to_view_users(self, user: User) -> None:
        """
        Check that the user may view the list of users.

        This is the case if the user is an administrator.
        """
        self._check_user_is_admin(user)

    def check_permission_to_update_user(self, user: User, updated_user_id: int) -> None:
        """
        Check that the user may update a user.

        This is the case if the user may view the user.
        """
        self.check_permission_to_view_user(user, updated_user_id)

    def check_permission_to_view_mos_mask_metadata(self, user: User) -> None:
        """
        Check that the user may view MOS mask data.

        This is the case if the user is any of the following:

        * a SALT Astronomer
        * an administrator
        * an engineer
        """

        username = user.username

        roles = [Role.SALT_ASTRONOMER, Role.ADMINISTRATOR, Role.ENGINEER]

        self.check_role(username, roles)

    def check_permission_to_update_mos_mask_metadata(self, user: User) -> None:
        """
        Check that the user can update MOS mask metadata.
        """
        username = user.username

        roles = [Role.SALT_ASTRONOMER, Role.ADMINISTRATOR, Role.ENGINEER]

        self.check_role(username, roles)

    def check_permission_to_view_obsolete_masks_in_magazine(self, user: User) -> None:
        """
        Check that the user can view the obsolete masks in the magazine.
        """

        roles = [Role.SALT_ASTRONOMER, Role.ADMINISTRATOR, Role.ENGINEER]

        self.check_role(user.username, roles)

    @staticmethod
    def check_user_has_role(user: User, role: Role) -> bool:
        if role in user.roles:
            return True
        return False

    def check_permission_to_update_proposal_progress(
        self, user: User, proposal_code: str
    ) -> None:
        """
        Check that the user can update proposal progress details.
        """
        username = user.username

        roles = [
            Role.PRINCIPAL_INVESTIGATOR,
            Role.PRINCIPAL_CONTACT,
            Role.ADMINISTRATOR,
        ]

        self.check_role(username, roles, proposal_code)

    def check_permission_to_view_currently_observed_block(self, user: User) -> None:
        """
        Check that the user may view the currently observed block.

        This is the case if the user is any of the following:

        * a SALT Astronomer
        * a SALT Operator
        * an administrator
        """
        username = user.username

        roles = [
            Role.SALT_ASTRONOMER,
            Role.SALT_OPERATOR,
            Role.ADMINISTRATOR,
        ]

        self.check_role(username, roles)

    def check_permission_to_view_scheduled_block(self, user: User) -> None:
        """
        Check that the user may view the next scheduled block.

        This is the case if the user may view the currently observed block.
        """

        self.check_permission_to_view_currently_observed_block(user)

    def check_permission_to_update_proprietary_period(
        self, user: User, proposal_code: str
    ) -> None:
        username = user.username
        roles = [
            Role.PRINCIPAL_INVESTIGATOR,
            Role.PRINCIPAL_CONTACT,
            Role.ADMINISTRATOR,
        ]
        self.check_role(username, roles, proposal_code)

    def check_permission_to_grant_user_permissions(
        self, user: User, proposal_code: str
    ) -> None:
        """
        Check that the user is allowed to grant permissions for a proposal to a user (or
        revoke them).

        This is the case if the user is the Principal Investigator, the Principal
        Contact, a SALT Astronomer or an administrator.
        """
        username = user.username
        roles = [
            Role.PRINCIPAL_INVESTIGATOR,
            Role.PRINCIPAL_CONTACT,
            Role.SALT_ASTRONOMER,
            Role.ADMINISTRATOR,
        ]
        self.check_role(username, roles, proposal_code)

    def is_motivation_needed_to_update_proprietary_period(
        self,
        proposal: Dict[str, Any],
        proprietary_period_update: ProprietaryPeriodUpdateRequest,
        username: str,
    ) -> bool:
        proposal_code = proposal["proposal_code"]
        if self.user_has_role(
            username, Role.ADMINISTRATOR, proposal_code
        ) and not self.user_has_role(username, Role.INVESTIGATOR, proposal_code):
            return False

        maximum_period = self.proposal_repository.maximum_proprietary_period(
            proposal_code
        )
        return maximum_period <= proprietary_period_update.proprietary_period

    def _check_user_is_admin(self, user: User) -> None:
        roles = [Role.ADMINISTRATOR]

        self.check_role(
            username=user.username,
            roles=roles,
        )

    def check_permission_to_change_self_activatable(self, user: User) -> None:
        roles = [Role.SALT_ASTRONOMER, Role.ADMINISTRATOR]
        self.check_role(user.username, roles)

    def check_permission_to_update_liaison_astronomer(self, user: User) -> None:
        roles = [Role.SALT_ASTRONOMER, Role.ADMINISTRATOR]
        self.check_role(user.username, roles)

    def check_permission_to_update_investigator_proposal_approval_status(
        self, user: User, approval_user_id: int, proposal_code: str
    ) -> None:
        # Investigators can always change their own approval status,
        # but changing someone else's status requires administrator rights
        roles = [Role.ADMINISTRATOR]
        if user.id != approval_user_id:
            self.check_role(user.username, roles, proposal_code)

<<<<<<< HEAD
    def check_permission_to_request_observations(self, user: User, proposal_code: str):
=======
    def check_permission_to_request_data(
        self, user: User, proposal_code: str, block_visit_ids: List[int]
    ) -> None:
>>>>>>> e4e28329
        roles = [
            Role.ADMINISTRATOR,
            Role.SALT_ASTRONOMER,
            Role.PRINCIPAL_INVESTIGATOR,
            Role.PRINCIPAL_CONTACT,
        ]
<<<<<<< HEAD
        self.check_role(user.username, roles, proposal_code)
=======
        self.check_role(user.username, roles, proposal_code)
        proposal_block_visit_ids = [
            bv["id"] for bv in self.proposal_repository.block_visits(proposal_code)
        ]

        for bv_id in block_visit_ids:
            if bv_id not in proposal_block_visit_ids:
                # Raising a validation error in a permission check may seem odd.
                # However, it must be part of permission checking to ensure that the
                # user is allowed to request all the block visit ids, and the easiest
                # way to do this is to check that they all belong to the requested
                # proposal code.
                raise ValidationError(
                    f"There exists no observation with id {bv_id} "
                    f"for the proposal {proposal_code}."
                )
>>>>>>> e4e28329
<|MERGE_RESOLUTION|>--- conflicted
+++ resolved
@@ -485,22 +485,15 @@
         if user.id != approval_user_id:
             self.check_role(user.username, roles, proposal_code)
 
-<<<<<<< HEAD
-    def check_permission_to_request_observations(self, user: User, proposal_code: str):
-=======
     def check_permission_to_request_data(
         self, user: User, proposal_code: str, block_visit_ids: List[int]
     ) -> None:
->>>>>>> e4e28329
         roles = [
             Role.ADMINISTRATOR,
             Role.SALT_ASTRONOMER,
             Role.PRINCIPAL_INVESTIGATOR,
             Role.PRINCIPAL_CONTACT,
         ]
-<<<<<<< HEAD
-        self.check_role(user.username, roles, proposal_code)
-=======
         self.check_role(user.username, roles, proposal_code)
         proposal_block_visit_ids = [
             bv["id"] for bv in self.proposal_repository.block_visits(proposal_code)
@@ -516,5 +509,4 @@
                 raise ValidationError(
                     f"There exists no observation with id {bv_id} "
                     f"for the proposal {proposal_code}."
-                )
->>>>>>> e4e28329
+                )