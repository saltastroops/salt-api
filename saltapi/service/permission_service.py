--- conflicted
+++ resolved
@@ -321,31 +321,23 @@
                 username=user.username,
                 roles=roles,
             )
-<<<<<<< HEAD
 
     def check_permission_to_view_users(self, user: User) -> None:
         """
-        Check whether the user may view a list of users.
-
-        Administrators may view any users. Other users may only view their own user
-        details.
+        Check whether the user may update a user.
+
+        This is the case if the user may update a user.
         """
         roles = [Role.ADMINISTRATOR]
 
-        self.check_role(
-            username=user.username,
-            roles=roles,
-        )
-=======
->>>>>>> dec598ee
-
-    def check_permission_to_view_users(self, user: User) -> None:
+        self.check_role(user.username, roles)
+
+    def check_permission_to_update_user(self, user: User, updated_user_id: int) -> None:
         """
         Check whether the user may update a user.
 
         This is the case if the user may update a user.
         """
-<<<<<<< HEAD
         self.check_permission_to_view_user(user, updated_user_id)
 
     def check_permission_to_view_mos_mask_metadata(self, user: User) -> None:
@@ -357,37 +349,10 @@
         * a SALT Astronomer
         * an administrator
         * an engineer
-=======
-        if not self.user_repository.is_administrator(user.username):
-            raise AuthorizationError()
-
-    def check_permission_to_update_user(self, user: User, updated_user_id: int) -> None:
-        """
-        Check whether the user may update a user.
-
-        This is the case if the user may update a user.
->>>>>>> dec598ee
-        """
-        self.check_permission_to_view_user(user, updated_user_id)
-
-<<<<<<< HEAD
-        username = user.username
-
-=======
-    def check_permission_to_view_mos_mask_metadata(self, user: User) -> None:
-        """
-        Check whether the user may view MOS mask data.
-
-        This is the case if the user is any of the following:
-
-        * a SALT Astronomer
-        * an administrator
-        * an engineer
-        """
-
-        username = user.username
-
->>>>>>> dec598ee
+        """
+
+        username = user.username
+
         roles = [Role.SALT_ASTRONOMER, Role.ADMINISTRATOR, Role.ENGINEER]
 
         self.check_role(username, roles)
@@ -397,8 +362,6 @@
         Check whether the user can update MOS mask metadata.
         """
         username = user.username
-<<<<<<< HEAD
-=======
 
         roles = [Role.SALT_ASTRONOMER, Role.ADMINISTRATOR, Role.ENGINEER]
 
@@ -411,7 +374,6 @@
         may_update = self.user_repository.is_administrator(
             user.username
         ) or self.user_repository.is_salt_astronomer(user.username)
->>>>>>> dec598ee
 
         roles = [Role.SALT_ASTRONOMER, Role.ADMINISTRATOR, Role.ENGINEER]
 
@@ -428,7 +390,6 @@
     ) -> None:
         """
         Check whether the user can update proposal progress details.
-<<<<<<< HEAD
         """
         username = user.username
 
@@ -467,16 +428,4 @@
         This is the case if the user may view the currently observed block.
         """
 
-        self.check_permission_to_view_currently_observed_block(user)
-=======
-        """
-        username = user.username
-
-        roles = [
-            Role.PRINCIPAL_INVESTIGATOR,
-            Role.PRINCIPAL_CONTACT,
-            Role.ADMINISTRATOR,
-        ]
-
-        self.check_role(username, roles, proposal_code)
->>>>>>> dec598ee
+        self.check_permission_to_view_currently_observed_block(user)