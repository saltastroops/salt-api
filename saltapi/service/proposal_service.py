--- conflicted
+++ resolved
@@ -1,16 +1,9 @@
 import pathlib
 import urllib.parse
-<<<<<<< HEAD
-from io import BytesIO
-from typing import Any, Dict, List, Optional
-
-from fastapi import APIRouter, Request
-=======
 import pdfkit
 
 from fastapi import APIRouter, Request, UploadFile
 from io import BytesIO
->>>>>>> d5e15404
 from PyPDF2 import PdfFileMerger
 from starlette.datastructures import URLPath
 from typing import Any, Dict, List, Optional
@@ -246,13 +239,13 @@
         }
 
     def create_proposal_progress_pdf(
-        self,
-        proposal_code: ProposalCode,
-        semester: Semester,
+            self,
+            proposal_code: ProposalCode,
+            semester: Semester,
     ) -> BytesIO:
         """
-        Create the proposal progress PDF by joining proposal progress PDF and the
-        supplementary file. Will raise an error if the file doesn't exist.
+        Create the proposal progress PDF by joining proposal progress PDF and the supplementary file.
+        Will raise an error if the file doesn't exist.
         """
         progress_report = self.repository.get_progress_report(proposal_code, semester)
 
