--- conflicted
+++ resolved
@@ -3,11 +3,7 @@
 from io import BytesIO
 from typing import Any, Dict, List, Optional
 
-<<<<<<< HEAD
-import pdfkit
-=======
 import pdfkit  # type: ignore
->>>>>>> 412895f6
 from fastapi import APIRouter, Request, UploadFile
 from PyPDF2 import PdfFileMerger
 from starlette.datastructures import URLPath
@@ -199,12 +195,7 @@
         semester: str,
         new_request: Dict[str, Any],
         additional_pdf: Optional[UploadFile],
-<<<<<<< HEAD
-    ) -> Dict[str, str or None]:
-
-=======
     ) -> Dict[str, Optional[str]]:
->>>>>>> 412895f6
         previous_allocated_requested = self.repository.get_allocated_and_requested_time(
             proposal_code
         )
@@ -266,11 +257,7 @@
             "additional_pdf_filename": additional_pdf_filename,
         }
 
-<<<<<<< HEAD
     async def create_proposal_progress_pdf(
-=======
-    def create_proposal_progress_pdf(
->>>>>>> 412895f6
         self,
         proposal_code: ProposalCode,
         semester: Semester,
