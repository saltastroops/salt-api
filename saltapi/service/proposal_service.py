import pathlib
import urllib.parse
from io import BytesIO
from typing import Any, Dict, List, Optional, cast

import pdfkit
from fastapi import APIRouter, Request, UploadFile
from PyPDF2 import PdfMerger
from starlette.datastructures import URLPath

from saltapi.repository.proposal_repository import ProposalRepository
from saltapi.service.create_proposal_progress_html import (
    create_proposal_progress_html,
)
from saltapi.service.proposal import ProposalListItem
from saltapi.service.user import User
from saltapi.settings import get_settings
from saltapi.util import semester_start
from saltapi.web.schema.common import ProposalCode, Semester
from saltapi.web.schema.proposal import ProposalProgressInput


def generate_route_url(request: Request, router_path: URLPath) -> str:
    url = urllib.parse.urljoin(str(request.base_url), router_path)
    return url


def generate_pdf_path(
    proposal_code: str, filename: Optional[str]
) -> Optional[pathlib.Path]:
    proposals_dir = get_settings().proposals_dir
    return (
        pathlib.Path(proposals_dir / proposal_code / "Included" / filename).absolute()
        if filename
        else None
    )


class ProposalService:
    def __init__(self, repository: ProposalRepository):
        self.repository = repository

    def list_proposal_summaries(
        self,
        username: str,
        from_semester: str = "2000-1",
        to_semester: str = "2099-2",
        limit: int = 1000,
    ) -> List[ProposalListItem]:
        """
        Return the list of proposals for a semester range.

        The maximum number of proposals to be returned can be set with the limit
        parameter; the default is 1000.
        """
        if semester_start(from_semester) > semester_start(to_semester):
            raise ValueError(
                "The from semester must not be later than the to semester."
            )

        if limit < 0:
            raise ValueError("The limit must not be negative.")

        return self.repository.list(username, from_semester, to_semester, limit)

    def get_phase1_summary(self, proposal_code: str) -> pathlib.Path:
        """
        Return the file path of the latest Phase 1 proposal summary file.

        Parameters
        ----------
        proposal_code: str
            Proposal code.

        Returns
        -------
        `~pathlib.Path`
            The file path of the latest Phase 1 proposal summary file.
        """
        return self.repository.get_phase1_summary(proposal_code)

    def get_proposal_file(self, proposal_code: str) -> pathlib.Path:
        """
        Return the file path of the proposal zip file.

        Parameters
        ----------
        proposal_code: str
            Proposal code.

        Returns
        -------
        `~pathlib.Path`
            The file path of the proposal zip file.
        """
        return self.repository.get_proposal_file(proposal_code)

    def get_proposal(self, proposal_code: str) -> Dict[str, Any]:
        """
        Return the JSON representation of a proposal.

        Parameters
        ----------
        proposal_code: str
            Proposal code.

        Returns
        -------
        Proposal
            The JSON representation of the proposal.
        """
        return cast(Dict[str, Any], self.repository.get(proposal_code))

    def get_observation_comments(self, proposal_code: str) -> List[Dict[str, str]]:
        return self.repository.get_observation_comments(proposal_code)

    def add_observation_comment(
        self, proposal_code: str, comment: str, user: User
    ) -> Dict[str, str]:
        return self.repository.add_observation_comment(proposal_code, comment, user)

    def get_urls_for_proposal_progress_report_pdfs(
        self, proposal_code: ProposalCode, request: Request, router: APIRouter
    ) -> Dict[str, Dict[str, str]]:
        semesters = self.repository.list_of_semesters(proposal_code)

        progress_report_urls = dict()
        for semester in semesters:
            progress_report_pdf_url = router.url_path_for(
                "get_proposal_progress_report_pdf",
                proposal_code=proposal_code,
                semester=semester,
            )
            progress_report_urls[semester] = {
                "proposal_progress_pdf": generate_route_url(
                    request, progress_report_pdf_url
                ),
            }

        return progress_report_urls

    def get_progress_report(
        self,
        proposal_code: ProposalCode,
        semester: Semester,
    ) -> Dict[str, Any]:
        return self.repository.get_progress_report(proposal_code, semester)

    def get_proposal_progress_report_pdfs(
        self,
        proposal_code: ProposalCode,
        semester: Semester,
    ) -> Dict[str, Any]:
        progress_report = self.repository.get_progress_report(proposal_code, semester)

        progress_report_pdfs = {
            "proposal_progress_pdf": generate_pdf_path(
                proposal_code, progress_report["proposal_progress_pdf"]
            ),
            "additional_pdf": generate_pdf_path(
                proposal_code, progress_report["additional_pdf"]
            ),
        }

        return progress_report_pdfs

    async def put_proposal_progress(
        self,
        proposal_progress_report: ProposalProgressInput,
        proposal_code: str,
        semester: str,
        additional_pdf: Optional[UploadFile],
    ) -> None:
        partner_requested_percentages = []
        for p in proposal_progress_report.partner_requested_percentages.split(";"):
            prp = p.split(":")
            partner_requested_percentages.append(
                {"partner_code": prp[0], "requested_percentage": prp[1]}
            )
        proposal_progress = {
            "semester": semester,
            "requested_time": proposal_progress_report.requested_time,
            "maximum_seeing": proposal_progress_report.maximum_seeing,
            "transparency": proposal_progress_report.transparency,
            # fmt: off
            "description_of_observing_constraints":
                proposal_progress_report.description_of_observing_constraints,
            "change_reason": proposal_progress_report.change_reason,
            # fmt: off
            "summary_of_proposal_status":
                proposal_progress_report.summary_of_proposal_status,
            "strategy_changes": proposal_progress_report.strategy_changes,
            "partner_requested_percentages": partner_requested_percentages,
        }
        filenames = await self.create_progress_report_pdf(
            proposal_code, semester, proposal_progress, additional_pdf
        )
        self.repository.put_proposal_progress(
            proposal_progress, proposal_code, semester, filenames
        )

    async def create_progress_report_pdf(
        self,
        proposal_code: str,
        semester: str,
        new_request: Dict[str, Any],
        additional_pdf: Optional[UploadFile],
    ) -> Dict[str, Optional[str]]:
        previous_allocated_requested = self.repository.get_allocated_and_requested_time(
            proposal_code
        )
        previous_observed_time = self.repository.get_observed_time(proposal_code)

        previous_requests = []
        for ar in previous_allocated_requested:
            for ot in previous_observed_time:
                if ot["semester"] == ar["semester"]:
                    previous_requests.append(
                        {
                            "semester": ar["semester"],
                            "requested_time": ar["requested_time"],
                            "allocated_time": ar["allocated_time"],
                            "observed_time": ot["observed_time"],
                        }
                    )
        html_content = create_proposal_progress_html(
            proposal_code=proposal_code,
            semester=semester,
            previous_requests=previous_requests,
            previous_conditions=self.repository.get_latest_observing_conditions(
                proposal_code, semester
            ),
            new_request=new_request,
        )
        base_dir = f"{get_settings().proposals_dir}/{proposal_code}/Included/"
        options = {
            "page-size": "A4",
            "margin-top": "20mm",
            "margin-right": "20mm",
            "margin-bottom": "20mm",
            "margin-left": "20mm",
            "encoding": "UTF-8",
            "no-outline": None,
        }
        proposal_progress_filename = (
            self.repository.generate_proposal_progress_filename(
                html_content.encode("utf-8")
            )
        )
        pdfkit.from_string(
            html_content, base_dir + proposal_progress_filename, options=options
        )

        additional_pdf_filename = None
        if additional_pdf:
            content = await additional_pdf.read()
            additional_pdf_filename = (
                self.repository.generate_proposal_progress_filename(
                    content, is_supplementary=True
                )
            )
            with open(base_dir + additional_pdf_filename, "wb+") as out_file:
                out_file.write(content)

        return {
            "proposal_progress_filename": proposal_progress_filename,
            "additional_pdf_filename": additional_pdf_filename,
        }

    async def create_proposal_progress_pdf(
        self,
        proposal_code: ProposalCode,
        semester: Semester,
    ) -> BytesIO:
        """
        Create the proposal progress PDF by joining proposal progress PDF and
        the supplementary file. Will raise an error if the file doesn't exist.
        """
        base_dir = f"{get_settings().proposals_dir}/{proposal_code}/Included/"

        progress_report = self.repository.get_progress_report(proposal_code, semester)
        progress_report_pdfs = await self.create_progress_report_pdf(
            proposal_code, semester, progress_report, None
        )
        if progress_report_pdfs["proposal_progress_filename"]:
            b = BytesIO()
            with PdfMerger(strict=False) as merger:
                merger.append(
                    base_dir
                    + cast(str, progress_report_pdfs["proposal_progress_filename"])
                )
                if progress_report_pdfs["additional_pdf_filename"]:
                    merger.append(
                        base_dir
                        + cast(str, progress_report_pdfs["additional_pdf_filename"])
                    )
                merger.write(b)
            b.seek(0)
            return b
        else:
            raise FileNotFoundError("There is no proposal progress file.")

    def create_proprietary_period_extension_request(
        self,
        proposal_code: str,
        proprietary_period: int,
        motivation: str,
        username: str,
    ) -> None:
        self.repository.insert_proprietary_period_extension_request(
            proposal_code, proprietary_period, motivation, username
        )

    def update_proprietary_period(
        self, proposal_code: str, proprietary_period: int
    ) -> None:
        self.repository.update_proprietary_period(
            proposal_code=proposal_code, proprietary_period=proprietary_period
        )

<<<<<<< HEAD
    def update_proposal_status(self, proposal_code: str, proposal_status: str, status_reason: Optional[str]):
        self.repository.update_proposal_status(proposal_code, proposal_status, status_reason)
=======
    def get_proposal_status(self, proposal_code: str) -> Dict[str, str]:
        """
        Get the proposal status for a proposal code.
        """
        return self.repository.get_proposal_status(proposal_code)

    def update_proposal_status(
        self, proposal_code: str, status: str, reason: Optional[str]
    ) -> None:
        """
        Set the proposal status for a proposal code.
        """
        self.repository.update_proposal_status(proposal_code, status, reason)
>>>>>>> 34c981aa
<|MERGE_RESOLUTION|>--- conflicted
+++ resolved
@@ -318,10 +318,6 @@
             proposal_code=proposal_code, proprietary_period=proprietary_period
         )
 
-<<<<<<< HEAD
-    def update_proposal_status(self, proposal_code: str, proposal_status: str, status_reason: Optional[str]):
-        self.repository.update_proposal_status(proposal_code, proposal_status, status_reason)
-=======
     def get_proposal_status(self, proposal_code: str) -> Dict[str, str]:
         """
         Get the proposal status for a proposal code.
@@ -335,4 +331,6 @@
         Set the proposal status for a proposal code.
         """
         self.repository.update_proposal_status(proposal_code, status, reason)
->>>>>>> 34c981aa
+
+    def update_proposal_status(self, proposal_code: str, proposal_status: str, status_reason: Optional[str]):
+        self.repository.update_proposal_status(proposal_code, proposal_status, status_reason)