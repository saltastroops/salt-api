--- conflicted
+++ resolved
@@ -1,20 +1,13 @@
-<<<<<<< HEAD
 from typing import List, Dict, Any
 import pdfkit
-=======
-from typing import Dict, List
->>>>>>> 3901dce1
 
 from saltapi.repository.proposal_repository import ProposalRepository
 from saltapi.service.create_html import create_html
 from saltapi.service.proposal import Proposal, ProposalListItem
-<<<<<<< HEAD
+from saltapi.service.user import User
+from saltapi.util import semester_start
 from saltapi.util import semester_start, next_semester
 from saltapi.web.schema.common import Semester, ProposalCode
-=======
-from saltapi.service.user import User
-from saltapi.util import semester_start
->>>>>>> 3901dce1
 
 
 class ProposalService:
@@ -47,7 +40,14 @@
     def get_proposal(self, proposal_code: str) -> Proposal:
         return self.repository.get(proposal_code)
 
-<<<<<<< HEAD
+    def get_observation_comments(self, proposal_code: str) -> List[Dict[str, str]]:
+        return self.repository.get_observation_comments(proposal_code)
+
+    def add_observation_comment(
+        self, proposal_code: str, comment: str, user: User
+    ) -> Dict[str, str]:
+        return self.repository.add_observation_comment(proposal_code, comment, user)
+
     def insert_proposal_progress(
             self,
             proposal_code: ProposalCode,
@@ -115,13 +115,4 @@
                 'encoding': "UTF-8",
                 'no-outline': None
             }
-            pdfkit.from_file(f, output_file, options=options)
-=======
-    def get_observation_comments(self, proposal_code: str) -> List[Dict[str, str]]:
-        return self.repository.get_observation_comments(proposal_code)
-
-    def add_observation_comment(
-        self, proposal_code: str, comment: str, user: User
-    ) -> Dict[str, str]:
-        return self.repository.add_observation_comment(proposal_code, comment, user)
->>>>>>> 3901dce1
+            pdfkit.from_file(f, output_file, options=options)