import pathlib
from tempfile import NamedTemporaryFile
from typing import Any, Dict, List, Optional

import aiofiles
from fastapi import APIRouter, Request, UploadFile
from starlette.routing import URLPath
import pdfkit
from typing import Any, Dict, List, Optional, Union

from fastapi import APIRouter, Request
from starlette.routing import URLPath

from saltapi.exceptions import NotFoundError
from saltapi.repository.proposal_repository import ProposalRepository
from saltapi.service.create_proposal_progress_html import create_proposal_progress_html
from saltapi.service.proposal import Proposal, ProposalListItem
from saltapi.service.user import User
from saltapi.settings import get_settings
from saltapi.util import semester_start
from saltapi.web.schema.common import ProposalCode, Semester
from saltapi.web.schema.proposal import ProposalProgressInput

proposals_dir = get_settings().proposals_dir


def generate_route_url(request: Request, router_path: URLPath) -> str:

    url = "{}://{}:{}{}".format(
        request.url.scheme, request.client.host, request.client.port, router_path
    )
    return url


def generate_pdf_path(
    proposal_code: str, filename: str = None
) -> Union[pathlib.Path, None]:
    return (
        pathlib.Path(proposals_dir / proposal_code / "Included" / filename)
        .resolve()
        .as_uri()
        if filename
        else None
    )


def generate_route_url(request: Request, router_path: URLPath) -> str:

    url = "{}://{}:{}{}".format(
        request.url.scheme, request.client.host, request.client.port, router_path
    )
    return url


def generate_pdf_path(
        proposal_code: str, filename: str = None
) -> Optional[pathlib.Path]:
    proposals_dir = get_settings().proposals_dir
    return (
        pathlib.Path(proposals_dir / proposal_code / "Included" / filename)
            .resolve()
            .as_uri()
        if filename
        else None
    )


class ProposalService:
    def __init__(self, repository: ProposalRepository):
        self.repository = repository

    def list_proposal_summaries(
        self,
        username: str,
        from_semester: str = "2000-1",
        to_semester: str = "2099-2",
        limit: int = 1000,
    ) -> List[ProposalListItem]:
        """
        Return the list of proposals for a semester range.

        The maximum number of proposals to be returned can be set with the limit
        parameter; the default is 1000.
        """
        if semester_start(from_semester) > semester_start(to_semester):
            raise ValueError(
                "The from semester must not be later than the to semester."
            )

        if limit < 0:
            raise ValueError("The limit must not be negative.")

        return self.repository.list(username, from_semester, to_semester, limit)

    def get_proposal_zip(self, proposal_code: str) -> pathlib.Path:
        """
        Return the file path of proposal zip file.

        Parameters
        ----------
        proposal_code: str
            Proposal code.

        Returns
        -------
        `~pathlib.Path`
            The file path of the proposal zip file.
        """
        version = self.repository.get_current_version(proposal_code)
        path = proposals_dir / proposal_code / str(version) / f"{proposal_code}.zip"
        if not path.exists():
            raise NotFoundError("Proposal file not found")
        return path

    def get_proposal(self, proposal_code: str) -> Proposal:
        """
        Return the JSON representation of a proposal.

        Parameters
        ----------
        proposal_code: str
            Proposal code.

        Returns
        -------
        Proposal
            The JSON representation of the proposal.
        """
        return self.repository.get(proposal_code)

    def get_observation_comments(self, proposal_code: str) -> List[Dict[str, str]]:
        return self.repository.get_observation_comments(proposal_code)

    def add_observation_comment(
        self, proposal_code: str, comment: str, user: User
    ) -> Dict[str, str]:
        return self.repository.add_observation_comment(proposal_code, comment, user)

<<<<<<< HEAD
    def insert_proposal_progress(
        self, proposal_code: ProposalCode, progress_report_data: Dict[str, Any]
    ) -> None:
        semester = next_semester()
        self.repository.insert_proposal_progress(
            progress_report_data, proposal_code, semester
        )

        requested_time = progress_report_data["requested_time"]
        for rp in progress_report_data["requested_percentages"]:
            partner_code = rp["partner_code"]
            partner_percentage = rp["partner_percentage"]
            time_requested_per_partner = requested_time * (partner_percentage / 100)
            self.repository._insert_progress_report_requested_time(
                proposal_code=proposal_code,
                semester=semester,
                partner_code=partner_code,
                requested_time_percent=partner_percentage,
                requested_time_amount=time_requested_per_partner,
            )
        self.repository._insert_observing_conditions(
            proposal_code=proposal_code,
            semester=semester,
            seeing=progress_report_data["maximum_seeing"],
            transparency=progress_report_data["transparency"],
            observing_conditions_description=progress_report_data[
                "observing_constraints"
            ],
        )

    def get_urls_for_proposal_progress_report_pdfs(
        self, proposal_code: ProposalCode, request: Request, router: APIRouter
=======
    def get_urls_for_proposal_progress_report_pdfs(
            self, proposal_code: ProposalCode, request: Request, router: APIRouter
>>>>>>> 9e798190
    ) -> Dict[str, Dict[str, str]]:
        semesters = self.repository.list_of_semesters(proposal_code)

        progress_report_urls = dict()
        for semester in semesters:
            progress_report_pdf_url = router.url_path_for(
                "get_proposal_progress_report_pdf",
                proposal_code=proposal_code,
                semester=semester,
            )
            progress_report_urls[semester] = {
                "proposal_progress_pdf": generate_route_url(
                    request, progress_report_pdf_url
                ),
            }

        return progress_report_urls

    def get_progress_report(
        self,
        proposal_code: ProposalCode,
        semester: Semester,
        request: Request,
        router: APIRouter,
    ) -> Dict[str, Any]:
        progress_report = self.repository.get_progress_report(proposal_code, semester)

        if not progress_report:
            raise NotFoundError(f"No progress report for proposal {proposal_code}")

        progress_pdf_url = router.url_path_for(
            "get_proposal_progress_report_pdf",
            proposal_code=proposal_code,
            semester=semester,
        )

        progress_report["proposal_progress_pdf"] = (
            generate_route_url(request, progress_pdf_url)
            if progress_report["proposal_progress_pdf"]
            else None
        )

        additional_progress_pdf_url = router.url_path_for(
            "get_supplementary_proposal_progress_report_pdf",
            proposal_code=proposal_code,
            semester=semester,
        )
        progress_report["additional_pdf"] = (
            generate_route_url(request, additional_progress_pdf_url)
            if progress_report["additional_pdf"]
            else None
        )
        return progress_report

    def get_proposal_progress_report_pdf(
        self,
        proposal_code: ProposalCode,
        semester: Semester,
    ) -> Optional[Dict[str, Any]]:
        progress_report = self.repository.get_progress_report(proposal_code, semester)

        progress_report_pdfs = {
            "proposal_progress_pdf": generate_pdf_path(
                proposal_code, progress_report["proposal_progress_pdf"]
            ),
            "additional_pdf": generate_pdf_path(
                proposal_code, progress_report["additional_pdf"]
            ),
        }

        return progress_report_pdfs

    async def put_proposal_progress(
        self,
        proposal_progress_report: ProposalProgressInput,
        proposal_code: str,
        semester: str,
        additional_pdf: Optional[UploadFile]
    ) -> None:
        partner_requested_percentages = []
        for p in proposal_progress_report.partner_requested_percentages.split(";"):
            prp = p.split(":")
            partner_requested_percentages.append({
                "partner_code": prp[0],
                "requested_percentage": prp[1]
            })
        proposal_progress = {
            "semester": semester,
            "requested_time": proposal_progress_report.requested_time,
            "maximum_seeing": proposal_progress_report.maximum_seeing,
            "transparency": proposal_progress_report.transparency,
            "description_of_observing_constraints": proposal_progress_report.description_of_observing_constraints,
            "change_reason": proposal_progress_report.change_reason,
            "summary_of_proposal_status": proposal_progress_report.summary_of_proposal_status,
            "strategy_changes": proposal_progress_report.strategy_changes,
            "partner_requested_percentages": partner_requested_percentages
        }
        filenames = await self.create_progress_report_pdf(proposal_code, semester, proposal_progress, additional_pdf)
        self.repository.put_proposal_progress(
            proposal_progress, proposal_code, semester, filenames
        )

    async def create_progress_report_pdf(
        self,
        proposal_code: str,
        semester: str,
        new_request: Dict[str, Any],
        additional_pdf: Optional[UploadFile]
    ) -> Dict[str, str or None]:

        previous_allocated_requested = self.repository.get_allocated_and_requested_time(proposal_code)
        previous_observed_time = self.repository.get_observed_time(proposal_code)

        previous_requests = []
        for ar in previous_allocated_requested:
            for ot in previous_observed_time:
                if ot["semester"] == ar["semester"]:
                    previous_requests.append({
                        "semester": ar["semester"],
                        "requested_time": ar["requested_time"],
                        "allocated_time": ar["allocated_time"],
                        "observed_time": ot["observed_time"]
                    })
        html_content = create_proposal_progress_html(
            proposal_code=proposal_code,
            semester=semester,
            previous_requests=previous_requests,
            previous_conditions=self.repository.get_latest_observing_conditions(proposal_code, semester),
            new_request=new_request
        )
        base_dir = f"{get_settings().proposals_dir}/{proposal_code}/Included/"
        with NamedTemporaryFile() as tmp:
            options = {
                'page-size': 'A4',
                'margin-top': '20mm',
                'margin-right': '20mm',
                'margin-bottom': '20mm',
                'margin-left': '20mm',
                'encoding': "UTF-8",
                'no-outline': None
            }
            tmp_filename = tmp.name
            open(tmp_filename, "w").write(html_content)
            with open(tmp_filename, 'rb') as tf:
                proposal_progress_filename = self.repository.generate_proposal_progress_filename(tf.read())
                pdfkit.from_string(html_content, base_dir + proposal_progress_filename, options=options)

        additional_pdf_filename = None
        if additional_pdf:
            with NamedTemporaryFile() as tmp:
                async with aiofiles.open(tmp.name, 'rb'):
                    content = await additional_pdf.read()
                    additional_pdf_filename = self.repository.generate_proposal_progress_filename(
                        content, is_supplementary=True
                    )
                    with open(base_dir + additional_pdf_filename, 'wb+') as out_file:
                        out_file.write(content)  # async write

        return {
            "proposal_progress_filename": proposal_progress_filename,
            "additional_pdf_filename": additional_pdf_filename
        }<|MERGE_RESOLUTION|>--- conflicted
+++ resolved
@@ -20,28 +20,6 @@
 from saltapi.util import semester_start
 from saltapi.web.schema.common import ProposalCode, Semester
 from saltapi.web.schema.proposal import ProposalProgressInput
-
-proposals_dir = get_settings().proposals_dir
-
-
-def generate_route_url(request: Request, router_path: URLPath) -> str:
-
-    url = "{}://{}:{}{}".format(
-        request.url.scheme, request.client.host, request.client.port, router_path
-    )
-    return url
-
-
-def generate_pdf_path(
-    proposal_code: str, filename: str = None
-) -> Union[pathlib.Path, None]:
-    return (
-        pathlib.Path(proposals_dir / proposal_code / "Included" / filename)
-        .resolve()
-        .as_uri()
-        if filename
-        else None
-    )
 
 
 def generate_route_url(request: Request, router_path: URLPath) -> str:
@@ -106,6 +84,7 @@
         `~pathlib.Path`
             The file path of the proposal zip file.
         """
+        proposals_dir = pathlib.Path(get_settings().proposals_dir)
         version = self.repository.get_current_version(proposal_code)
         path = proposals_dir / proposal_code / str(version) / f"{proposal_code}.zip"
         if not path.exists():
@@ -136,7 +115,37 @@
     ) -> Dict[str, str]:
         return self.repository.add_observation_comment(proposal_code, comment, user)
 
-<<<<<<< HEAD
+    def get_urls_for_proposal_progress_report_pdfs(
+            self, proposal_code: ProposalCode, request: Request, router: APIRouter
+    ) -> Dict[str, Dict[str, str]]:
+        semesters = self.repository.list_of_semesters(proposal_code)
+
+        progress_report_urls = dict()
+        for semester in semesters:
+            progress_report_pdf_url = router.url_path_for(
+                "get_proposal_progress_report_pdf",
+                proposal_code=proposal_code,
+                semester=semester,
+            )
+            progress_report_urls[semester] = {
+                "proposal_progress_pdf": generate_route_url(
+                    request, progress_report_pdf_url
+                ),
+            }
+
+        return progress_report_urls
+
+    def get_progress_report(
+        self, proposal_code: ProposalCode, semester: Semester
+    ) -> Dict[str, Any]:
+        return self.repository.get_progress_report(proposal_code, semester)
+
+    async def put_proposal_progress(
+        self,
+        proposal_progress_report: ProposalProgressInput,
+        proposal_code: str,
+        semester: str,
+        additional_pdf: Optional[UploadFile]
     def insert_proposal_progress(
         self, proposal_code: ProposalCode, progress_report_data: Dict[str, Any]
     ) -> None:
@@ -169,10 +178,6 @@
 
     def get_urls_for_proposal_progress_report_pdfs(
         self, proposal_code: ProposalCode, request: Request, router: APIRouter
-=======
-    def get_urls_for_proposal_progress_report_pdfs(
-            self, proposal_code: ProposalCode, request: Request, router: APIRouter
->>>>>>> 9e798190
     ) -> Dict[str, Dict[str, str]]:
         semesters = self.repository.list_of_semesters(proposal_code)
 
