import pathlib
import urllib.parse
from io import BytesIO
from typing import Any, Dict, List, Optional, cast

import pdfkit
from fastapi import APIRouter, Request, UploadFile
from PyPDF2 import PdfMerger
from starlette.datastructures import URLPath

from saltapi.exceptions import NotFoundError, AuthorizationError, ValidationError
from saltapi.repository.proposal_repository import ProposalRepository
from saltapi.service.create_proposal_progress_html import (
    create_proposal_progress_html,
)
from saltapi.service.proposal import ProposalListItem
from saltapi.service.user import User
from saltapi.settings import get_settings
from saltapi.util import (
    next_semester,
    parse_partner_requested_percentages,
    semester_start,
)
from saltapi.web.schema.common import ProposalCode, Semester
from saltapi.web.schema.proposal import ProposalProgressInput


def generate_route_url(request: Request, router_path: URLPath) -> str:
    url = urllib.parse.urljoin(str(request.base_url), router_path)
    return url


def generate_pdf_path(
    proposal_code: str, filename: Optional[str]
) -> Optional[pathlib.Path]:
    proposals_dir = get_settings().proposals_dir
    return (
        pathlib.Path(proposals_dir / proposal_code / "Included" / filename).absolute()
        if filename
        else None
    )


class ProposalService:
    def __init__(self, repository: ProposalRepository):
        self.repository = repository

    def list_proposal_summaries(
        self,
        username: str,
        from_semester: str = "2000-1",
        to_semester: str = "2099-2",
        limit: int = 1000,
    ) -> List[ProposalListItem]:
        """
        Return the list of proposals for a semester range.

        The maximum number of proposals to be returned can be set with the limit
        parameter; the default is 1000.
        """
        if semester_start(from_semester) > semester_start(to_semester):
            raise ValueError(
                "The from semester must not be later than the to semester."
            )

        if limit < 0:
            raise ValueError("The limit must not be negative.")

        return self.repository.list(username, from_semester, to_semester, limit)

    def get_phase1_summary(self, proposal_code: str) -> pathlib.Path:
        """
        Return the file path of the latest Phase 1 proposal summary file.

        Parameters
        ----------
        proposal_code: str
            Proposal code.

        Returns
        -------
        `~pathlib.Path`
            The file path of the latest Phase 1 proposal summary file.
        """
        return self.repository.get_phase1_summary(proposal_code)

    def get_proposal_file(self, proposal_code: str) -> pathlib.Path:
        """
        Return the file path of the proposal zip file.

        Parameters
        ----------
        proposal_code: str
            Proposal code.

        Returns
        -------
        `~pathlib.Path`
            The file path of the proposal zip file.
        """
        return self.repository.get_proposal_file(proposal_code)

    def get_proposal(self, proposal_code: str) -> Dict[str, Any]:
        """
        Return the JSON representation of a proposal.

        Parameters
        ----------
        proposal_code: str
            Proposal code.

        Returns
        -------
        Proposal
            The JSON representation of the proposal.
        """
        return cast(Dict[str, Any], self.repository.get(proposal_code))

    def get_observation_comments(self, proposal_code: str) -> List[Dict[str, str]]:
        return self.repository.get_observation_comments(proposal_code)

    def add_observation_comment(
        self, proposal_code: str, comment: str, user: User
    ) -> Dict[str, str]:
        return self.repository.add_observation_comment(proposal_code, comment, user)

    def get_urls_for_proposal_progress_report_pdfs(
        self, proposal_code: ProposalCode, request: Request, router: APIRouter
    ) -> Dict[str, Dict[str, str]]:
        semesters = self.repository.get_progress_report_semesters(proposal_code)

        progress_report_urls = dict()
        for semester in semesters:
            progress_report_pdf_url = router.url_path_for(
                "get_proposal_progress_report_pdf",
                proposal_code=proposal_code,
                semester=semester,
            )
            progress_report_urls[semester] = {
                "proposal_progress_pdf": generate_route_url(
                    request, progress_report_pdf_url
                ),
            }

        return progress_report_urls

    def get_progress_report(
        self,
        proposal_code: ProposalCode,
        semester: Semester,
    ) -> Dict[str, Any]:
        return self.repository.get_progress_report(proposal_code, semester)

    def get_proposal_progress_report_pdfs(
        self,
        proposal_code: ProposalCode,
        semester: Semester,
    ) -> Dict[str, Any]:
        progress_report = self.repository.get_progress_report(proposal_code, semester)

        progress_report_pdfs = {
            "proposal_progress_pdf": generate_pdf_path(
                proposal_code, progress_report["proposal_progress_pdf"]
            ),
            "additional_pdf": generate_pdf_path(
                proposal_code, progress_report["additional_pdf"]
            ),
        }

        return progress_report_pdfs

    async def put_proposal_progress(
        self,
        proposal_progress_report: ProposalProgressInput,
        proposal_code: str,
        semester: str,
        additional_pdf: Optional[UploadFile],
    ) -> None:
        partner_requested_percentages = parse_partner_requested_percentages(
            proposal_progress_report.partner_requested_percentages
        )
        proposal_progress = {
            "semester": semester,
            "requested_time": proposal_progress_report.requested_time,
            "maximum_seeing": proposal_progress_report.maximum_seeing,
            "transparency": proposal_progress_report.transparency,
            # fmt: off
            "description_of_observing_constraints":
                proposal_progress_report.description_of_observing_constraints,
            "change_reason": proposal_progress_report.change_reason,
            # fmt: off
            "summary_of_proposal_status":
                proposal_progress_report.summary_of_proposal_status,
            "strategy_changes": proposal_progress_report.strategy_changes,
            "partner_requested_percentages": partner_requested_percentages,
        }

        # Get the content and filename of the additional pdf, if there is one
        additional_pdf_filename = None
        additional_pdf_content = b""
        if additional_pdf:
            additional_pdf_content = await additional_pdf.read()
            additional_pdf_filename = (
                self.repository.generate_proposal_progress_filename(
                    additional_pdf_content, is_supplementary=True
                )
            )

        # Store the progress report in the database
        filenames = {
            "proposal_progress_filename": None,
            "additional_pdf_filename": additional_pdf_filename,
        }
        self.repository.put_proposal_progress(
            proposal_progress, proposal_code, semester, filenames
        )

        # Save the additional file to disk. This is done last as the file should not be
        # stored if the progress report cannot be stored in the database.
        if additional_pdf_filename:
            additional_pdf_path = (
                ProposalService._included_dir(proposal_code) / additional_pdf_filename
            )
            additional_pdf_path.write_bytes(additional_pdf_content)

    @staticmethod
    def _included_dir(proposal_code: str) -> pathlib.Path:
        base_dir = get_settings().proposals_dir
        return base_dir / proposal_code / "Included"

    def _create_progress_description(
        self, proposal_code: str, semester: str, progress_report: Dict[str, Any]
    ) -> bytes:
        previous_allocated_requested = self.repository.get_allocated_and_requested_time(
            proposal_code
        )
        previous_observed_times = self.repository.get_observed_time(proposal_code)

        def previous_observed_time(semester: str) -> int:
            for ot in previous_observed_times:
                if ot["semester"] == semester:
                    return int(ot["observed_time"])
            return 0

        previous_requests = []
        for ar in previous_allocated_requested:
            previous_requests.append(
                {
                    "semester": ar["semester"],
                    "requested_time": ar["requested_time"],
                    "allocated_time": ar["allocated_time"],
                    "observed_time": previous_observed_time(ar["semester"]),
                }
            )

        html_content = create_proposal_progress_html(
            proposal_code=proposal_code,
            semester=semester,
            previous_requests=previous_requests,
            previous_conditions=self.repository.get_latest_observing_conditions(
                proposal_code, semester
            ),
            new_request=progress_report,
        )
        options = {
            "page-size": "A4",
            "margin-top": "20mm",
            "margin-right": "20mm",
            "margin-bottom": "20mm",
            "margin-left": "20mm",
            "encoding": "UTF-8",
            "no-outline": None,
        }
        return cast(bytes, pdfkit.from_string(html_content, options=options))

    def generate_proposal_progress_pdf(
        self,
        proposal_code: ProposalCode,
        semester: Semester,
    ) -> BytesIO:
        """
        Generate the proposal progress PDF for a proposal.

        The report is created by joining the progress description, the supplementary
        file (if there is one) and the phase 1 pdf summary. The progress description
        is generated on the fly from the database content.
        """
        progress_report = self.repository.get_progress_report(
            proposal_code, next_semester(semester)
        )
        progress_description = self._create_progress_description(
            proposal_code, semester, progress_report
        )

        with PdfMerger(strict=False) as merger:
            merger.append(BytesIO(progress_description))

            if progress_report["additional_pdf"]:
                additional_pdf_path = (
                    ProposalService._included_dir(proposal_code)
                    / progress_report["additional_pdf"]
                )
                merger.append(additional_pdf_path)

            try:
                phase1_summary = self.repository.get_phase1_summary(proposal_code)
                merger.append(phase1_summary)
            except NotFoundError:
                pass

            b = BytesIO()
            merger.write(b)
            b.seek(0)
            return b

    def create_proprietary_period_extension_request(
        self,
        proposal_code: str,
        proprietary_period: int,
        motivation: str,
        username: str,
    ) -> None:
        self.repository.insert_proprietary_period_extension_request(
            proposal_code, proprietary_period, motivation, username
        )

    def update_proprietary_period(
        self, proposal_code: str, proprietary_period: int
    ) -> None:
        self.repository.update_proprietary_period(
            proposal_code=proposal_code, proprietary_period=proprietary_period
        )

    def get_proposal_status(self, proposal_code: str) -> Dict[str, str]:
        """
        Get the proposal status for a proposal code.
        """
        return self.repository.get_proposal_status(proposal_code)

    def update_proposal_status(
        self, proposal_code: str, status: str, status_comment: Optional[str]
    ) -> None:
        """
        Set the proposal status for a proposal code.
        """
        self.repository.update_proposal_status(proposal_code, status, status_comment)

<<<<<<< HEAD
    def update_is_self_activatable(self, proposal_code: str, is_self_activatable: bool) -> None:
=======
    def update_is_self_activatable(
        self, proposal_code: str, is_self_activatable: bool
    ) -> None:
>>>>>>> 60526bf8
        self.repository.update_is_self_activatable(proposal_code, is_self_activatable)

    def is_self_activatable(self, proposal_code: str) -> bool:
        return self.repository.is_self_activatable(proposal_code)

<<<<<<< HEAD
    def update_liaison_astronomer(self, proposal_code: str, liaison_astronomer_id: Optional[int]) -> None:
        self.repository.update_liaison_astronomer(proposal_code, liaison_astronomer_id)

    def get_liaison_astronomer(self, proposal_code: str) -> Optional[Dict[str, any]]:
        return self.repository.get_liaison_astronomer(proposal_code)

    def update_investigator_proposal_approval_status(
            self, approval_user_id: int, proposal_code: str, approved: bool
    ) -> None:
        """
        Updates the investigator's approval status of the proposal.
        """
        self.repository.update_investigator_proposal_approval_status(
            approval_user_id, proposal_code, approved
        )
=======
    def update_liaison_astronomer(
        self, proposal_code: str, liaison_astronomer_id: Optional[int]
    ) -> None:
        self.repository.update_liaison_astronomer(proposal_code, liaison_astronomer_id)

    def get_liaison_astronomer(self, proposal_code: str) -> Optional[Dict[str, Any]]:
        return self.repository.get_liaison_astronomer(proposal_code)
>>>>>>> 60526bf8
<|MERGE_RESOLUTION|>--- conflicted
+++ resolved
@@ -345,23 +345,20 @@
         """
         self.repository.update_proposal_status(proposal_code, status, status_comment)
 
-<<<<<<< HEAD
-    def update_is_self_activatable(self, proposal_code: str, is_self_activatable: bool) -> None:
-=======
     def update_is_self_activatable(
         self, proposal_code: str, is_self_activatable: bool
     ) -> None:
->>>>>>> 60526bf8
         self.repository.update_is_self_activatable(proposal_code, is_self_activatable)
 
     def is_self_activatable(self, proposal_code: str) -> bool:
         return self.repository.is_self_activatable(proposal_code)
 
-<<<<<<< HEAD
-    def update_liaison_astronomer(self, proposal_code: str, liaison_astronomer_id: Optional[int]) -> None:
+    def update_liaison_astronomer(
+        self, proposal_code: str, liaison_astronomer_id: Optional[int]
+    ) -> None:
         self.repository.update_liaison_astronomer(proposal_code, liaison_astronomer_id)
 
-    def get_liaison_astronomer(self, proposal_code: str) -> Optional[Dict[str, any]]:
+    def get_liaison_astronomer(self, proposal_code: str) -> Optional[Dict[str, Any]]:
         return self.repository.get_liaison_astronomer(proposal_code)
 
     def update_investigator_proposal_approval_status(
@@ -372,13 +369,4 @@
         """
         self.repository.update_investigator_proposal_approval_status(
             approval_user_id, proposal_code, approved
-        )
-=======
-    def update_liaison_astronomer(
-        self, proposal_code: str, liaison_astronomer_id: Optional[int]
-    ) -> None:
-        self.repository.update_liaison_astronomer(proposal_code, liaison_astronomer_id)
-
-    def get_liaison_astronomer(self, proposal_code: str) -> Optional[Dict[str, Any]]:
-        return self.repository.get_liaison_astronomer(proposal_code)
->>>>>>> 60526bf8
+        )