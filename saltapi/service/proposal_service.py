<<<<<<< HEAD
from typing import List, Dict, Any
import pdfkit
=======
import pathlib
from typing import Dict, List
>>>>>>> 82a81be4

from saltapi.exceptions import NotFoundError
from saltapi.repository.proposal_repository import ProposalRepository
from saltapi.service.create_html import create_html
from saltapi.service.proposal import Proposal, ProposalListItem
from saltapi.service.user import User
<<<<<<< HEAD
from saltapi.util import semester_start, next_semester
from saltapi.web.schema.common import Semester, ProposalCode
=======
from saltapi.settings import get_settings
from saltapi.util import semester_start
>>>>>>> 82a81be4


class ProposalService:
    def __init__(self, repository: ProposalRepository):
        self.repository = repository

    def list_proposal_summaries(
        self,
        username: str,
        from_semester: str = "2000-1",
        to_semester: str = "2099-2",
        limit: int = 1000,
    ) -> List[ProposalListItem]:
        """
        Return the list of proposals for a semester range.

        The maximum number of proposals to be returned can be set with the limit
        parameter; the default is 1000.
        """
        if semester_start(from_semester) > semester_start(to_semester):
            raise ValueError(
                "The from semester must not be later than the to semester."
            )

        if limit < 0:
            raise ValueError("The limit must not be negative.")

        return self.repository.list(username, from_semester, to_semester, limit)

    def get_proposal_zip(self, proposal_code: str) -> pathlib.Path:
        """
        Return the file path of proposal zip file.

        Parameters
        ----------
        proposal_code: str
            Proposal code.

        Returns
        -------
        `~pathlib.Path`
            The file path of the proposal zip file.
        """
        proposals_dir = pathlib.Path(get_settings().proposals_dir)
        version = self.repository.get_current_version(proposal_code)
        path = proposals_dir / proposal_code / str(version) / f"{proposal_code}.zip"
        if not path.exists():
            raise NotFoundError("Proposal file not found")
        return path

    def get_proposal(self, proposal_code: str) -> Proposal:
        """
        Return the JSON representation of a proposal.

        Parameters
        ----------
        proposal_code: str
            Proposal code.

        Returns
        -------
        Proposal
            The JSON representation of the proposal.
        """
        return self.repository.get(proposal_code)

    def get_observation_comments(self, proposal_code: str) -> List[Dict[str, str]]:
        return self.repository.get_observation_comments(proposal_code)

    def add_observation_comment(
        self, proposal_code: str, comment: str, user: User
    ) -> Dict[str, str]:
        return self.repository.add_observation_comment(proposal_code, comment, user)

    def insert_proposal_progress(
            self,
            proposal_code: ProposalCode,
            progress_report_data: Dict[str, Any]
    ):
        semester = next_semester()
        self.repository.insert_progress_report(
            progress_report_data, proposal_code, semester)

        requested_time = progress_report_data["requested_time"]
        for rp in progress_report_data["requested_percentages"]:
            partner_code = rp["partner_code"]
            partner_percentage = rp["partner_percentage"]
            time_requested_per_partner = requested_time * (partner_percentage / 100)
            self.repository.insert_progress_report_requested_time(
                proposal_code=proposal_code,
                semester=semester,
                partner_code=partner_code,
                requested_time_percent=partner_percentage,
                requested_time_amount=time_requested_per_partner
            )
        self.repository.insert_observing_conditions(
            proposal_code=proposal_code,
            semester=semester,
            seeing=progress_report_data["maximum_seeing"],
            transparency=progress_report_data["transparency"],
            observing_conditions_description=progress_report_data["observing_constraints"]
        )

    def create_progress_report_pdf(
            self,
            proposal_code: str,
            semester: str,
            new_request: Dict["str", Any]
    ):

        previous_allocated_requested = self.repository.get_allocated_requested_time(
            proposal_code)
        previous_observed_time = self.repository.get_observed_time(proposal_code)
        previous_requests = []
        for ar in previous_allocated_requested:
            for ot in previous_observed_time:
                if ot["semester"] == ar["semester"]:
                    previous_requests.append({
                        "semester": ar["semester"],
                        "requested_time": ar["requested_time"],
                        "allocated_time": ar["allocated_time"],
                        "observed_time": ot["observed_time"]
                    })
        create_html(
            proposal_code=proposal_code,
            semester=semester,
            previous_requests=previous_requests,
            previous_conditions=self.repository.get_observing_conditions(proposal_code, semester),
            new_request=new_request
        )
        output_file = "ProposalProgressReport.pdf"
        with open('./pdf_report.html') as f:
            options = {
                'page-size': 'A4',
                'margin-top': '20mm',
                'margin-right': '20mm',
                'margin-bottom': '20mm',
                'margin-left': '20mm',
                'encoding': "UTF-8",
                'no-outline': None
            }
            pdfkit.from_file(f, output_file, options=options)

    def get_progress_report(self, proposal_code: ProposalCode, semester: Semester) -> \
            Dict[str, any]:
        return self.repository.get_progress_report(proposal_code, semester)

    def get_previous_time_requests(self, proposal_code: ProposalCode) -> \
            List[Dict[str, any]]:
        return self.repository.get_previous_time_requests(proposal_code)<|MERGE_RESOLUTION|>--- conflicted
+++ resolved
@@ -1,23 +1,15 @@
-<<<<<<< HEAD
-from typing import List, Dict, Any
+import pathlib
 import pdfkit
-=======
-import pathlib
-from typing import Dict, List
->>>>>>> 82a81be4
+from typing import Dict, List, Any
 
 from saltapi.exceptions import NotFoundError
 from saltapi.repository.proposal_repository import ProposalRepository
 from saltapi.service.create_html import create_html
 from saltapi.service.proposal import Proposal, ProposalListItem
 from saltapi.service.user import User
-<<<<<<< HEAD
+from saltapi.settings import get_settings, next_semester
 from saltapi.util import semester_start, next_semester
 from saltapi.web.schema.common import Semester, ProposalCode
-=======
-from saltapi.settings import get_settings
-from saltapi.util import semester_start
->>>>>>> 82a81be4
 
 
 class ProposalService:
