import pathlib
<<<<<<< HEAD
from tempfile import NamedTemporaryFile
from typing import Any, Dict, List, Optional

import aiofiles
from fastapi import UploadFile
import pdfkit
=======
from typing import Any, Dict, List, Optional, Union

from fastapi import APIRouter, Request
from starlette.routing import URLPath
>>>>>>> 55749857

from saltapi.exceptions import NotFoundError
from saltapi.repository.proposal_repository import ProposalRepository
from saltapi.service.create_proposal_progress_html import create_proposal_progress_html
from saltapi.service.proposal import Proposal, ProposalListItem
from saltapi.service.user import User
from saltapi.settings import get_settings
from saltapi.util import semester_start
from saltapi.web.schema.common import ProposalCode, Semester
from saltapi.web.schema.proposal import ProposalProgressInput

proposals_dir = get_settings().proposals_dir


def generate_route_url(request: Request, router_path: URLPath) -> str:

    url = "{}://{}:{}{}".format(
        request.url.scheme, request.client.host, request.client.port, router_path
    )
    return url


def generate_pdf_path(
    proposal_code: str, filename: str = None
) -> Union[pathlib.Path, None]:
    return (
        pathlib.Path(proposals_dir / proposal_code / "Included" / filename)
        .resolve()
        .as_uri()
        if filename
        else None
    )


class ProposalService:
    def __init__(self, repository: ProposalRepository):
        self.repository = repository

    def list_proposal_summaries(
        self,
        username: str,
        from_semester: str = "2000-1",
        to_semester: str = "2099-2",
        limit: int = 1000,
    ) -> List[ProposalListItem]:
        """
        Return the list of proposals for a semester range.

        The maximum number of proposals to be returned can be set with the limit
        parameter; the default is 1000.
        """
        if semester_start(from_semester) > semester_start(to_semester):
            raise ValueError(
                "The from semester must not be later than the to semester."
            )

        if limit < 0:
            raise ValueError("The limit must not be negative.")

        return self.repository.list(username, from_semester, to_semester, limit)

    def get_proposal_zip(self, proposal_code: str) -> pathlib.Path:
        """
        Return the file path of proposal zip file.

        Parameters
        ----------
        proposal_code: str
            Proposal code.

        Returns
        -------
        `~pathlib.Path`
            The file path of the proposal zip file.
        """
        version = self.repository.get_current_version(proposal_code)
        path = proposals_dir / proposal_code / str(version) / f"{proposal_code}.zip"
        if not path.exists():
            raise NotFoundError("Proposal file not found")
        return path

    def get_proposal(self, proposal_code: str) -> Proposal:
        """
        Return the JSON representation of a proposal.

        Parameters
        ----------
        proposal_code: str
            Proposal code.

        Returns
        -------
        Proposal
            The JSON representation of the proposal.
        """
        return self.repository.get(proposal_code)

    def get_observation_comments(self, proposal_code: str) -> List[Dict[str, str]]:
        return self.repository.get_observation_comments(proposal_code)

    def add_observation_comment(
        self, proposal_code: str, comment: str, user: User
    ) -> Dict[str, str]:
        return self.repository.add_observation_comment(proposal_code, comment, user)

    def get_progress_report(
        self, proposal_code: ProposalCode, semester: Semester
    ) -> Dict[str, Any]:
        return self.repository.get_progress_report(proposal_code, semester)

    async def put_proposal_progress(
        self,
        proposal_progress_report: ProposalProgressInput,
        proposal_code: str,
        semester: str,
        additional_pdf: Optional[UploadFile]
    ) -> None:
        partner_requested_percentages = []
        for p in proposal_progress_report.partner_requested_percentages.split(";"):
            prp = p.split(":")
            partner_requested_percentages.append({
                "partner_code": prp[0],
                "requested_percentage": prp[1]
            })
        proposal_progress = {
            "semester": semester,
            "requested_time": proposal_progress_report.requested_time,
            "maximum_seeing": proposal_progress_report.maximum_seeing,
            "transparency": proposal_progress_report.transparency,
            "description_of_observing_constraints": proposal_progress_report.description_of_observing_constraints,
            "change_reason": proposal_progress_report.change_reason,
            "summary_of_proposal_status": proposal_progress_report.summary_of_proposal_status,
            "strategy_changes": proposal_progress_report.strategy_changes,
            "partner_requested_percentages": partner_requested_percentages
        }
        filenames = await self.create_progress_report_pdf(proposal_code, semester, proposal_progress, additional_pdf)
        self.repository.put_proposal_progress(
            proposal_progress, proposal_code, semester, filenames
        )

    async def create_progress_report_pdf(
        self,
        proposal_code: str,
        semester: str,
        new_request: Dict[str, Any],
        additional_pdf: Optional[UploadFile]
    ) -> Dict[str, str or None]:

        previous_allocated_requested = self.repository.get_allocated_and_requested_time(proposal_code)
        previous_observed_time = self.repository.get_observed_time(proposal_code)

        previous_requests = []
        for ar in previous_allocated_requested:
            for ot in previous_observed_time:
                if ot["semester"] == ar["semester"]:
                    previous_requests.append({
                        "semester": ar["semester"],
                        "requested_time": ar["requested_time"],
                        "allocated_time": ar["allocated_time"],
                        "observed_time": ot["observed_time"]
                    })
        html_content = create_proposal_progress_html(
            proposal_code=proposal_code,
            semester=semester,
            previous_requests=previous_requests,
            previous_conditions=self.repository.get_latest_observing_conditions(proposal_code, semester),
            new_request=new_request
        )
<<<<<<< HEAD
        base_dir = f"{get_settings().proposals_dir}/{proposal_code}/Included/"
        with NamedTemporaryFile() as tmp:
            options = {
                'page-size': 'A4',
                'margin-top': '20mm',
                'margin-right': '20mm',
                'margin-bottom': '20mm',
                'margin-left': '20mm',
                'encoding': "UTF-8",
                'no-outline': None
            }
            tmp_filename = tmp.name
            open(tmp_filename, "w").write(html_content)
            with open(tmp_filename, 'rb') as tf:
                proposal_progress_filename = self.repository.generate_proposal_progress_filename(tf.read())
                pdfkit.from_string(html_content, base_dir + proposal_progress_filename, options=options)

        additional_pdf_filename = None
        if additional_pdf:
            with NamedTemporaryFile() as tmp:
                async with aiofiles.open(tmp.name, 'rb'):
                    content = await additional_pdf.read()
                    additional_pdf_filename = self.repository.generate_proposal_progress_filename(
                        content, is_supplementary=True
                    )
                    with open(base_dir + additional_pdf_filename, 'wb+') as out_file:
                        out_file.write(content)  # async write

        return {
            "proposal_progress_filename": proposal_progress_filename,
            "additional_pdf_filename": additional_pdf_filename
        }
=======

    def get_urls_for_proposal_progress_report_pdfs(
        self, proposal_code: ProposalCode, request: Request, router: APIRouter
    ) -> Dict[str, Dict[str, str]]:
        semesters = self.repository.list_of_semesters(proposal_code)

        progress_report_urls = dict()
        for semester in semesters:
            progress_report_pdf_url = router.url_path_for(
                "get_proposal_progress_report_pdf",
                proposal_code=proposal_code,
                semester=semester,
            )
            progress_report_urls[semester] = {
                "proposal_progress_pdf": generate_route_url(
                    request, progress_report_pdf_url
                ),
            }

        return progress_report_urls

    def get_progress_report(
        self,
        proposal_code: ProposalCode,
        semester: Semester,
        request: Request,
        router: APIRouter,
    ) -> Dict[str, Any]:
        progress_report = self.repository.get_progress_report(proposal_code, semester)

        if not progress_report:
            raise NotFoundError(f"No progress report for proposal {proposal_code}")

        progress_pdf_url = router.url_path_for(
            "get_proposal_progress_report_pdf",
            proposal_code=proposal_code,
            semester=semester,
        )

        progress_report["proposal_progress_pdf"] = (
            generate_route_url(request, progress_pdf_url)
            if progress_report["proposal_progress_pdf"]
            else None
        )

        additional_progress_pdf_url = router.url_path_for(
            "get_supplementary_proposal_progress_report_pdf",
            proposal_code=proposal_code,
            semester=semester,
        )
        progress_report["additional_pdf"] = (
            generate_route_url(request, additional_progress_pdf_url)
            if progress_report["additional_pdf"]
            else None
        )
        return progress_report

    def get_proposal_progress_report_pdf(
        self,
        proposal_code: ProposalCode,
        semester: Semester,
    ) -> Optional[Dict[str, Any]]:
        progress_report = self.repository.get_progress_report(proposal_code, semester)

        progress_report_pdfs = {
            "proposal_progress_pdf": generate_pdf_path(
                proposal_code, progress_report["proposal_progress_pdf"]
            ),
            "additional_pdf": generate_pdf_path(
                proposal_code, progress_report["additional_pdf"]
            ),
        }

        return progress_report_pdfs
>>>>>>> 55749857
<|MERGE_RESOLUTION|>--- conflicted
+++ resolved
@@ -1,17 +1,14 @@
 import pathlib
-<<<<<<< HEAD
 from tempfile import NamedTemporaryFile
 from typing import Any, Dict, List, Optional
 
 import aiofiles
 from fastapi import UploadFile
 import pdfkit
-=======
 from typing import Any, Dict, List, Optional, Union
 
 from fastapi import APIRouter, Request
 from starlette.routing import URLPath
->>>>>>> 55749857
 
 from saltapi.exceptions import NotFoundError
 from saltapi.repository.proposal_repository import ProposalRepository
@@ -117,10 +114,109 @@
     ) -> Dict[str, str]:
         return self.repository.add_observation_comment(proposal_code, comment, user)
 
+    def insert_proposal_progress(
+        self, proposal_code: ProposalCode, progress_report_data: Dict[str, Any]
+    ) -> None:
+        semester = next_semester()
+        self.repository.insert_proposal_progress(
+            progress_report_data, proposal_code, semester
+        )
+
+        requested_time = progress_report_data["requested_time"]
+        for rp in progress_report_data["requested_percentages"]:
+            partner_code = rp["partner_code"]
+            partner_percentage = rp["partner_percentage"]
+            time_requested_per_partner = requested_time * (partner_percentage / 100)
+            self.repository._insert_progress_report_requested_time(
+                proposal_code=proposal_code,
+                semester=semester,
+                partner_code=partner_code,
+                requested_time_percent=partner_percentage,
+                requested_time_amount=time_requested_per_partner,
+            )
+        self.repository._insert_observing_conditions(
+            proposal_code=proposal_code,
+            semester=semester,
+            seeing=progress_report_data["maximum_seeing"],
+            transparency=progress_report_data["transparency"],
+            observing_conditions_description=progress_report_data[
+                "observing_constraints"
+            ],
+        )
+
+    def get_urls_for_proposal_progress_report_pdfs(
+        self, proposal_code: ProposalCode, request: Request, router: APIRouter
+    ) -> Dict[str, Dict[str, str]]:
+        semesters = self.repository.list_of_semesters(proposal_code)
+
+        progress_report_urls = dict()
+        for semester in semesters:
+            progress_report_pdf_url = router.url_path_for(
+                "get_proposal_progress_report_pdf",
+                proposal_code=proposal_code,
+                semester=semester,
+            )
+            progress_report_urls[semester] = {
+                "proposal_progress_pdf": generate_route_url(
+                    request, progress_report_pdf_url
+                ),
+            }
+
+        return progress_report_urls
+
     def get_progress_report(
-        self, proposal_code: ProposalCode, semester: Semester
+        self,
+        proposal_code: ProposalCode,
+        semester: Semester,
+        request: Request,
+        router: APIRouter,
     ) -> Dict[str, Any]:
-        return self.repository.get_progress_report(proposal_code, semester)
+        progress_report = self.repository.get_progress_report(proposal_code, semester)
+
+        if not progress_report:
+            raise NotFoundError(f"No progress report for proposal {proposal_code}")
+
+        progress_pdf_url = router.url_path_for(
+            "get_proposal_progress_report_pdf",
+            proposal_code=proposal_code,
+            semester=semester,
+        )
+
+        progress_report["proposal_progress_pdf"] = (
+            generate_route_url(request, progress_pdf_url)
+            if progress_report["proposal_progress_pdf"]
+            else None
+        )
+
+        additional_progress_pdf_url = router.url_path_for(
+            "get_supplementary_proposal_progress_report_pdf",
+            proposal_code=proposal_code,
+            semester=semester,
+        )
+        progress_report["additional_pdf"] = (
+            generate_route_url(request, additional_progress_pdf_url)
+            if progress_report["additional_pdf"]
+            else None
+        )
+        return progress_report
+
+    def get_proposal_progress_report_pdf(
+        self,
+        proposal_code: ProposalCode,
+        semester: Semester,
+    ) -> Optional[Dict[str, Any]]:
+        progress_report = self.repository.get_progress_report(proposal_code, semester)
+
+        progress_report_pdfs = {
+            "proposal_progress_pdf": generate_pdf_path(
+                proposal_code, progress_report["proposal_progress_pdf"]
+            ),
+            "additional_pdf": generate_pdf_path(
+                proposal_code, progress_report["additional_pdf"]
+            ),
+        }
+
+        return progress_report_pdfs
 
     async def put_proposal_progress(
         self,
@@ -180,7 +276,6 @@
             previous_conditions=self.repository.get_latest_observing_conditions(proposal_code, semester),
             new_request=new_request
         )
-<<<<<<< HEAD
         base_dir = f"{get_settings().proposals_dir}/{proposal_code}/Included/"
         with NamedTemporaryFile() as tmp:
             options = {
@@ -212,80 +307,4 @@
         return {
             "proposal_progress_filename": proposal_progress_filename,
             "additional_pdf_filename": additional_pdf_filename
-        }
-=======
-
-    def get_urls_for_proposal_progress_report_pdfs(
-        self, proposal_code: ProposalCode, request: Request, router: APIRouter
-    ) -> Dict[str, Dict[str, str]]:
-        semesters = self.repository.list_of_semesters(proposal_code)
-
-        progress_report_urls = dict()
-        for semester in semesters:
-            progress_report_pdf_url = router.url_path_for(
-                "get_proposal_progress_report_pdf",
-                proposal_code=proposal_code,
-                semester=semester,
-            )
-            progress_report_urls[semester] = {
-                "proposal_progress_pdf": generate_route_url(
-                    request, progress_report_pdf_url
-                ),
-            }
-
-        return progress_report_urls
-
-    def get_progress_report(
-        self,
-        proposal_code: ProposalCode,
-        semester: Semester,
-        request: Request,
-        router: APIRouter,
-    ) -> Dict[str, Any]:
-        progress_report = self.repository.get_progress_report(proposal_code, semester)
-
-        if not progress_report:
-            raise NotFoundError(f"No progress report for proposal {proposal_code}")
-
-        progress_pdf_url = router.url_path_for(
-            "get_proposal_progress_report_pdf",
-            proposal_code=proposal_code,
-            semester=semester,
-        )
-
-        progress_report["proposal_progress_pdf"] = (
-            generate_route_url(request, progress_pdf_url)
-            if progress_report["proposal_progress_pdf"]
-            else None
-        )
-
-        additional_progress_pdf_url = router.url_path_for(
-            "get_supplementary_proposal_progress_report_pdf",
-            proposal_code=proposal_code,
-            semester=semester,
-        )
-        progress_report["additional_pdf"] = (
-            generate_route_url(request, additional_progress_pdf_url)
-            if progress_report["additional_pdf"]
-            else None
-        )
-        return progress_report
-
-    def get_proposal_progress_report_pdf(
-        self,
-        proposal_code: ProposalCode,
-        semester: Semester,
-    ) -> Optional[Dict[str, Any]]:
-        progress_report = self.repository.get_progress_report(proposal_code, semester)
-
-        progress_report_pdfs = {
-            "proposal_progress_pdf": generate_pdf_path(
-                proposal_code, progress_report["proposal_progress_pdf"]
-            ),
-            "additional_pdf": generate_pdf_path(
-                proposal_code, progress_report["additional_pdf"]
-            ),
-        }
-
-        return progress_report_pdfs
->>>>>>> 55749857
+        }