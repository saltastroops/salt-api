import pathlib
<<<<<<< HEAD
from typing import Any, Dict, List, Optional, Union

from fastapi import APIRouter, Request
from starlette.routing import URLPath
=======
import urllib.parse
import pdfkit

from fastapi import APIRouter, Request, UploadFile
from io import BytesIO
from PyPDF2 import PdfFileMerger
from starlette.datastructures import URLPath
from typing import Any, Dict, List, Optional
>>>>>>> 5ba9dda8

from saltapi.exceptions import NotFoundError
from saltapi.repository.proposal_repository import ProposalRepository
from saltapi.service.create_proposal_progress_html import create_proposal_progress_html
from saltapi.service.proposal import Proposal, ProposalListItem
from saltapi.service.user import User
from saltapi.settings import get_settings
from saltapi.util import semester_start
from saltapi.web.schema.common import ProposalCode, Semester
from saltapi.web.schema.proposal import ProposalProgressInput


def generate_route_url(request: Request, router_path: URLPath) -> str:

    url = urllib.parse.urljoin(str(request.base_url), router_path)
    return url


def generate_pdf_path(
    proposal_code: str, filename: Optional[str]
) -> Optional[pathlib.Path]:
    proposals_dir = get_settings().proposals_dir
    return (
        pathlib.Path(proposals_dir / proposal_code / "Included" / filename).resolve()
        if filename
        else None
    )

proposals_dir = get_settings().proposals_dir


def generate_route_url(request: Request, router_path: URLPath) -> str:

    url = "{}://{}:{}{}".format(
        request.url.scheme, request.client.host, request.client.port, router_path
    )
    return url


def generate_pdf_path(
    proposal_code: str, filename: str = None
) -> Union[pathlib.Path, None]:
    return (
        pathlib.Path(proposals_dir / proposal_code / "Included" / filename)
        .resolve()
        .as_uri()
        if filename
        else None
    )


class ProposalService:
    def __init__(self, repository: ProposalRepository):
        self.repository = repository

    def list_proposal_summaries(
        self,
        username: str,
        from_semester: str = "2000-1",
        to_semester: str = "2099-2",
        limit: int = 1000,
    ) -> List[ProposalListItem]:
        """
        Return the list of proposals for a semester range.

        The maximum number of proposals to be returned can be set with the limit
        parameter; the default is 1000.
        """
        if semester_start(from_semester) > semester_start(to_semester):
            raise ValueError(
                "The from semester must not be later than the to semester."
            )

        if limit < 0:
            raise ValueError("The limit must not be negative.")

        return self.repository.list(username, from_semester, to_semester, limit)

    def get_proposal_zip(self, proposal_code: str) -> pathlib.Path:
        """
        Return the file path of proposal zip file.

        Parameters
        ----------
        proposal_code: str
            Proposal code.

        Returns
        -------
        `~pathlib.Path`
            The file path of the proposal zip file.
        """
<<<<<<< HEAD
=======
        proposals_dir = get_settings().proposals_dir
>>>>>>> 5ba9dda8
        version = self.repository.get_current_version(proposal_code)
        path = proposals_dir / proposal_code / str(version) / f"{proposal_code}.zip"
        if not path.exists():
            raise NotFoundError("Proposal file not found")
        return path

    def get_proposal(self, proposal_code: str) -> Proposal:
        """
        Return the JSON representation of a proposal.

        Parameters
        ----------
        proposal_code: str
            Proposal code.

        Returns
        -------
        Proposal
            The JSON representation of the proposal.
        """
        return self.repository.get(proposal_code)

    def get_observation_comments(self, proposal_code: str) -> List[Dict[str, str]]:
        return self.repository.get_observation_comments(proposal_code)

    def add_observation_comment(
        self, proposal_code: str, comment: str, user: User
    ) -> Dict[str, str]:
        return self.repository.add_observation_comment(proposal_code, comment, user)

    def get_urls_for_proposal_progress_report_pdfs(
        self, proposal_code: ProposalCode, request: Request, router: APIRouter
    ) -> Dict[str, Dict[str, str]]:
        semesters = self.repository.list_of_semesters(proposal_code)

        progress_report_urls = dict()
        for semester in semesters:
            progress_report_pdf_url = router.url_path_for(
                "get_proposal_progress_report_pdf",
                proposal_code=proposal_code,
                semester=semester,
            )
            progress_report_urls[semester] = {
                "proposal_progress_pdf": generate_route_url(
                    request, progress_report_pdf_url
                ),
            }

        return progress_report_urls

    def get_progress_report(
        self,
        proposal_code: ProposalCode,
        semester: Semester,
    ) -> Dict[str, Any]:
        return self.repository.get_progress_report(proposal_code, semester)

    def get_proposal_progress_report_pdfs(
        self,
        proposal_code: ProposalCode,
        semester: Semester,
    ) -> Dict[str, Any]:
        progress_report = self.repository.get_progress_report(proposal_code, semester)

        progress_report_pdfs = {
            "proposal_progress_pdf": generate_pdf_path(
                proposal_code, progress_report["proposal_progress_pdf"]
            ),
            "additional_pdf": generate_pdf_path(
                proposal_code, progress_report["additional_pdf"]
            ),
        }

        return progress_report_pdfs

    async def put_proposal_progress(
        self,
        proposal_progress_report: ProposalProgressInput,
        proposal_code: str,
        semester: str,
        additional_pdf: Optional[UploadFile]
    ) -> None:
        partner_requested_percentages = []
        for p in proposal_progress_report.partner_requested_percentages.split(";"):
            prp = p.split(":")
            partner_requested_percentages.append({
                "partner_code": prp[0],
                "requested_percentage": prp[1]
            })
        proposal_progress = {
            "semester": semester,
            "requested_time": proposal_progress_report.requested_time,
            "maximum_seeing": proposal_progress_report.maximum_seeing,
            "transparency": proposal_progress_report.transparency,
            "description_of_observing_constraints": proposal_progress_report.description_of_observing_constraints,
            "change_reason": proposal_progress_report.change_reason,
            "summary_of_proposal_status": proposal_progress_report.summary_of_proposal_status,
            "strategy_changes": proposal_progress_report.strategy_changes,
            "partner_requested_percentages": partner_requested_percentages
        }
        filenames = await self.create_progress_report_pdf(proposal_code, semester, proposal_progress, additional_pdf)
        self.repository.put_proposal_progress(
            proposal_progress, proposal_code, semester, filenames
        )

    async def create_progress_report_pdf(
        self,
        proposal_code: str,
        semester: str,
        new_request: Dict[str, Any],
        additional_pdf: Optional[UploadFile]
    ) -> Dict[str, str or None]:

        previous_allocated_requested = self.repository.get_allocated_and_requested_time(proposal_code)
        previous_observed_time = self.repository.get_observed_time(proposal_code)

        previous_requests = []
        for ar in previous_allocated_requested:
            for ot in previous_observed_time:
                if ot["semester"] == ar["semester"]:
                    previous_requests.append({
                        "semester": ar["semester"],
                        "requested_time": ar["requested_time"],
                        "allocated_time": ar["allocated_time"],
                        "observed_time": ot["observed_time"]
                    })
        html_content = create_proposal_progress_html(
            proposal_code=proposal_code,
            semester=semester,
            previous_requests=previous_requests,
            previous_conditions=self.repository.get_latest_observing_conditions(proposal_code, semester),
            new_request=new_request
        )
        base_dir = f"{get_settings().proposals_dir}/{proposal_code}/Included/"
        options = {
            'page-size': 'A4',
            'margin-top': '20mm',
            'margin-right': '20mm',
            'margin-bottom': '20mm',
            'margin-left': '20mm',
            'encoding': "UTF-8",
            'no-outline': None
        }
        proposal_progress_filename = self.repository.generate_proposal_progress_filename(html_content.encode('utf-8'))
        pdfkit.from_string(html_content, base_dir + proposal_progress_filename, options=options)

<<<<<<< HEAD
    def get_urls_for_proposal_progress_report_pdfs(
        self, proposal_code: ProposalCode, request: Request, router: APIRouter
    ) -> Dict[str, Dict[str, str]]:
        semesters = self.repository.list_of_semesters(proposal_code)

        progress_report_urls = dict()
        for semester in semesters:
            progress_report_pdf_url = router.url_path_for(
                "get_proposal_progress_report_pdf",
                proposal_code=proposal_code,
                semester=semester,
            )
            progress_report_urls[semester] = {
                "proposal_progress_pdf": generate_route_url(
                    request, progress_report_pdf_url
                ),
            }

        return progress_report_urls

    def get_progress_report(
        self,
        proposal_code: ProposalCode,
        semester: Semester,
        request: Request,
        router: APIRouter,
    ) -> Dict[str, Any]:
        progress_report = self.repository.get_progress_report(proposal_code, semester)

        if not progress_report:
            raise NotFoundError(f"No progress report for proposal {proposal_code}")

        progress_pdf_url = router.url_path_for(
            "get_proposal_progress_report_pdf",
            proposal_code=proposal_code,
            semester=semester,
        )

        progress_report["proposal_progress_pdf"] = (
            generate_route_url(request, progress_pdf_url)
            if progress_report["proposal_progress_pdf"]
            else None
        )

        additional_progress_pdf_url = router.url_path_for(
            "get_supplementary_proposal_progress_report_pdf",
            proposal_code=proposal_code,
            semester=semester,
        )
        progress_report["additional_pdf"] = (
            generate_route_url(request, additional_progress_pdf_url)
            if progress_report["additional_pdf"]
            else None
        )
        return progress_report

    def get_proposal_progress_report_pdf(
        self,
        proposal_code: ProposalCode,
        semester: Semester,
    ) -> Optional[Dict[str, Any]]:
=======
        additional_pdf_filename = None
        if additional_pdf:
            content = await additional_pdf.read()
            additional_pdf_filename = self.repository.generate_proposal_progress_filename(
                content, is_supplementary=True
            )
            with open(base_dir + additional_pdf_filename, 'wb+') as out_file:
                out_file.write(content)

        return {
            "proposal_progress_filename": proposal_progress_filename,
            "additional_pdf_filename": additional_pdf_filename
        }

    def create_proposal_progress_pdf(
            self,
            proposal_code: ProposalCode,
            semester: Semester,
    ) -> BytesIO:
        """
        Create the proposal progress PDF by joining proposal progress PDF and the supplementary file.
        Will raise an error if the file doesn't exist.
        """
>>>>>>> 5ba9dda8
        progress_report = self.repository.get_progress_report(proposal_code, semester)

        progress_report_pdfs = {
            "proposal_progress_pdf": generate_pdf_path(
                proposal_code, progress_report["proposal_progress_pdf"]
            ),
            "additional_pdf": generate_pdf_path(
                proposal_code, progress_report["additional_pdf"]
            ),
        }
<<<<<<< HEAD

        return progress_report_pdfs
=======
        if progress_report_pdfs["proposal_progress_pdf"]:
            b = BytesIO()
            with PdfFileMerger(strict=False) as merger:
                merger.append(progress_report_pdfs["proposal_progress_pdf"])
                if progress_report_pdfs["additional_pdf"]:
                    merger.append(progress_report_pdfs["additional_pdf"])
                merger.write(b)
            b.seek(0)
            return b
        else:
            raise FileNotFoundError("There is no proposal progress file.")
>>>>>>> 5ba9dda8
<|MERGE_RESOLUTION|>--- conflicted
+++ resolved
@@ -1,10 +1,4 @@
 import pathlib
-<<<<<<< HEAD
-from typing import Any, Dict, List, Optional, Union
-
-from fastapi import APIRouter, Request
-from starlette.routing import URLPath
-=======
 import urllib.parse
 import pdfkit
 
@@ -13,7 +7,6 @@
 from PyPDF2 import PdfFileMerger
 from starlette.datastructures import URLPath
 from typing import Any, Dict, List, Optional
->>>>>>> 5ba9dda8
 
 from saltapi.exceptions import NotFoundError
 from saltapi.repository.proposal_repository import ProposalRepository
@@ -42,28 +35,6 @@
         else None
     )
 
-proposals_dir = get_settings().proposals_dir
-
-
-def generate_route_url(request: Request, router_path: URLPath) -> str:
-
-    url = "{}://{}:{}{}".format(
-        request.url.scheme, request.client.host, request.client.port, router_path
-    )
-    return url
-
-
-def generate_pdf_path(
-    proposal_code: str, filename: str = None
-) -> Union[pathlib.Path, None]:
-    return (
-        pathlib.Path(proposals_dir / proposal_code / "Included" / filename)
-        .resolve()
-        .as_uri()
-        if filename
-        else None
-    )
-
 
 class ProposalService:
     def __init__(self, repository: ProposalRepository):
@@ -106,10 +77,7 @@
         `~pathlib.Path`
             The file path of the proposal zip file.
         """
-<<<<<<< HEAD
-=======
         proposals_dir = get_settings().proposals_dir
->>>>>>> 5ba9dda8
         version = self.repository.get_current_version(proposal_code)
         path = proposals_dir / proposal_code / str(version) / f"{proposal_code}.zip"
         if not path.exists():
@@ -256,69 +224,6 @@
         proposal_progress_filename = self.repository.generate_proposal_progress_filename(html_content.encode('utf-8'))
         pdfkit.from_string(html_content, base_dir + proposal_progress_filename, options=options)
 
-<<<<<<< HEAD
-    def get_urls_for_proposal_progress_report_pdfs(
-        self, proposal_code: ProposalCode, request: Request, router: APIRouter
-    ) -> Dict[str, Dict[str, str]]:
-        semesters = self.repository.list_of_semesters(proposal_code)
-
-        progress_report_urls = dict()
-        for semester in semesters:
-            progress_report_pdf_url = router.url_path_for(
-                "get_proposal_progress_report_pdf",
-                proposal_code=proposal_code,
-                semester=semester,
-            )
-            progress_report_urls[semester] = {
-                "proposal_progress_pdf": generate_route_url(
-                    request, progress_report_pdf_url
-                ),
-            }
-
-        return progress_report_urls
-
-    def get_progress_report(
-        self,
-        proposal_code: ProposalCode,
-        semester: Semester,
-        request: Request,
-        router: APIRouter,
-    ) -> Dict[str, Any]:
-        progress_report = self.repository.get_progress_report(proposal_code, semester)
-
-        if not progress_report:
-            raise NotFoundError(f"No progress report for proposal {proposal_code}")
-
-        progress_pdf_url = router.url_path_for(
-            "get_proposal_progress_report_pdf",
-            proposal_code=proposal_code,
-            semester=semester,
-        )
-
-        progress_report["proposal_progress_pdf"] = (
-            generate_route_url(request, progress_pdf_url)
-            if progress_report["proposal_progress_pdf"]
-            else None
-        )
-
-        additional_progress_pdf_url = router.url_path_for(
-            "get_supplementary_proposal_progress_report_pdf",
-            proposal_code=proposal_code,
-            semester=semester,
-        )
-        progress_report["additional_pdf"] = (
-            generate_route_url(request, additional_progress_pdf_url)
-            if progress_report["additional_pdf"]
-            else None
-        )
-        return progress_report
-
-    def get_proposal_progress_report_pdf(
-        self,
-        proposal_code: ProposalCode,
-        semester: Semester,
-    ) -> Optional[Dict[str, Any]]:
-=======
         additional_pdf_filename = None
         if additional_pdf:
             content = await additional_pdf.read()
@@ -342,7 +247,6 @@
         Create the proposal progress PDF by joining proposal progress PDF and the supplementary file.
         Will raise an error if the file doesn't exist.
         """
->>>>>>> 5ba9dda8
         progress_report = self.repository.get_progress_report(proposal_code, semester)
 
         progress_report_pdfs = {
@@ -353,10 +257,6 @@
                 proposal_code, progress_report["additional_pdf"]
             ),
         }
-<<<<<<< HEAD
-
-        return progress_report_pdfs
-=======
         if progress_report_pdfs["proposal_progress_pdf"]:
             b = BytesIO()
             with PdfFileMerger(strict=False) as merger:
@@ -367,5 +267,4 @@
             b.seek(0)
             return b
         else:
-            raise FileNotFoundError("There is no proposal progress file.")
->>>>>>> 5ba9dda8
+            raise FileNotFoundError("There is no proposal progress file.")