<<<<<<< HEAD
from datetime import timedelta

from saltapi.repository.user_repository import UserRepository
from saltapi.service.authentication_service import AuthenticationService
from saltapi.service.mail_service import MailService
from saltapi.service.user import User
from saltapi.settings import Settings
=======
from typing import List

from saltapi.repository.user_repository import UserRepository
from saltapi.service.user import Role, User
>>>>>>> 501b84ed


class UserService:
    def __init__(self, repository: UserRepository):
        self.repository = repository

    def get_user(self, username: str) -> User:
        return self.repository.get(username)

<<<<<<< HEAD
    def send_password_reset_email(self, user: User):
        mail_service = MailService()
        authentication_service = AuthenticationService(self.repository)
        reset_token = authentication_service.jwt_token(
            {"username": user.username},
            timedelta(hours=24)
        )
        user_full_name = f'{user.given_name} {user.family_name}'

        plain_body = f'''Dear {user_full_name},

Someone (probably you) has requested to reset your SALT Web Manager password.

Please click on the link below to reset your password:

{self.password_reset_url(reset_token)}

Alternatively you can copy the link into the address bar of your browser.

If you have not requested to reset your password, you can just ignore this email.

Kind regards,

SALT Team
        '''

        html_body = f'''
<html>
  <head></head>
  <body>
    <p>Dear {user_full_name},</p>
    <p>Someone (probably you) has requested to reset your SALT Web Manager password.</p>
    <p>Please click on the link below to reset your password:</p>
    <p><a href="{self.password_reset_url(reset_token)}">password reset link</a>.</p>
    <p>Alternatively you can copy the link into the address bar of your browser.</p>
    <p>If you have not requested to reset your password, you can just ignore this email.</p>
    <p>Kind regards,</p>
    <p>SALT Team</p>
  </body>
</html>
        '''
        message = mail_service.generate_email(
            to=f'{user.given_name} {user.family_name} <{user.email}>',
            html_body=html_body,
            plain_body=plain_body,
            subject='SALT Web Manager password reset'

        )
        mail_service.send_email(
            to=[user.email],
            message=message
        )

    @staticmethod
    def password_reset_url(token) -> str:
        return Settings().frontend_uri + "/reset-password/" + token
=======
    def get_user_roles(self, username: str) -> List[Role]:
        return self.repository.get_user_roles(username)
>>>>>>> 501b84ed
<|MERGE_RESOLUTION|>--- conflicted
+++ resolved
@@ -1,17 +1,10 @@
-<<<<<<< HEAD
 from datetime import timedelta
 
 from saltapi.repository.user_repository import UserRepository
 from saltapi.service.authentication_service import AuthenticationService
 from saltapi.service.mail_service import MailService
-from saltapi.service.user import User
+from saltapi.service.user import Role, User
 from saltapi.settings import Settings
-=======
-from typing import List
-
-from saltapi.repository.user_repository import UserRepository
-from saltapi.service.user import Role, User
->>>>>>> 501b84ed
 
 
 class UserService:
@@ -21,7 +14,6 @@
     def get_user(self, username: str) -> User:
         return self.repository.get(username)
 
-<<<<<<< HEAD
     def send_password_reset_email(self, user: User):
         mail_service = MailService()
         authentication_service = AuthenticationService(self.repository)
@@ -78,7 +70,6 @@
     @staticmethod
     def password_reset_url(token) -> str:
         return Settings().frontend_uri + "/reset-password/" + token
-=======
+
     def get_user_roles(self, username: str) -> List[Role]:
-        return self.repository.get_user_roles(username)
->>>>>>> 501b84ed
+        return self.repository.get_user_roles(username)