from datetime import timedelta
from typing import Any, Dict, List, Optional

from saltapi.exceptions import (
    AuthorizationError,
    NotFoundError,
    SSDAError,
    ValidationError,
)
from saltapi.repository.user_repository import UserRepository
from saltapi.service.authentication_service import AuthenticationService
from saltapi.service.mail_service import MailService
from saltapi.service.user import NewUserDetails, Role, User, UserRight
from saltapi.settings import get_settings
from saltapi.web.schema.user import ProposalPermissionType, Subscription, UserContact


class UserService:
    def __init__(self, repository: UserRepository):
        self.repository = repository

    def send_password_reset_email(self, user: User) -> None:
        mail_service = MailService()
        authentication_service = AuthenticationService(self.repository)
        reset_token = authentication_service.jwt_token(
            {"sub": str(user.id)}, timedelta(hours=1), verification=True
        )
        user_full_name = f"{user.given_name} {user.family_name}"

        password_reset_url = self.password_reset_url(user.id, reset_token)
        plain_body = f"""Dear {user_full_name},

Someone (probably you) has requested to reset your SALT Web Manager password.

Please click on the link below to reset your password:

{password_reset_url}

Alternatively you can copy the link into the address bar of your browser.

If you have not requested to reset your password, you can just ignore this email.

Kind regards,

SALT Team
        """

        html_body = f"""
<html>
  <head></head>
  <body>
    <p>Dear {user_full_name},</p>
    <p>Someone (probably you) has requested to reset your SALT Web Manager password.</p>
    <p>Please click on the link below to reset your password:</p>
    <p><a href="{password_reset_url}">{password_reset_url}</a>.</p>
    <p>Alternatively you can copy the link into the address bar of your browser.</p>
    <p>If you have not requested to reset your password, you can just ignore this
    email.</p>
    <p>Kind regards,</p>
    <p>SALT Team</p>
  </body>
</html>
        """
        message = mail_service.generate_email(
            to=f"{user.given_name} {user.family_name} <{user.email}>",
            html_body=html_body,
            plain_body=plain_body,
            subject="SALT Web Manager password reset",
        )
        mail_service.send_email(to=[user.email], message=message)

    @staticmethod
    def password_reset_url(user_id: int, token: str) -> str:
        return get_settings().frontend_uri + f"/change-password/{user_id}/" + token

    def get_user_roles(self, username: str) -> List[Role]:
        return self.repository.get_user_roles(username)

    def _does_user_exist(self, username: str) -> bool:
        return self.get_user_by_username(username) is not None

    @staticmethod
    def _validate_user_statistics(user_details: Dict[str, Any]) -> None:
        if user_details["legal_status"] in [
            "South African citizen",
            "Permanent resident of South Africa",
        ]:
            if not user_details["gender"]:
                raise ValidationError("Gender is missing.")
            if not user_details["race"]:
                raise ValidationError("Race is missing.")
            if user_details["has_phd"] and not user_details["year_of_phd_completion"]:
                raise ValidationError("Year of completing PhD is missing.")

    def create_user(self, user: NewUserDetails) -> int:
        if self._does_user_exist(user.username):
            raise ValidationError(f"The username {user.username} exists already.")
        self._validate_user_statistics(vars(user))
        return self.repository.create(vars(user))

    def get_user(self, user_id: int) -> Optional[User]:
        user = self.repository.get(user_id)
        # Just in case the password hash ends up somewhere
        if user:
            # Just in case the password hash ends up somewhere
            user.password_hash = "***"  # nosec
        return user

    def get_user_details(self, user_id: int) -> Dict[str, Any]:
        user = self.repository.get_user_details(user_id)
        return user

    def get_users(self) -> List[Dict[str, Any]]:
        users_details = self.repository.get_users()
        return users_details

    def get_user_by_email(self, email: str) -> Optional[User]:
        user = self.repository.get_by_email(email)
        if user:
            # Just in case the password hash ends up somewhere
            user.password_hash = "***"  # nosec
        return user

    def get_user_by_username(self, username: str) -> Optional[User]:
        user = self.repository.get_by_username(username)
        if user:
            # Just in case the password hash ends up somewhere
            user.password_hash = "***"  # nosec
        return user

    def update_user(self, user_id: int, user: Dict[str, Any]) -> None:
        self._validate_user_statistics(user)
        self.repository.update(user_id, user)

    def update_password(self, user_id: int, password: str) -> None:
        self.repository.update_password(user_id, password)

    def get_salt_astronomers(self) -> List[Dict[str, Any]]:
        return self.repository.get_salt_astronomers()

    def get_proposal_permissions(self, user_id: int) -> List[Dict[str, Any]]:
        return self.repository.get_proposal_permissions(user_id)

    def grant_proposal_permission(
        self, user_id: int, permission_type: ProposalPermissionType, proposal_code: str
    ) -> None:
        if not self.repository.is_existing_user_id(user_id):
            raise NotFoundError(f"Unknown user id: {user_id}")

        # We know that the user exists and that the permission type is correct. So any
        # not found error must be due to an incorrect proposal code.
        try:
            self.repository.grant_proposal_permission(
                user_id=user_id,
                permission_type=permission_type.value,
                proposal_code=proposal_code,
            )
        except NotFoundError:
            raise ValidationError(f"Unknown proposal code: {proposal_code}")

    def revoke_proposal_permission(
        self, user_id: int, permission_type: ProposalPermissionType, proposal_code: str
    ) -> None:
        if not self.repository.is_existing_user_id(user_id):
            raise NotFoundError(f"Unknown user id: {user_id}")

        # We know that the user exists and that the permission type is correct. So any
        # not found error must be due to an incorrect proposal code.
        try:
            self.repository.revoke_proposal_permission(
                user_id=user_id,
                permission_type=permission_type.value,
                proposal_code=proposal_code,
            )

            return
        except NotFoundError:
            raise ValidationError(f"Unknown proposal code: {proposal_code}")

    def send_registration_confirmation_email(
        self, pipt_user_id: int, user_fullname: str, user_email: str
    ) -> None:
        mail_service = MailService()
        authentication_service = AuthenticationService(self.repository)
        confirmation_token = authentication_service.jwt_token(
            {"sub": str(pipt_user_id)}, timedelta(hours=3), verification=True
        )

        registration_confirmation_url = (
            get_settings().frontend_uri
            + "/verify-user/"
            + str(pipt_user_id)
            + "/"
            + confirmation_token
        )
        plain_body = f"""Dear {user_fullname},

It appears that someone (likely you) is registering to the SALT Web Manager.

To verify your email and complete the registration process, please click on the link below:

{registration_confirmation_url}

Alternatively, you can copy the link and paste it into the address bar of your browser.

Please note that this verification link will expire in 3 hours.

If you did not intend to register to the SALT Web Manager, please disregard this email.

Kind regards,

SALT Team
        """

        html_body = f"""
<html>
  <head></head>
  <body>
    <p>Dear {user_fullname},</p>
    <p>It appears that someone (likely you) is registering to the SALT Web Manager.</p>
    <p>To verify your email and complete the registration process, please click on the link below:</p>
    <p><a href="{registration_confirmation_url}">{registration_confirmation_url}</a>.</p>
    <p>Alternatively, you can copy the link and paste it into the address bar of your browser.</p>
    <p>Please note that this verification link will expire in 3 hours.</p>
    <p>If you did not intend to register to the SALT Web Manager, please disregard this email.</p>
    <p>Kind regards,</p>
    <p>SALT Team</p>
  </body>
</html>
        """

        message = mail_service.generate_email(
            to=f"{user_fullname} <{user_email}>",
            html_body=html_body,
            plain_body=plain_body,
            subject="SALT Web Manager User Verification",
        )
        mail_service.send_email(to=[user_email], message=message)

    def verify_user(self, user_id: int) -> None:
        self.repository.verify_user(user_id)

    def update_user_roles(self, user_id: int, new_roles: List[Role]) -> None:
        self.repository.update_user_roles(user_id, new_roles)

    def add_contact(self, user_id: int, contact: Dict[str, str]) -> int:
        new_email = contact["email"]
        existing_investigators = self.repository.get_user_emails(user_id)

        existing_contact = next(
            (email for email in existing_investigators if email["email"] == new_email),
            None,
        )

        investigator_id = self.repository.add_contact_details(user_id, contact)

        # Send validation only if email is new or existing but not yet validated
        if not existing_contact or existing_contact["pending"] != 0:
            validation_code = self.repository.generate_validation_code()
            self.repository.add_email_validation(investigator_id, validation_code)

        return investigator_id

    def get_validation_code_if_exists(self, investigator_id: int) -> Optional[str]:
        """
        Return the validation code if it exists, otherwise return None.
        """
        try:
            return self.get_email_validation_code(investigator_id)
        except ValueError:
            return None

    def update_subscriptions(
        self, user_id: int, subscriptions: List[Subscription]
    ) -> None:
        for subscription in subscriptions:
            if subscription.to == "Gravitational Wave Notifications":
                self.repository.subscribe_to_gravitational_wave_notifications(
                    user_id, subscription.is_subscribed
                )
            if subscription.to == "SALT News":
                self.repository.subscribe_to_salt_news(
                    user_id, subscription.is_subscribed
                )

    def get_subscriptions(self, user_id: int) -> List[Dict[str, Any]]:
        return self.repository.get_subscriptions(user_id)

<<<<<<< HEAD
    def set_preferred_email(
        self, user_id: int, email: str, investigator_id: int
    ) -> str:
        """
        Sets a user's preferred email.
        """
        emails = self.repository.get_user_emails(user_id)
        matching_email = next(
            (
                e
                for e in emails
                if e["email"] == email and e["investigator_id"] == investigator_id
            ),
            None,
        )

        if not matching_email:
            raise NotFoundError(
                f"No email '{email}' found for investigator {investigator_id}."
            )

        if matching_email["pending"] != 0:
            raise ValidationError(
                "You cannot set this email as preferred until it's validated."
            )

        self.repository.set_preferred_contact(user_id, investigator_id)
        return f"Preferred email successfully set to {email}"

    def get_email_validation_code(self, investigator_id: int) -> str:
        """Get validation code for a certain investigator id"""

        validation_code = self.repository.get_validation_code(investigator_id)
        if not validation_code:
            raise ValidationError("No validation code found for this investigator.")
        return validation_code

    def validate_email(self, validation_code: str) -> str:
        """Validate an email using its validation code."""
        investigator = self.repository.get_investigator_by_validation_code(
            validation_code
        )
        if not investigator:
            raise ValidationError("Invalid validation code.")

        investigator_id = investigator["Investigator_Id"]
        self.repository.clear_validation_code(investigator_id)

        email = investigator["Email"]
        user_id = investigator["PiptUser_Id"]
        user_emails = self.repository.get_user_emails(user_id)

        for other in user_emails:
            if other["email"] == email and other["pending"] != 0:
                self.repository.clear_validation_code(other["investigator_id"])

        return f"Email '{email}' successfully validated for all matching investigators."

    def resend_verification_email_for_contact(self, user_id: int, email: str) -> None:
        """
        Resend the verification email for an unvalidated contact.
        """
        contacts = self.repository.get_user_emails(user_id)

        contact = next((c for c in contacts if c["email"] == email), None)
        if not contact:
            raise NotFoundError(f"No contact found with email {email}")

        if contact.get("pending") != 1:
            raise ValidationError(f"The email {email} has already been validated.")

        investigator_id = contact["investigator_id"]

        validation_code = self.get_email_validation_code(investigator_id)

        affected_user = self.get_user(user_id)

        contact_info = {
            "given_name": affected_user.given_name,
            "family_name": affected_user.family_name,
            "email": contact["email"],
        }

        self.send_contact_verification_email(contact_info, validation_code)

    def create_contact(self, user_id: int, contact: UserContact) -> User:
        """Adding contact details and sending a verification email."""
        affected_user = self.get_user(user_id)
        if not affected_user:
            raise NotFoundError(f"User with ID {user_id} not found.")

        new_contact = dict(contact)
        new_contact["family_name"] = affected_user.family_name
        new_contact["given_name"] = affected_user.given_name
        try:
            investigator_id = self.add_contact(user_id, new_contact)

            validation_code = self.get_validation_code_if_exists(investigator_id)
            if validation_code:
                self.send_contact_verification_email(new_contact, validation_code)

        except (ValidationError, AuthorizationError, NotFoundError):
            raise
        except Exception as e:
            raise SSDAError(f"Failed to send verification email: {str(e)}")
        return self.get_user(user_id)

    def send_contact_verification_email(
        self,
        new_contact: Dict[str, str],
        validation_code: str,
    ) -> None:
        """
        Sends the verification email to a new contact.
        """
        mail_service = MailService()
        confirm_url = (
            f"{get_settings().frontend_uri}/verify-user-email/{validation_code}"
        )

        plain_body = f"""Dear {new_contact['given_name']} {new_contact['family_name']},

Thank you for using the SALT Web Manager!

A new investigator has been created for you.
  Name: {new_contact['given_name']} {new_contact['family_name']}
  Email: {new_contact['email']}

Please confirm your email address by pointing your browser to the following URL:
{confirm_url}

If you have any questions, please feel free to reply to this email.

Sincerely,
SALT Team
"""
        html_body = f"""
<html>
  <body>
    <p>Dear {new_contact['given_name']} {new_contact['family_name']},</p>
    <p>Thank you for using the SALT Web Manager!</p>
    <p>A new investigator has been created for you.</p>
    <ul>
      <li>Name: {new_contact['given_name']} {new_contact['family_name']}</li>
      <li>Email: {new_contact['email']}</li>
    </ul>
    <p>Please confirm your email address by pointing your browser to the following URL:</p>
    <p><a href="{confirm_url}">{confirm_url}</a></p>
    <p>If you have any questions, please feel free to reply to this email.</p>
    <p>Sincerely,</p>
    <p>SALT Team</p>
  </body>
</html>
"""
        message = mail_service.generate_email(
            to=(
                f"{new_contact['given_name']} {new_contact['family_name']} <{new_contact['email']}>"
            ),
            html_body=html_body,
            plain_body=plain_body,
            subject="SALT Web Manager Email Confirmation",
        )
        mail_service.send_email(to=[new_contact["email"]], message=message)
=======
    def update_rights(self, user_id: int, rights: List[Dict[str, Any]]) -> None:
        """
        Update a user's rights.

        """
        for right in rights:
            right_name = right.get("right")
            is_granted = right.get("is_granted")

            if right_name is None or is_granted is None:
                raise ValueError("Each right must have 'right' and 'is_granted' keys.")

            matched = next((r for r in UserRight if r.value == right_name))
            if not matched:
                raise ValueError(f"Unknown user right: {right_name}")

            self.repository.set_user_right(user_id, matched.value, is_granted)

    def get_rights(self, user_id: int) -> List[Dict[str, Any]]:
        """
        Get a user's current rights.
        """
        return self.repository.get_user_rights(user_id)
>>>>>>> db8d5268
<|MERGE_RESOLUTION|>--- conflicted
+++ resolved
@@ -286,7 +286,6 @@
     def get_subscriptions(self, user_id: int) -> List[Dict[str, Any]]:
         return self.repository.get_subscriptions(user_id)
 
-<<<<<<< HEAD
     def set_preferred_email(
         self, user_id: int, email: str, investigator_id: int
     ) -> str:
@@ -450,7 +449,7 @@
             subject="SALT Web Manager Email Confirmation",
         )
         mail_service.send_email(to=[new_contact["email"]], message=message)
-=======
+
     def update_rights(self, user_id: int, rights: List[Dict[str, Any]]) -> None:
         """
         Update a user's rights.
@@ -473,5 +472,4 @@
         """
         Get a user's current rights.
         """
-        return self.repository.get_user_rights(user_id)
->>>>>>> db8d5268
+        return self.repository.get_user_rights(user_id)