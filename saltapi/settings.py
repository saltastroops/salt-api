--- conflicted
+++ resolved
@@ -133,17 +133,10 @@
     # URL for getting the TCS ICD file
     tcs_icd_url: str
 
-<<<<<<< HEAD
-    # SSDA API key for updating proprietary periods
-    ssda_api_key: str
-
-    # URL for the SAAO SALT Data Archive API
-=======
     # SSDA API key for updating proprietary period
     ssda_api_key: str
 
     # URL for the SAAO SALT Data Archive api
->>>>>>> 6635f5ef
     ssda_api_url: str
 
     class Config:
