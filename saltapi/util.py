"""Utility functions."""
import inspect
from datetime import datetime, timedelta
from typing import Any, Dict, List, NamedTuple, Optional, Type, cast

import pytz
from astropy.coordinates import Angle
from fastapi import Form
from pydantic import BaseModel

from saltapi.exceptions import AuthorizationError
from saltapi.service.user import User
from saltapi.settings import get_settings
from saltapi.web.schema.common import PartnerCode


class TimeInterval(NamedTuple):
    start: datetime
    end: datetime


_partners = dict(
    AMNH="American Museum of Natural History",
    CMU="Carnegie Mellon University",
    DC="Dartmouth College",
    DUR="Durham University",
    GU="Georg-August-Universität Göttingen",
    HET="Hobby Eberly Telescope Board",
    IUCAA="Inter-University Centre for Astronomy & Astrophysics",
    ORP="OPTICON-Radionet Pilot",
    OTH="Other",
    POL="Poland",
    RSA="South Africa",
    RU="Rutgers University",
    UC="University of Canterbury",
    UKSC="UK SALT Consortium",
    UNC="University of North Carolina - Chapel Hill",
    UW="University of Wisconsin-Madison",
)


def partner_name(partner_code: str) -> str:
    """
    Return the partner name for a SALT partner code.
    """

    if partner_code not in _partners:
        raise ValueError(f"Unknown partner code: {partner_code}")

    return _partners[partner_code]


def tonight() -> TimeInterval:
    """
    Return the date interval corresponding to the "night" in which the current time
    lies.

    A night is defined to run from noon to noon.

    For example, for 11 July 2021 11:59:59 "tonight" would be the time interval from
    10 July 2021 12:00:00 to 11 July 2021 12:00. On the other hand, for 11 July 2021
    12:00:01 "tonight" would be the time interval from 11 July 2021 12:00:00 to 12 July
    2021 12:00:00.

    All times are in UTC.
    """
    now = datetime.now(tz=pytz.utc)
    if now.hour < 12:
        now -= timedelta(hours=24)

    start = datetime(now.year, now.month, now.day, 12, 0, 0, 0, tzinfo=pytz.utc)
    end = start + timedelta(hours=24)

    return TimeInterval(start, end)


def semester_start(semester: str) -> datetime:
    """
    Return the start datetime of a semester. The semester must be a string of the
    form "year-semester", such as "2020-2" or "2021-1". Semester 1 of a year starts
    on 1 May noon UTC, semester 2 starts on 1 November noon UTC.

    The returned datetime is in UTC.
    """

    year_str, sem_str = semester.split("-")
    year = int(year_str)
    sem = int(sem_str)
    if sem == 1:
        return datetime(year, 5, 1, 12, 0, 0, 0, tzinfo=pytz.utc)
    if sem == 2:
        return datetime(year, 11, 1, 12, 0, 0, 0, tzinfo=pytz.utc)

    raise ValueError(f"Unknown semester ({sem_str}: The semester must be 1 or 2.")


def semester_end(semester: str) -> datetime:
    """
    Return the end datetime of a semester. The semester must be a string of the form
    "year-semester", such as "2020-2" or "2021-1". Semester 1 of a year ends on 1
    November noon UTC, semester ends 2 on 1 May noon UTC of the following year.

    The returned datetime is in UTC.
    """

    year_str, sem_str = semester.split("-")
    year = int(year_str)
    sem = int(sem_str)
    if sem == 1:
        return datetime(year, 11, 1, 12, 0, 0, 0, tzinfo=pytz.utc)
    if sem == 2:
        return datetime(year + 1, 5, 1, 12, 0, 0, 0, tzinfo=pytz.utc)

    raise ValueError(f"Unknown semester ({sem_str}: The semester must be 1 or 2.")


def semester_of_datetime(t: datetime) -> str:
    """
    Return the semester in which a datetime lies.

    The semester is returned as a string of the form "year-semester", such as "2020-2"
    or "2021-1". Semester 1 of a year starts on 1 May noon UTC, semester 2 starts on
    1 November noon UTC.

    The given datetime must be timezone-aware.
    """
    if t.tzinfo is None:
        raise ValueError("The datetime must be timezone-aware")

    shifted = t.astimezone(pytz.utc) - timedelta(hours=12)

    if shifted.month < 5:
        year = shifted.year - 1
        semester = 2
    elif shifted.month < 11:
        year = shifted.year
        semester = 1
    else:
        year = shifted.year
        semester = 2

    return f"{year}-{semester}"


def next_semester(current_semester: Optional[str] = None) -> str:
    """
    Get the next semester.

    If the semester is specified, this is the semester following that semester.
    Otherwise, it is the semester following the semester of the current dae and time.
    """
    if current_semester is None:
        current_semester = semester_of_datetime(datetime.now(tz=pytz.utc))

    try:
        year_str, semester_str = current_semester.split("-")
        year = int(year_str.strip())
        semester = int(semester_str.strip())
        if semester == 1:
            semester = 2
        elif semester == 2:
            year += 1
            semester = 1
        else:
            raise ValueError(f"No such semester: {semester}")
        return f"{year}-{semester}"
    except ValueError as e:
        raise ValueError(f"Invalid semester string: {current_semester}") from e


def as_form(cls: Type[BaseModel]) -> Type[BaseModel]:
    """
    Adds an as_form class method to decorated models. The as_form class method
    can be used with FastAPI endpoints. The as_form decorator will convert the
    BaseModel to FormData.

    Reference:
     https://lightrun.com/answers/tiangolo-fastapi-multipartform-data-unable-to-parse-complex-types-in-a-request-form
    """
    new_params = [
        inspect.Parameter(
            field.alias,
            inspect.Parameter.POSITIONAL_ONLY,
            default=(Form(field.default) if not field.required else Form(...)),
            annotation=field.outer_type_,
        )
        for field in cls.__fields__.values()
    ]

    async def _as_form(**data) -> BaseModel:  # type: ignore
        return cls(**data)

    sig = inspect.signature(_as_form)
    sig = sig.replace(parameters=new_params)
    _as_form.__signature__ = sig  # type: ignore
    cls.as_form = _as_form
    return cls


def target_coordinates(row: Any) -> Optional[Dict[str, Any]]:
    if row.ra_h is None:
        return None

    ra = Angle(f"{row.ra_h}:{row.ra_m}:{row.ra_s} hours").degree
    dec = Angle(f"{row.dec_sign}{row.dec_d}:{row.dec_m}:{row.dec_s} degrees").degree

    if ra == 0 and dec == 0:
        return None

    return {
        "right_ascension": float(ra),
        "declination": float(dec),
        "equinox": float(row.equinox),
    }


def target_magnitude(row: Any) -> Optional[Dict[str, Any]]:
    if row.min_mag is None:
        return None

    return {
        "minimum_magnitude": float(row.min_mag),
        "maximum_magnitude": float(row.max_mag),
        "bandpass": row.bandpass,
    }


def target_type(row: Any) -> Optional[Dict[str, str]]:
    if row.target_sub_type is None:
        return None

    if row.target_type != "Unknown":
        return {"type": row.target_type, "subtype": row.target_sub_type}
    else:
        return {"type": "Unknown", "subtype": "Unknown"}


def target_proper_motion(row: Any) -> Optional[Dict[str, Any]]:
    if row.ra_dot is None or (row.ra_dot == 0 and row.dec_dot == 0):
        return None

    return {
        "right_ascension_speed": float(row.ra_dot),
        "declination_speed": float(row.dec_dot),
        "epoch": pytz.utc.localize(row.epoch),
    }


def target_period_ephemeris(row: Any) -> Optional[Dict[str, Any]]:
    if row.period is None:
        return None

    return {
        "zero_point": float(row.period_zero_point),
        "period": float(row.period),
        "period_change_rate": float(row.period_change_rate),
        "time_base": row.period_time_base,
    }


def normalised_hrs_mode(mode: str) -> str:
    modes = {
        "HIGH RESOLUTION": "High Resolution",
        "HIGH STABILITY": "High Stability",
        "INT CAL FIBRE": "Int Cal Fiber",
        "LOW RESOLUTION": "Low Resolution",
        "MEDIUM RESOLUTION": "Medium Resolution",
    }

    return modes[mode]


def parse_partner_requested_percentages(value: str) -> List[Dict[str, Any]]:
    """
    Extract the partner requested percentages from a string.

    The string must be of the form
    "PartnerCode1:Percentage1;PartnerCode1:Percentage1;...", where PartnerCode is a
    valid partner code and Percentage is a non-negative float. The percentages must add
    up to 100%.

    Examples of valid values are "RSA:100", "IUCAA:5.8;UKSC:94.2" and
    " RSA : 0 ; DC : 90 ; IUCAA : 10".
    """
    partner_requested_percentages = []
    partner_codes = [pc.value for pc in PartnerCode]
    for p in value.split(";"):
        prp = p.split(":", maxsplit=1)
        if len(prp) != 2:
            raise ValueError(f"Invalid value: {value}")

        partner_code = prp[0].strip()
        if partner_code not in partner_codes:
            raise ValueError(f"Unknown partner code: {partner_code}")

        percentage = float(prp[1])
        if percentage < 0:
            raise ValueError(f"Negative percentage: {percentage}")

        partner_requested_percentages.append(
            {"partner_code": partner_code, "requested_percentage": percentage}
        )

    percentages_total = cast(
        float, sum(prp["requested_percentage"] for prp in partner_requested_percentages)
    )
    if percentages_total < 99.999 or percentages_total > 100.001:
        raise ValueError(f"The percentages do not add up to 100%: {value}")

    return partner_requested_percentages


<<<<<<< HEAD
def validate_user(user: User) -> None:
    if not user.active:
        raise AuthorizationError("Your account is not active. Please contact SALT Help for assistance.")
    if not user.user_verified:
        raise AuthorizationError(
            "Your account has not been validated. Please visit "
            f"{get_settings().frontend_uri}/request-validation-link to validate your account."
        )
=======
def is_timezone_aware(t: datetime) -> bool:
    """
    Check whether a datetime is timezone aware.

    From https://thispointer.com/check-if-datetime-is-timezone-aware-in-python/.

    Parameters
    ----------
    t: datetime
        Datetime.

    Returns
    -------
    bool
        True if the datetime is timezone aware, False otherwise.
    """
    return t.tzinfo is not None and t.tzinfo.utcoffset(t) is not None
>>>>>>> dcc6b1ef
<|MERGE_RESOLUTION|>--- conflicted
+++ resolved
@@ -310,16 +310,6 @@
     return partner_requested_percentages
 
 
-<<<<<<< HEAD
-def validate_user(user: User) -> None:
-    if not user.active:
-        raise AuthorizationError("Your account is not active. Please contact SALT Help for assistance.")
-    if not user.user_verified:
-        raise AuthorizationError(
-            "Your account has not been validated. Please visit "
-            f"{get_settings().frontend_uri}/request-validation-link to validate your account."
-        )
-=======
 def is_timezone_aware(t: datetime) -> bool:
     """
     Check whether a datetime is timezone aware.
@@ -336,5 +326,4 @@
     bool
         True if the datetime is timezone aware, False otherwise.
     """
-    return t.tzinfo is not None and t.tzinfo.utcoffset(t) is not None
->>>>>>> dcc6b1ef
+    return t.tzinfo is not None and t.tzinfo.utcoffset(t) is not None