<<<<<<< HEAD
import pathlib
import urllib.parse
from typing import Dict, Optional, cast

=======
from typing import Optional, Dict, cast
>>>>>>> 9e798190
from fastapi import (
    APIRouter,
    Depends,
    File,
    Path,
    Request,
<<<<<<< HEAD
    status,
=======
>>>>>>> 9e798190
    UploadFile
)
from fastapi.responses import FileResponse
from pydantic.networks import AnyUrl

from pydantic import AnyUrl
from saltapi.repository.unit_of_work import UnitOfWork
from saltapi.service.authentication_service import get_current_user
from saltapi.service.user import User
from saltapi.settings import get_settings
from saltapi.web import services
from saltapi.web.schema.common import ProposalCode, Semester
from saltapi.web.schema.proposal import ProposalProgress, ProposalProgressInput

proposals_dir = pathlib.Path(get_settings().proposals_dir)

router = APIRouter(prefix="/progress", tags=["Proposals"])


@router.get(
    "/{proposal_code}/",
    summary="Get URLs for all proposal progress report pdfs",
    response_model=Dict[str, Dict[str, AnyUrl]],
)
def get_urls_for_proposal_progress_report_pdfs(
<<<<<<< HEAD
    request: Request,
    proposal_code: ProposalCode = Path(
        ...,
        title="Proposal code",
        description="Proposal code of the proposal whose progress reports pdfs are requested.",
    ),
    user: User = Depends(get_current_user),
=======
        request: Request,
        proposal_code: ProposalCode = Path(
            ...,
            title="Proposal code",
            description="Proposal code of the proposal whose progress reports pdfs are requested.",
        ),
        user: User = Depends(get_current_user),
>>>>>>> 9e798190
) -> Dict[str, Dict[str, AnyUrl]]:
    """
    Return URLs for all proposal progress report pdfs of a given proposal.
    """
    with UnitOfWork() as unit_of_work:
        permission_service = services.permission_service(unit_of_work.connection)
        permission_service.check_permission_to_view_proposal(user, proposal_code)

        proposal_service = services.proposal_service(unit_of_work.connection)

        progress_report_urls = (
            proposal_service.get_urls_for_proposal_progress_report_pdfs(
                proposal_code, request, router
            )
        )
        progress_report_pdfs = dict()
        for semester in progress_report_urls:
            progress_report_pdfs[semester] = {
                "proposal_progress_pdf": cast(
                    AnyUrl, progress_report_urls[semester]["proposal_progress_pdf"]
                )
            }

        return progress_report_pdfs


@router.get(
    "/{proposal_code}/{semester}",
    summary="Get a proposal progress report",
    response_model=ProposalProgress,
)
def get_proposal_progress_report(
    request: Request,
    proposal_code: ProposalCode = Path(
        ...,
        title="Proposal code",
        description="Proposal code of the proposal whose progress report is requested.",
    ),
    semester: Semester = Path(..., title="Semester", description="Semester"),
    user: User = Depends(get_current_user),
) -> ProposalProgress:
    """
    Returns the progress report for a proposal and semester. The semester is the
    semester for which the progress is reported. For example, if the semester is
    2021-1, the report covers the observations up to and including the 2021-1
    semester, and its requested time for the 2021-2 semester.

    The proposal progress report is returned as a JSON string, and it does include the
    progress report and the supplementary files URLs uploaded by the user when creating
    the report. There is another endpoint for returning the report as a pdf, including
    the supplementary file and the original scientific justification.
    """
    with UnitOfWork() as unit_of_work:
        permission_service = services.permission_service(unit_of_work.connection)
        permission_service.check_permission_to_view_proposal(user, proposal_code)

        proposal_service = services.proposal_service(unit_of_work.connection)
        progress_report = proposal_service.get_progress_report(
            proposal_code, semester, request, router
        )

        return ProposalProgress(**progress_report)


@router.put(
    "/{proposal_code}/{semester}",
    summary="Create or update a progress report",
    response_model=ProposalProgress,
    responses={200: {"content": {"application/pdf": {}}}}
)
async def put_proposal_progress_report(
    proposal_code: ProposalCode = Path(
        ...,
        title="Proposal code",
        description="Proposal code of the proposal whose progress report is created or"
        " updated.",
    ),
    semester: Semester = Path(..., title="Semester", description="Semester"),
    proposal_progress: ProposalProgressInput = Depends(ProposalProgressInput.as_form),
    additional_pdf: Optional[UploadFile] = File(b''),
    user: User = Depends(get_current_user),
) -> ProposalProgress:
    """
    Creates or updates the progress report for a proposal and semester. The semester
    is the semester for which the progress is reported. For example, if the semester
    is 2021-1, the report covers the observations up to and including the 2021-1
    semester and, it requests time for the 2021-2 semester.

    The optional pdf file is intended for additional details regarding the progress with
    the proposal.
    """
    with UnitOfWork() as unit_of_work:
        permission_service = services.permission_service(unit_of_work.connection)
        permission_service.check_permission_to_update_proposal_progress(
            user, proposal_code)
        proposal_service = services.proposal_service(unit_of_work.connection)
        await proposal_service.put_proposal_progress(
            proposal_progress,
            proposal_code,
            semester,
            additional_pdf
        )
        unit_of_work.commit()

        proposal_progress_report = proposal_service.get_progress_report(
            proposal_code, semester
        )
        return ProposalProgress(**proposal_progress_report)


@router.get(
    "/{proposal_code}/{semester}/report.pdf",
    summary="Get a proposal progress report pdf",
    responses={200: {"content": {"application/pdf": {}}}},
)
def get_proposal_progress_report_pdf(
    request: Request,
    proposal_code: ProposalCode = Path(
        ...,
        title="Proposal code",
        description="Proposal code of the proposal whose progress report is requested.",
    ),
    semester: Semester = Path(..., title="Semester", description="Semester"),
    user: User = Depends(get_current_user),
) -> FileResponse:
    """
    Returns the progress report pdf for a proposal and semester.
    """
    with UnitOfWork() as unit_of_work:
        permission_service = services.permission_service(unit_of_work.connection)
        permission_service.check_permission_to_view_proposal(user, proposal_code)

        proposal_service = services.proposal_service(unit_of_work.connection)
        progress_report_pdfs = proposal_service.get_proposal_progress_report_pdf(
            proposal_code, semester
        )
        pdf_path = urllib.parse.urlparse(
            progress_report_pdfs["proposal_progress_pdf"]
        ).path

        filename = "ProgressReport_{}.pdf".format(semester)

        return FileResponse(pdf_path, media_type="application/pdf", filename=filename)


@router.get(
    "/{proposal_code}/{semester}/supplementary-file.pdf",
    summary="Get an additional proposal progress report pdf",
    responses={200: {"content": {"application/pdf": {}}}},
)
def get_supplementary_proposal_progress_report_pdf(
    request: Request,
    proposal_code: ProposalCode = Path(
        ...,
        title="Proposal code",
        description="Proposal code of the proposal whose progress report is requested.",
    ),
    semester: Semester = Path(..., title="Semester", description="Semester"),
    user: User = Depends(get_current_user),
) -> FileResponse:
    """
    Returns the supplementary progress report pdf for a proposal and semester.
    """
    with UnitOfWork() as unit_of_work:
        permission_service = services.permission_service(unit_of_work.connection)
        permission_service.check_permission_to_view_proposal(user, proposal_code)

        proposal_service = services.proposal_service(unit_of_work.connection)
        progress_report_pdfs = proposal_service.get_proposal_progress_report_pdf(
            proposal_code, semester
        )

        pdf_path = urllib.parse.urlparse(progress_report_pdfs["additional_pdf"]).path

        filename = "ProgressReportSupplement_{}.pdf".format(semester)

        return FileResponse(pdf_path, media_type="application/pdf", filename=filename)<|MERGE_RESOLUTION|>--- conflicted
+++ resolved
@@ -1,37 +1,25 @@
-<<<<<<< HEAD
 import pathlib
 import urllib.parse
 from typing import Dict, Optional, cast
 
-=======
-from typing import Optional, Dict, cast
->>>>>>> 9e798190
 from fastapi import (
     APIRouter,
     Depends,
     File,
     Path,
     Request,
-<<<<<<< HEAD
     status,
-=======
->>>>>>> 9e798190
     UploadFile
 )
-from fastapi.responses import FileResponse
-from pydantic.networks import AnyUrl
 
 from pydantic import AnyUrl
 from saltapi.repository.unit_of_work import UnitOfWork
 from saltapi.service.authentication_service import get_current_user
 from saltapi.service.user import User
-from saltapi.settings import get_settings
 from saltapi.web import services
 from saltapi.web.schema.common import ProposalCode, Semester
 from saltapi.web.schema.proposal import ProposalProgress, ProposalProgressInput
 
-proposals_dir = pathlib.Path(get_settings().proposals_dir)
-
 router = APIRouter(prefix="/progress", tags=["Proposals"])
 
 
@@ -41,15 +29,6 @@
     response_model=Dict[str, Dict[str, AnyUrl]],
 )
 def get_urls_for_proposal_progress_report_pdfs(
-<<<<<<< HEAD
-    request: Request,
-    proposal_code: ProposalCode = Path(
-        ...,
-        title="Proposal code",
-        description="Proposal code of the proposal whose progress reports pdfs are requested.",
-    ),
-    user: User = Depends(get_current_user),
-=======
         request: Request,
         proposal_code: ProposalCode = Path(
             ...,
@@ -57,7 +36,6 @@
             description="Proposal code of the proposal whose progress reports pdfs are requested.",
         ),
         user: User = Depends(get_current_user),
->>>>>>> 9e798190
 ) -> Dict[str, Dict[str, AnyUrl]]:
     """
     Return URLs for all proposal progress report pdfs of a given proposal.
@@ -88,9 +66,9 @@
     "/{proposal_code}/{semester}",
     summary="Get a proposal progress report",
     response_model=ProposalProgress,
+    responses={200: {"content": {"application/pdf": {}}}},
 )
 def get_proposal_progress_report(
-    request: Request,
     proposal_code: ProposalCode = Path(
         ...,
         title="Proposal code",
@@ -115,11 +93,10 @@
         permission_service.check_permission_to_view_proposal(user, proposal_code)
 
         proposal_service = services.proposal_service(unit_of_work.connection)
-        progress_report = proposal_service.get_progress_report(
-            proposal_code, semester, request, router
-        )
-
-        return ProposalProgress(**progress_report)
+        proposal_progress_report = proposal_service.get_progress_report(
+            proposal_code, semester
+        )
+        return ProposalProgress(**proposal_progress_report)
 
 
 @router.put(
