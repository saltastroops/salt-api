--- conflicted
+++ resolved
@@ -9,13 +9,10 @@
     status,
     UploadFile
 )
-<<<<<<< HEAD
-=======
 from fastapi.responses import FileResponse, StreamingResponse
 from os.path import exists
 from pydantic.networks import AnyUrl
 from typing import Dict, Optional, cast
->>>>>>> 00bc97a6
 
 from pydantic import AnyUrl
 from saltapi.repository.unit_of_work import UnitOfWork
@@ -126,11 +123,7 @@
     Creates or updates the progress report for a proposal and semester. The semester
     is the semester for which the progress is reported. For example, if the semester
     is 2021-1, the report covers the observations up to and including the 2021-1
-<<<<<<< HEAD
     semester and, it requests time for the 2021-2 semester.
-=======
-    semester, and it requests time for the 2021-2 semester.
->>>>>>> 00bc97a6
 
     The optional pdf file is intended for additional details regarding the progress with
     the proposal.
