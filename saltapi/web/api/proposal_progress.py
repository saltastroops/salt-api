<<<<<<< HEAD
import pathlib
import urllib.parse
from typing import Dict, Optional, cast

=======
>>>>>>> 5ba9dda8
from fastapi import (
    APIRouter,
    Depends,
    File,
    Path,
    Request,
    UploadFile,
    HTTPException
)
<<<<<<< HEAD
from fastapi.responses import FileResponse
from pydantic.networks import AnyUrl
=======
from fastapi.responses import FileResponse, StreamingResponse
from os.path import exists
from pydantic.networks import AnyUrl
from pydantic import AnyUrl
from starlette import status
from typing import Dict, Optional, cast
>>>>>>> 5ba9dda8

from saltapi.repository.unit_of_work import UnitOfWork
from saltapi.service.authentication_service import get_current_user
from saltapi.service.proposal_service import generate_pdf_path
from saltapi.service.user import User
from saltapi.settings import get_settings
from saltapi.web import services
from saltapi.web.schema.common import ProposalCode, Semester
from saltapi.web.schema.proposal import ProposalProgress, ProposalProgressInput

proposals_dir = pathlib.Path(get_settings().proposals_dir)

router = APIRouter(prefix="/progress", tags=["Proposals"])


@router.get(
    "/{proposal_code}/",
    summary="Get URLs for all proposal progress report pdfs",
    response_model=Dict[str, Dict[str, AnyUrl]],
)
def get_urls_for_proposal_progress_report_pdfs(
<<<<<<< HEAD
    request: Request,
    proposal_code: ProposalCode = Path(
        ...,
        title="Proposal code",
        description="Proposal code of the proposal whose progress reports pdfs are requested.",
    ),
    user: User = Depends(get_current_user),
=======
        request: Request,
        proposal_code: ProposalCode = Path(
            ...,
            title="Proposal code",
            description="Proposal code of the proposal whose progress report pdf URLs are requested.",
        ),
        user: User = Depends(get_current_user),
>>>>>>> 5ba9dda8
) -> Dict[str, Dict[str, AnyUrl]]:
    """
    Return URLs for all proposal progress report pdfs of a given proposal.
    """
    with UnitOfWork() as unit_of_work:
        permission_service = services.permission_service(unit_of_work.connection)
        permission_service.check_permission_to_view_proposal(user, proposal_code)

        proposal_service = services.proposal_service(unit_of_work.connection)

        progress_report_urls = (
            proposal_service.get_urls_for_proposal_progress_report_pdfs(
                proposal_code, request, router
            )
        )
        progress_report_pdfs = dict()
        for semester in progress_report_urls:
            progress_report_pdfs[semester] = {
                "proposal_progress_pdf": cast(
                    AnyUrl, progress_report_urls[semester]["proposal_progress_pdf"]
                )
            }

        return progress_report_pdfs


@router.get(
    "/{proposal_code}/{semester}",
    summary="Get a proposal progress report",
    response_model=ProposalProgress,
)
def get_proposal_progress_report(
    request: Request,
    proposal_code: ProposalCode = Path(
        ...,
        title="Proposal code",
        description="Proposal code of the proposal whose progress report is requested.",
    ),
    semester: Semester = Path(..., title="Semester", description="Semester"),
    user: User = Depends(get_current_user),
) -> ProposalProgress:
    """
    Returns the progress report for a proposal and semester. The semester is the
    semester for which the progress is reported. For example, if the semester is
    2021-1, the report covers the observations up to and including the 2021-1
    semester, and its requested time for the 2021-2 semester.

    The proposal progress report is returned as a JSON string, and it does include the
    progress report and the supplementary files URLs uploaded by the user when creating
    the report. There is another endpoint for returning the report as a pdf, including
    the supplementary file and the original scientific justification.
    """
    with UnitOfWork() as unit_of_work:
        permission_service = services.permission_service(unit_of_work.connection)
        permission_service.check_permission_to_view_proposal(user, proposal_code)

        proposal_service = services.proposal_service(unit_of_work.connection)
        progress_report = proposal_service.get_progress_report(
            proposal_code, semester, request, router
        )

        return ProposalProgress(**progress_report)


@router.put(
    "/{proposal_code}/{semester}",
    summary="Create or update a progress report",
    response_model=ProposalProgress,
    responses={200: {"content": {"application/pdf": {}}}}
)
async def put_proposal_progress_report(
    proposal_code: ProposalCode = Path(
        ...,
        title="Proposal code",
        description="Proposal code of the proposal whose progress report is created or"
        " updated.",
    ),
    semester: Semester = Path(..., title="Semester", description="Semester"),
<<<<<<< HEAD
    proposal_progress: ProposalProgress = Body(
        ..., title="Progress report", description="Progress report for a proposal."
    ),
    file: Optional[UploadFile] = File(...),
=======
    proposal_progress: ProposalProgressInput = Depends(ProposalProgressInput.as_form),
    additional_pdf: Optional[UploadFile] = File(b''),
>>>>>>> 5ba9dda8
    user: User = Depends(get_current_user),
) -> ProposalProgress:
    """
    Creates or updates the progress report for a proposal and semester. The semester
    is the semester for which the progress is reported. For example, if the semester
    is 2021-1, the report covers the observations up to and including the 2021-1
    semester and, it requests time for the 2021-2 semester.

    The optional pdf file is intended for additional details regarding the progress with
    the proposal.
    """
    with UnitOfWork() as unit_of_work:
        permission_service = services.permission_service(unit_of_work.connection)
        permission_service.check_permission_to_update_proposal_progress(
            user, proposal_code)
        proposal_service = services.proposal_service(unit_of_work.connection)
        await proposal_service.put_proposal_progress(
            proposal_progress,
            proposal_code,
            semester,
            additional_pdf
        )
        unit_of_work.commit()

        proposal_progress_report = proposal_service.get_progress_report(
            proposal_code, semester,
        )
        return ProposalProgress(**proposal_progress_report)


@router.get(
    "/{proposal_code}/{semester}/report.pdf",
    summary="Get a proposal progress report pdf",
    responses={200: {"content": {"application/pdf": {}}}},
)
def get_proposal_progress_report_pdf(
    proposal_code: ProposalCode = Path(
        ...,
        title="Proposal code",
        description="Proposal code of the proposal whose progress report is requested.",
    ),
    semester: Semester = Path(..., title="Semester", description="Semester"),
    user: User = Depends(get_current_user),
) -> StreamingResponse:
    """
    Returns the progress report pdf for a proposal and semester.
    """
    with UnitOfWork() as unit_of_work:
        permission_service = services.permission_service(unit_of_work.connection)
        permission_service.check_permission_to_view_proposal(user, proposal_code)

        proposal_service = services.proposal_service(unit_of_work.connection)
        proposal_progress_byte_io = proposal_service.create_proposal_progress_pdf(
                proposal_code, semester
            )
        try:
            return StreamingResponse(
                proposal_progress_byte_io,
                headers={
                    'Content-Disposition': f'attachment; filename=ProposalProgressReport-{semester}.pdf'
                },
                media_type="application/pdf",
            )
        except FileNotFoundError:
            raise HTTPException(status_code=status.HTTP_404_NOT_FOUND)


@router.get(
    "/{proposal_code}/{semester}/supplementary-file.pdf",
    summary="Get an additional proposal progress report pdf",
    responses={200: {"content": {"application/pdf": {}}}},
)
def get_supplementary_proposal_progress_report_pdf(
    proposal_code: ProposalCode = Path(
        ...,
        title="Proposal code",
        description="Proposal code of the proposal whose progress report is requested.",
    ),
    semester: Semester = Path(..., title="Semester", description="Semester"),
    user: User = Depends(get_current_user),
) -> FileResponse:
    """
    Returns the supplementary progress report pdf for a proposal and semester.
    """
    with UnitOfWork() as unit_of_work:
        permission_service = services.permission_service(unit_of_work.connection)
        permission_service.check_permission_to_view_proposal(user, proposal_code)

<<<<<<< HEAD
    raise HTTPException(status_code=status.HTTP_501_NOT_IMPLEMENTED)


@router.get(
    "/{proposal_code}/{semester}/report.pdf",
    summary="Get a proposal progress report pdf",
    responses={200: {"content": {"application/pdf": {}}}},
)
def get_proposal_progress_report_pdf(
    request: Request,
    proposal_code: ProposalCode = Path(
        ...,
        title="Proposal code",
        description="Proposal code of the proposal whose progress report is requested.",
    ),
    semester: Semester = Path(..., title="Semester", description="Semester"),
    user: User = Depends(get_current_user),
) -> FileResponse:
    """
    Returns the progress report pdf for a proposal and semester.
    """
    with UnitOfWork() as unit_of_work:
        permission_service = services.permission_service(unit_of_work.connection)
        permission_service.check_permission_to_view_proposal(user, proposal_code)

        proposal_service = services.proposal_service(unit_of_work.connection)
        progress_report_pdfs = proposal_service.get_proposal_progress_report_pdf(
            proposal_code, semester
        )
        pdf_path = urllib.parse.urlparse(
            progress_report_pdfs["proposal_progress_pdf"]
        ).path

        filename = "ProgressReport_{}.pdf".format(semester)

        return FileResponse(pdf_path, media_type="application/pdf", filename=filename)


@router.get(
    "/{proposal_code}/{semester}/supplementary-file.pdf",
    summary="Get a proposal progress report pdf",
    responses={200: {"content": {"application/pdf": {}}}},
)
def get_supplementary_proposal_progress_report_pdf(
    request: Request,
    proposal_code: ProposalCode = Path(
        ...,
        title="Proposal code",
        description="Proposal code of the proposal whose progress report is requested.",
    ),
    semester: Semester = Path(..., title="Semester", description="Semester"),
    user: User = Depends(get_current_user),
) -> FileResponse:
    """
    Returns the supplementary progress report pdf for a proposal and semester.
    """
    with UnitOfWork() as unit_of_work:
        permission_service = services.permission_service(unit_of_work.connection)
        permission_service.check_permission_to_view_proposal(user, proposal_code)

        proposal_service = services.proposal_service(unit_of_work.connection)
        progress_report_pdfs = proposal_service.get_proposal_progress_report_pdf(
            proposal_code, semester
        )

        pdf_path = urllib.parse.urlparse(progress_report_pdfs["additional_pdf"]).path

        filename = "ProgressReportSupplement_{}.pdf".format(semester)

        return FileResponse(pdf_path, media_type="application/pdf", filename=filename)
=======
        proposal_service = services.proposal_service(unit_of_work.connection)
        progress_report_pdfs = proposal_service.get_progress_report(
            proposal_code, semester
        )

        additional_pdf_path = generate_pdf_path(
            proposal_code,
            progress_report_pdfs["additional_pdf"]
        )

        filename = "ProgressReportSupplement_{}.pdf".format(semester)

        if exists(additional_pdf_path):
            return FileResponse(additional_pdf_path, media_type="application/pdf", filename=filename)
        raise HTTPException(status_code=status.HTTP_404_NOT_FOUND)
>>>>>>> 5ba9dda8
<|MERGE_RESOLUTION|>--- conflicted
+++ resolved
@@ -1,10 +1,3 @@
-<<<<<<< HEAD
-import pathlib
-import urllib.parse
-from typing import Dict, Optional, cast
-
-=======
->>>>>>> 5ba9dda8
 from fastapi import (
     APIRouter,
     Depends,
@@ -14,29 +7,21 @@
     UploadFile,
     HTTPException
 )
-<<<<<<< HEAD
-from fastapi.responses import FileResponse
-from pydantic.networks import AnyUrl
-=======
 from fastapi.responses import FileResponse, StreamingResponse
 from os.path import exists
 from pydantic.networks import AnyUrl
 from pydantic import AnyUrl
 from starlette import status
 from typing import Dict, Optional, cast
->>>>>>> 5ba9dda8
 
 from saltapi.repository.unit_of_work import UnitOfWork
 from saltapi.service.authentication_service import get_current_user
 from saltapi.service.proposal_service import generate_pdf_path
 from saltapi.service.user import User
-from saltapi.settings import get_settings
 from saltapi.web import services
 from saltapi.web.schema.common import ProposalCode, Semester
 from saltapi.web.schema.proposal import ProposalProgress, ProposalProgressInput
 
-proposals_dir = pathlib.Path(get_settings().proposals_dir)
-
 router = APIRouter(prefix="/progress", tags=["Proposals"])
 
 
@@ -46,15 +31,6 @@
     response_model=Dict[str, Dict[str, AnyUrl]],
 )
 def get_urls_for_proposal_progress_report_pdfs(
-<<<<<<< HEAD
-    request: Request,
-    proposal_code: ProposalCode = Path(
-        ...,
-        title="Proposal code",
-        description="Proposal code of the proposal whose progress reports pdfs are requested.",
-    ),
-    user: User = Depends(get_current_user),
-=======
         request: Request,
         proposal_code: ProposalCode = Path(
             ...,
@@ -62,7 +38,6 @@
             description="Proposal code of the proposal whose progress report pdf URLs are requested.",
         ),
         user: User = Depends(get_current_user),
->>>>>>> 5ba9dda8
 ) -> Dict[str, Dict[str, AnyUrl]]:
     """
     Return URLs for all proposal progress report pdfs of a given proposal.
@@ -93,9 +68,9 @@
     "/{proposal_code}/{semester}",
     summary="Get a proposal progress report",
     response_model=ProposalProgress,
+    responses={200: {"content": {"application/pdf": {}}}},
 )
 def get_proposal_progress_report(
-    request: Request,
     proposal_code: ProposalCode = Path(
         ...,
         title="Proposal code",
@@ -120,11 +95,10 @@
         permission_service.check_permission_to_view_proposal(user, proposal_code)
 
         proposal_service = services.proposal_service(unit_of_work.connection)
-        progress_report = proposal_service.get_progress_report(
-            proposal_code, semester, request, router
-        )
-
-        return ProposalProgress(**progress_report)
+        proposal_progress_report = proposal_service.get_progress_report(
+            proposal_code, semester
+        )
+        return ProposalProgress(**proposal_progress_report)
 
 
 @router.put(
@@ -141,15 +115,8 @@
         " updated.",
     ),
     semester: Semester = Path(..., title="Semester", description="Semester"),
-<<<<<<< HEAD
-    proposal_progress: ProposalProgress = Body(
-        ..., title="Progress report", description="Progress report for a proposal."
-    ),
-    file: Optional[UploadFile] = File(...),
-=======
     proposal_progress: ProposalProgressInput = Depends(ProposalProgressInput.as_form),
     additional_pdf: Optional[UploadFile] = File(b''),
->>>>>>> 5ba9dda8
     user: User = Depends(get_current_user),
 ) -> ProposalProgress:
     """
@@ -238,78 +205,6 @@
         permission_service = services.permission_service(unit_of_work.connection)
         permission_service.check_permission_to_view_proposal(user, proposal_code)
 
-<<<<<<< HEAD
-    raise HTTPException(status_code=status.HTTP_501_NOT_IMPLEMENTED)
-
-
-@router.get(
-    "/{proposal_code}/{semester}/report.pdf",
-    summary="Get a proposal progress report pdf",
-    responses={200: {"content": {"application/pdf": {}}}},
-)
-def get_proposal_progress_report_pdf(
-    request: Request,
-    proposal_code: ProposalCode = Path(
-        ...,
-        title="Proposal code",
-        description="Proposal code of the proposal whose progress report is requested.",
-    ),
-    semester: Semester = Path(..., title="Semester", description="Semester"),
-    user: User = Depends(get_current_user),
-) -> FileResponse:
-    """
-    Returns the progress report pdf for a proposal and semester.
-    """
-    with UnitOfWork() as unit_of_work:
-        permission_service = services.permission_service(unit_of_work.connection)
-        permission_service.check_permission_to_view_proposal(user, proposal_code)
-
-        proposal_service = services.proposal_service(unit_of_work.connection)
-        progress_report_pdfs = proposal_service.get_proposal_progress_report_pdf(
-            proposal_code, semester
-        )
-        pdf_path = urllib.parse.urlparse(
-            progress_report_pdfs["proposal_progress_pdf"]
-        ).path
-
-        filename = "ProgressReport_{}.pdf".format(semester)
-
-        return FileResponse(pdf_path, media_type="application/pdf", filename=filename)
-
-
-@router.get(
-    "/{proposal_code}/{semester}/supplementary-file.pdf",
-    summary="Get a proposal progress report pdf",
-    responses={200: {"content": {"application/pdf": {}}}},
-)
-def get_supplementary_proposal_progress_report_pdf(
-    request: Request,
-    proposal_code: ProposalCode = Path(
-        ...,
-        title="Proposal code",
-        description="Proposal code of the proposal whose progress report is requested.",
-    ),
-    semester: Semester = Path(..., title="Semester", description="Semester"),
-    user: User = Depends(get_current_user),
-) -> FileResponse:
-    """
-    Returns the supplementary progress report pdf for a proposal and semester.
-    """
-    with UnitOfWork() as unit_of_work:
-        permission_service = services.permission_service(unit_of_work.connection)
-        permission_service.check_permission_to_view_proposal(user, proposal_code)
-
-        proposal_service = services.proposal_service(unit_of_work.connection)
-        progress_report_pdfs = proposal_service.get_proposal_progress_report_pdf(
-            proposal_code, semester
-        )
-
-        pdf_path = urllib.parse.urlparse(progress_report_pdfs["additional_pdf"]).path
-
-        filename = "ProgressReportSupplement_{}.pdf".format(semester)
-
-        return FileResponse(pdf_path, media_type="application/pdf", filename=filename)
-=======
         proposal_service = services.proposal_service(unit_of_work.connection)
         progress_report_pdfs = proposal_service.get_progress_report(
             proposal_code, semester
@@ -324,5 +219,4 @@
 
         if exists(additional_pdf_path):
             return FileResponse(additional_pdf_path, media_type="application/pdf", filename=filename)
-        raise HTTPException(status_code=status.HTTP_404_NOT_FOUND)
->>>>>>> 5ba9dda8
+        raise HTTPException(status_code=status.HTTP_404_NOT_FOUND)