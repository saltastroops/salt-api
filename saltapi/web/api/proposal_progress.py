--- conflicted
+++ resolved
@@ -1,8 +1,4 @@
-<<<<<<< HEAD
 from typing import Any, Optional
-=======
-from typing import Any, Dict, Optional
->>>>>>> 0ea8edfb
 
 from fastapi import (
     APIRouter,
@@ -28,12 +24,7 @@
 
 @router.get(
     "/{proposal_code}/{semester}",
-<<<<<<< HEAD
-    summary="Get a progress report",
-=======
     summary="Get a proposal progress report",
-    response_model=ProposalProgress,
->>>>>>> 0ea8edfb
     responses={200: {"content": {"application/pdf": {}}}},
 )
 def get_proposal_progress_report(
@@ -44,11 +35,7 @@
     ),
     semester: Semester = Path(..., title="Semester", description="Semester"),
     user: User = Depends(get_current_user),
-<<<<<<< HEAD
 ) -> Any:
-=======
-) -> ProposalProgress:
->>>>>>> 0ea8edfb
     """
     Returns the progress report for a proposal and semester. The semester is the
     semester for which the progress is reported. For example, if the semester is
@@ -65,7 +52,6 @@
         permission_service.check_permission_to_view_proposal(user, proposal_code)
 
         proposal_service = services.proposal_service(unit_of_work.connection)
-<<<<<<< HEAD
         (
             progress_report,
             progress_report_pdf,
@@ -80,12 +66,7 @@
             FileResponse(addition_progress_report_pdf, media_type="application/pdf")
             if addition_progress_report_pdf
             else None,
-=======
-        proposal_progress_report = proposal_service.get_progress_report(
-            proposal_code, semester
->>>>>>> 0ea8edfb
         )
-        return ProposalProgress(**proposal_progress_report)
 
 
 @router.put(
@@ -100,11 +81,7 @@
         " updated.",
     ),
     semester: Semester = Path(..., title="Semester", description="Semester"),
-<<<<<<< HEAD
     proposal_progress: ProposalProgress = Body(
-=======
-    progress_report: ProposalProgress = Body(
->>>>>>> 0ea8edfb
         ..., title="Progress report", description="Progress report for a proposal."
     ),
     file: Optional[UploadFile] = File(...),
