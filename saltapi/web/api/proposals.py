from datetime import date
<<<<<<< HEAD
from typing import List, Optional, Dict
=======
from typing import List, Optional, cast
>>>>>>> 7e3c2554

from fastapi import (
    APIRouter,
    Body,
    Depends,
    File,
    Header,
    HTTPException,
    Path,
    Query,
    Response,
    UploadFile,
    status, Depends,
)
from fastapi.responses import FileResponse

from saltapi.repository.proposal_repository import ProposalRepository
from saltapi.repository.unit_of_work import UnitOfWork
<<<<<<< HEAD
from saltapi.service.authentication_service import get_current_user
=======
from saltapi.repository.user_repository import UserRepository
from saltapi.service.authentication_service import get_current_user
from saltapi.service.permission_service import PermissionService
>>>>>>> 7e3c2554
from saltapi.service.proposal import Proposal as _Proposal
from saltapi.service.proposal import ProposalCode as _ProposalCode
from saltapi.service.proposal import ProposalListItem as _ProposalListItem
from saltapi.service.proposal_service import ProposalService
from saltapi.service.user import User
<<<<<<< HEAD
=======
from saltapi.util import semester_start
>>>>>>> 7e3c2554
from saltapi.web.schema.common import (
    ExecutedObservation,
    ProposalCode,
    Semester, Message,
)
from saltapi.web.schema.proposal import (
    DataReleaseDate,
    DataReleaseDateUpdate,
    ObservationComment,
    ProgressReport,
    Proposal,
    ProposalContentType,
    ProposalListItem,
    ProposalStatusContent,
    SubmissionAcknowledgment,
)

router = APIRouter(prefix="/proposals", tags=["Proposals"])


class PDFResponse(Response):
    media_type = "application/pdf"


@router.get("/", summary="List proposals", response_model=List[ProposalListItem])
def get_proposals(
    user: User = Depends(get_current_user),
    from_semester: Semester = Query(
        "2000-1",
        alias="from",
        description="Only include proposals for this semester and later.",
        title="From semester",
    ),
    to_semester: Semester = Query(
        "2099-2",
        alias="to",
        description="Only include proposals for this semester and earlier.",
        title="To semester",
    ),
    limit: int = Query(
        1000, description="Maximum number of results to return.", title="Limit", ge=0
    ),
) -> List[_ProposalListItem]:
    """
    Lists all proposals the author may view. The proposals returned can be limited to those
    with submissions within a semester range by supplying a from or a to semester (or
    both). The maximum number of results can be set with the limit parameter; the default is 1000.

    A proposal is included for a semester if there exists a submission for that semester.
    For multi-semester proposals this implies that a proposal may not be included for a
    semester even though time has been requested for that semester.
    """

    with UnitOfWork() as unit_of_work:
        if semester_start(from_semester) > semester_start(to_semester):
            raise HTTPException(
                status_code=400,
                detail="The from semester must not be later than the to semester.",
            )

        proposal_repository = ProposalRepository(unit_of_work.connection)
        proposal_service = ProposalService(proposal_repository)
        return proposal_service.list_proposal_summaries(
            username=user.username,
            from_semester=from_semester,
            to_semester=to_semester,
            limit=limit,
        )


@router.get(
    "/{proposal_code}",
    summary="Get a proposal",
    response_model=Proposal,
    responses={200: {"content": {"application/pdf": {}, "application/zip": {}}}},
)
def get_proposal(
    proposal_code: ProposalCode = Path(
        ProposalCode,
        title="Proposal code",
        description="Proposal code of the returned proposal.",
    ),
    accept: str = Header(
        ProposalContentType.JSON,
        title="Accepted content type",
        description="Content type that should be returned.",
    ),
    user: User = Depends(get_current_user),
) -> _Proposal:
    """
    Returns the proposal with a given proposal code. The proposal can be requested in
    either of three formats:

    1. As a JSON string.
    2. As a zip file, which can be imported into the PIPT. This the default.
    3. As a PDF file. This is only available for Phase 1 proposals.

    You can choose the format by supplying its content type in the `Accept` HTTP header:

    Returned object | `Accept` HTTP header value
    --- | ---
    JSON string | application/json
    zip file | application/zip
    pdf file | application/pdf

    A zip file is returned if no `Accept` header is included in the request. In the
    case of the zip and the pdf file the response contains an `Content-Disposition`
    HTTP header with an appropriate filename (with the proposal code and the correct
    file extension).

    An error with status code 406 (Not Acceptable) is returned if an unsupported value
    is given in the `Accept` header.

    The different formats do not contain the same information. Most importantly, while
    JSON string includes a list of block ids and names, it does not include any further
    block details. You can use the endpoint `/blocks/{id}` to get a JSON representation
    of a specific block.
    """

    with UnitOfWork() as unit_of_work:
        user_repository = UserRepository(unit_of_work.connection)
        proposal_repository = ProposalRepository(unit_of_work.connection)
        proposal_service = ProposalService(proposal_repository)
        permission_service = PermissionService(user_repository, proposal_repository)
        if not permission_service.may_view_proposal(
            user, cast(_ProposalCode, proposal_code)
        ):
            raise HTTPException(status.HTTP_403_FORBIDDEN)

        return proposal_service.get_proposal(proposal_code)


@router.post(
    "/",
    summary="Submit a new proposal",
    response_model=SubmissionAcknowledgment,
    status_code=status.HTTP_202_ACCEPTED,
)
def submit_new_proposal(
    proposal: UploadFile = File(
        ...,
        title="Proposal file",
        description="Zip file containing the whole proposal content, including all "
        "required file attachments.",
    )
) -> SubmissionAcknowledgment:
    """
    Submits a new proposal. The proposal must be submitted as a zip file containing the
    proposal as well as any attachments such as the scientific justification and finder
    charts. You can generate such a file by exporting a proposal as zip file from the
    SALT's Principal Investigator Proposal Tool (PIPT).

    The request does not wait for the submission to finish. Instead it returns an
    acknowledgment with a submission id, which you can use to track the submission (by
    calling the `/submissions/{submission_id}` endpoint).

    You can only use this endpoint to submit a new proposal. If you try to resubmit an
    existing proposal, the request fails with an error. Use the endpoint
    `/proposals/{proposal_code}` for resubmissions.
    """
    raise HTTPException(status_code=status.HTTP_501_NOT_IMPLEMENTED)


@router.patch(
    "/{proposal_code}",
    summary="Resubmit a proposal",
    response_model=SubmissionAcknowledgment,
    status_code=status.HTTP_202_ACCEPTED,
)
def resubmit_proposal(
    proposal_code: ProposalCode = Path(
        ...,
        title="Proposal code",
        description="Proposal code of the resubmitted proposal.",
    ),
    proposal: UploadFile = File(
        ...,
        title="Proposal file",
        description="File containing the whole proposal content, including all "
        "required file attachments.",
    ),
) -> SubmissionAcknowledgment:
    """
    Resubmits an existing proposal. The proposal must be submitted as a file in either
    of the following forms.

    * As zip file containing the whole proposal, including all required file attachments
    such as the scientific justification and finder charts. In this case the whole
    proposal is replaced.
    * As a zip file containing one or multiple blocks, including all required file
    attachments such as finder charts. In this case the submitted blocks will be added
    (if they don't exist yet), or they will replace their existing version (if they
    exist already). All blocks not contained in the file (and all the other proposal
    content) will remain unchanged.
    * As an XML file containing one or multiple blocks. In this case the submitted
    blocks will be added (if they don't exist yet), or they will replace their existing
    version (if they exist already). All blocks not contained in the file (and all the
    other proposal content) will remain unchanged. The blocks in the submitted file must
    not reference any other files. In practical terms this means that all finder charts
    must be auto-generated on the server and that there may be no MOS masks. Submit a
    zip file if these conditions aren't met for your resubmission.

    If you resubmit a whole proposal (rather than just blocks), the proposal must
    contain the same proposal code as the one specified as path parameter. Otherwise
    the request will fail with an error.

    The request does not wait for the submission to finish. Instead it returns an
    acknowledgment with a submission id, which you can use to track the submission (
    by calling the `/submissions/{submission_id}` endpoint).
    """
    raise HTTPException(status_code=status.HTTP_501_NOT_IMPLEMENTED)


@router.get(
    "/{proposal_code}/scientific-justification",
    summary="Get the scientific justification",
    responses={200: {"content": {"application/pdf": {}}}},
    response_class=PDFResponse,
)
def get_scientific_justification(
    proposal_code: ProposalCode = Path(
        ProposalCode,
        title="Proposal code",
        description="Proposal code of the proposal whose scientific justification is "
        "requested.",
    ),
    submission: Optional[int] = Query(
        None,
        title="Submission",
        description="Return the latest version of the scientific justification in this "
        "or an earlier submission. By default the latest version of the "
        "scientific justification is returned.",
        ge=1,
    ),
) -> FileResponse:
    """
    Returns the scientific justification for a proposal with a given proposal code. The
    `submission` query parameter lets you choose the submission for which you want to
    request the scientific justification. If no scientific justification exists for this
    version, the latest version prior to this submission is returned.

    There are proposals (such as Director's Discretionary Time proposals) for which no
    scientific justification is submitted. In this case a dummy PDF file is returned.
    """
    raise HTTPException(status_code=status.HTTP_501_NOT_IMPLEMENTED)


@router.get(
    "/{proposal_code}/status",
    summary="Get the proposal status",
    response_model=ProposalStatusContent,
)
def get_proposal_status(
    proposal_code: ProposalCode = Path(
        ProposalCode,
        title="Proposal code",
        description="Proposal code of the proposal whose status is requested.",
    )
) -> ProposalStatusContent:
    """
    Returns the current status of the proposal with a given proposal code.

    The following status values are possible.

    Status | Description
    --- | ---
    Accepted | The proposal has been accepted by the TAC(s), but no Phase 2 submission has been made yet.
    Active | The proposal is in the queue.
    Completed | The proposal has been completed.
    Deleted | The proposal has been deleted.
    Expired | The proposal was submitted in a previous semester and will not be observed any longer.
    In preparation | The proposal submission was preliminary only. This is a legacy status that should not be used any longer.
    Inactive | The proposal currently is not in the queue and will not be observed.
    Rejected | The proposal has been rejected by the TAC(s).
    Superseded | The proposal has been superseded. This is a legacy status that should not be used any longer.
    Under scientific review | The (Phase 1) proposal is being evaluated by the TAC(s).
    Under technical review | The (Phase 2) proposal is being checked by the PI and is not in the queue yet.
    """
    raise HTTPException(status_code=status.HTTP_501_NOT_IMPLEMENTED)


@router.put(
    "/{proposal_code}/status",
    summary="Update the proposal status",
    response_model=ProposalStatusContent,
    status_code=status.HTTP_200_OK,
)
def update_proposal_status(
    proposal_code: ProposalCode = Path(
        ...,
        title="Proposal code",
        description="Proposal code of the proposal whose status is requested.",
    ),
    proposal_status: ProposalStatusContent = Body(
        ..., alias="status", title="Proposal status", description="New proposal status."
    ),
) -> ProposalStatusContent:
    """
    Updates the status of the proposal with the given proposal code. See the
    corresponding GET request for a description of the available status values.
    """
    raise HTTPException(status_code=status.HTTP_501_NOT_IMPLEMENTED)


@router.get(
    "/{proposal_code}/observation-comments",
    summary="List the observation comments",
    response_model=List[ObservationComment],
)
def get_observation_comments(
    proposal_code: ProposalCode = Path(
        ...,
        title="Proposal code",
        description="Proposal code of the proposal whose observation comments are requested.",
    )
) -> List[ObservationComment]:
    with UnitOfWork() as unit_of_work:
        proposal_repository = ProposalRepository(unit_of_work.connection)
        proposal_service = ProposalService(proposal_repository)
        return proposal_service.get_observation_comments(proposal_code)


@router.post(
    "/{proposal_code}/observation-comments",
    summary="Create an observation comment",
    response_model=Message,
)
def post_observation_comment(
    proposal_code: ProposalCode = Path(
        ...,
        title="Proposal code",
        description="Proposal code of the proposal for which an observation comment is added.",
    ),
    comment: Dict[str, str] = Body(..., title="Comment", description="Text of the comment."),
    user: User = Depends(get_current_user)
) -> Message:
    """
    Adds a new comment related to an observation. The author submitting the request is
    recorded as the comment author.
    """
    with UnitOfWork() as unit_of_work:
        proposal_repository = ProposalRepository(unit_of_work.connection)
        proposal_service = ProposalService(proposal_repository)
        proposal_service.add_observation_comment(
            proposal_code=proposal_code,
            comment=comment["comment"],
            user=user
        )
        return Message(message="Comment added successfully.")


@router.get(
    "{proposal_code}/progress-reports/{semester}",
    summary="Get a progress report",
    response_model=ProgressReport,
    responses={200: {"content": {"application/pdf": {}}}},
)
def get_progress_report(
    proposal_code: ProposalCode = Path(
        ...,
        title="Proposal code",
        description="Proposal code of the proposal whose progress report is requested.",
    ),
    semester: Semester = Path(..., title="Semester", description="Semester"),
) -> Response:
    """
    Returns the progress report for a proposal and semester. The semester is the
    semester for which the progress is reported. For example, if the semester is
    2021-1, the report covers the observations up to and including the 2021-1
    semester and it requests time for the 2021-2 semester.

    The progress report can be requested in either of two formats:

    * As a JSON string.
    * As a pdf file. This is the default.

    You can choose the format by supplying its content type in the `Accept` HTTP header:

    Returned object | `Accept` HTTP header value
    --- | ---
    JSON string | application/json
    pdf file | application/pdf

    A pdf file is returned if no `Accept` header is included in the request. In the
    case of the pdf file the response contains an `Content-Disposition` HTTP header
    with a filename of the form "ProgressReport_{proposal_code}_{semester}.pdf".
    """
    raise HTTPException(status_code=status.HTTP_501_NOT_IMPLEMENTED)


@router.put(
    "/{proposal_code}/progress-reports/{semester}",
    summary="Create or update a progress report",
    response_model=ProgressReport,
)
def put_progress_report(
    proposal_code: ProposalCode = Path(
        ...,
        title="Proposal code",
        description="Proposal code of the proposal whose progress report is created or updated.",
    ),
    semester: Semester = Path(..., title="Semester", description="Semester"),
) -> ProgressReport:
    """
    Creates or updates the progress report for a proposal and semester. The semester
    is the semester for which the progress is reported. For example, if the semester
    is 2021-1, the report covers the observations up to and including the 2021-1
    semester and it requests time for the 2021-2 semester.

    The optional pdf file is intended for additional details regarding the progress with
    the proposal.
    """
    raise HTTPException(status_code=status.HTTP_501_NOT_IMPLEMENTED)


@router.get(
    "/{proposal_code}/observations",
    summary="List observations",
    response_model=List[ExecutedObservation],
)
def get_observations(
    proposal_code: ProposalCode = Path(
        ...,
        title="Proposal code",
        description="Proposal code of the proposal whose observations are requested.",
    ),
    from_date: Optional[date] = Query(
        date(2000, 1, 1),
        alias="from",
        title="From date",
        description="Only include observations for this night and later.",
    ),
    to_date: Optional[date] = Query(
        date(2099, 12, 31),
        alias="to",
        title="From date",
        description="Only include observations for this night and earlier.",
    ),
) -> List[ExecutedObservation]:
    """
    Returns the list of observations for a proposal. The list of observations can be
    filtered by a from date or a to date or both. These dates refer to observation
    nights, and they are inclusive. So for example, if the from date is 1 July 2021
    and the to date is 31 July 2021, the request returns observations made between 1
    July 2021 noon (UTC) and 1 August 2021 noon (UTC).

    The following information is included for each observation:

    * The unique observation identifier. This can be used to update the observation status.
    * The time charged for the observation.
    * The unique identifier of the observed block. This can be used to access the full block details.
    * The priority of the observed block.
    * The maximum lunar phase allowed for the observation. This the percentage of lunar illumination. It is only relevant if the Moon is above the horizon.
    * The list of observed targets. With the exception of some old proposals, this list contains a single target only. The unique target identifier and the target name are given for each target.
    * The start date of the night when the observation was done. For example, if the date is 3 July 2021, the oservation was done between 3 July 2021 noon (UTC) and 4 July 2021 noon (UTC).
    * The observation status. Thids can be `Accepted` or `Rejected`.
    * The reason why the observation has been rejected. This is relevant only for rejected observations.

    Observations are returned irrespective of whether they have been accepted or
    rejected.
    """
    raise HTTPException(status_code=status.HTTP_501_NOT_IMPLEMENTED)


@router.get(
    "/{proposal_code}/data-release-date",
    summary="Get the data release date",
    response_model=DataReleaseDate,
)
def get_data_release_date(
    proposal_code: ProposalCode = Path(
        ...,
        title="Proposal code",
        description="Proposal code of the proposal whose data release date is requested.",
    ),
    from_date: Optional[date] = Query(
        date(2000, 1, 1),
        alias="from",
        title="From date",
        description="Only include observations for this night and later.",
    ),
    to_date: Optional[date] = Query(
        date(2099, 12, 31),
        alias="to",
        title="From date",
        description="Only include observations for this night and earlier.",
    ),
) -> date:
    """
    Returns the date when the observation data for the proposal is scheduled to become public.
    """
    raise HTTPException(status_code=status.HTTP_501_NOT_IMPLEMENTED)


@router.put(
    "/{proposal_code}/data-release-date",
    summary="Request a new data release date.",
    response_model=DataReleaseDateUpdate,
    status_code=status.HTTP_202_ACCEPTED,
)
def update_data_release_date(
    proposal_code: ProposalCode = Path(
        ...,
        title="Proposal code",
        description="Proposal code of the proposal for which a new data release date is requested.",
    ),
) -> DataReleaseDate:
    """
    Requests a new date when the observation data can become public. It depends on
    the requested date and the proposal whether the request is granted immediately.
    Otherwise the request needs to be approved based on the requested date and the
    submitted motivation.

    As data is released at the beginning of a month, the updated release date may be
    later than the requested date.

    The request returns the new release date. This is the same as the previous date
    if the request needs to be approved.
    """
    raise HTTPException(status_code=status.HTTP_501_NOT_IMPLEMENTED)<|MERGE_RESOLUTION|>--- conflicted
+++ resolved
@@ -1,9 +1,5 @@
 from datetime import date
-<<<<<<< HEAD
-from typing import List, Optional, Dict
-=======
-from typing import List, Optional, cast
->>>>>>> 7e3c2554
+from typing import List, Optional, cast, Dict
 
 from fastapi import (
     APIRouter,
@@ -16,32 +12,26 @@
     Query,
     Response,
     UploadFile,
-    status, Depends,
+    status
 )
 from fastapi.responses import FileResponse
 
 from saltapi.repository.proposal_repository import ProposalRepository
 from saltapi.repository.unit_of_work import UnitOfWork
-<<<<<<< HEAD
-from saltapi.service.authentication_service import get_current_user
-=======
 from saltapi.repository.user_repository import UserRepository
 from saltapi.service.authentication_service import get_current_user
 from saltapi.service.permission_service import PermissionService
->>>>>>> 7e3c2554
 from saltapi.service.proposal import Proposal as _Proposal
 from saltapi.service.proposal import ProposalCode as _ProposalCode
 from saltapi.service.proposal import ProposalListItem as _ProposalListItem
 from saltapi.service.proposal_service import ProposalService
 from saltapi.service.user import User
-<<<<<<< HEAD
-=======
 from saltapi.util import semester_start
->>>>>>> 7e3c2554
 from saltapi.web.schema.common import (
     ExecutedObservation,
     ProposalCode,
-    Semester, Message,
+    Semester,
+    Message,
 )
 from saltapi.web.schema.proposal import (
     DataReleaseDate,
@@ -82,7 +72,7 @@
     ),
 ) -> List[_ProposalListItem]:
     """
-    Lists all proposals the author may view. The proposals returned can be limited to those
+    Lists all proposals the user may view. The proposals returned can be limited to those
     with submissions within a semester range by supplying a from or a to semester (or
     both). The maximum number of results can be set with the limit parameter; the default is 1000.
 
@@ -375,7 +365,7 @@
     user: User = Depends(get_current_user)
 ) -> Message:
     """
-    Adds a new comment related to an observation. The author submitting the request is
+    Adds a new comment related to an observation. The user submitting the request is
     recorded as the comment author.
     """
     with UnitOfWork() as unit_of_work:
