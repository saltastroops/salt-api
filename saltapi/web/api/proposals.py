--- conflicted
+++ resolved
@@ -30,11 +30,8 @@
     Comment,
     DataReleaseDate,
     ObservationComment,
-<<<<<<< HEAD
     Proposal,
     ProposalInactiveReason,
-=======
->>>>>>> 7f884adf
     ProposalListItem,
     ProposalStatusContent,
     ProposalStatusValue,
