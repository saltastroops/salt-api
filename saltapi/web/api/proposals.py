--- conflicted
+++ resolved
@@ -469,32 +469,11 @@
 
 @router.put(
     "/{proposal_code}/self-activation",
-<<<<<<< HEAD
-    summary="Change the status whether the proposal may be activated by the Principal Investigator and Principal Contact",
-    response_model=SelfActivation
-)
-def put_is_self_activatable(
-        proposal_code: ProposalCode = Path(
-            ...,
-            title="Proposal code",
-            description=(
-                    "Proposal code of the proposal for which an observation comment is added."
-            ),
-        ),
-        self_activation: SelfActivation = Body(
-            ...,
-            title="Allowed to self-activate",
-            description=(
-                    "is the Principal Investigator or Principal Contact allowed to activate the proposal."
-            )
-        ),
-        user: User = Depends(get_current_user),
-=======
     summary=(
         "Change the status whether the proposal may be activated by the Principal"
         " Investigator and Principal Contact"
     ),
-    response_model=SelfActivation,
+    response_model=SelfActivation
 )
 def put_is_self_activatable(
     proposal_code: ProposalCode = Path(
@@ -502,6 +481,7 @@
         title="Proposal code",
         description=(
             "Proposal code of the proposal for which an observation comment is added."
+            ),
         ),
     ),
     self_activation: SelfActivation = Body(
@@ -513,7 +493,6 @@
         ),
     ),
     user: User = Depends(get_current_user),
->>>>>>> 60526bf8
 ) -> SelfActivation:
     """
     Change the self-activation status of the proposal.
@@ -530,16 +509,10 @@
         )
         unit_of_work.commit()
         return SelfActivation(
-<<<<<<< HEAD
-            allowed = proposal_service.is_self_activatable(proposal_code)
-        )
-
-=======
             allowed=proposal_service.is_self_activatable(proposal_code)
         )
 
 
->>>>>>> 60526bf8
 @router.put(
     "/{proposal_code}/liaison-astronomer",
     summary="Set the liaison astronomer for the proposal",
@@ -547,26 +520,12 @@
     status_code=200,
 )
 def update_liaison_astronomer(
-<<<<<<< HEAD
-        proposal_code: ProposalCode = Path(
-            ...,
-            title="Proposal code",
-            description=(
-                    "Proposal code of the proposal for which the liaison astronomer is updated."
+    proposal_code: ProposalCode = Path(
+        ...,
+        title="Proposal code",
+        description=(
+            "Proposal code of the proposal for which the liaison astronomer is updated."
             ),
-        ),
-        liaison_astronomer_id: Optional[UserId] = Body(
-            ...,
-            title="Liaison astronomer id",
-            description="The user id of the liaison astronomer."
-        ),
-        user: User = Depends(get_current_user),
-=======
-    proposal_code: ProposalCode = Path(
-        ...,
-        title="Proposal code",
-        description=(
-            "Proposal code of the proposal for which the liaison astronomer is updated."
         ),
     ),
     liaison_astronomer_id: UserId = Body(
@@ -575,7 +534,6 @@
         description="The user id of the liaison astronomer.",
     ),
     user: User = Depends(get_current_user),
->>>>>>> 60526bf8
 ) -> Optional[LiaisonAstronomer]:
     """
     Update the liaison astronomer of the proposal.
@@ -592,7 +550,6 @@
         liaison_salt_astronomer = proposal_service.get_liaison_astronomer(proposal_code)
         if liaison_salt_astronomer:
             return LiaisonAstronomer(**liaison_salt_astronomer)
-<<<<<<< HEAD
         return None
 
 
@@ -645,7 +602,4 @@
             user_details.id, proposal_code, approval_status.approved
         )
 
-        unit_of_work.commit()
-=======
-        return None
->>>>>>> 60526bf8
+        unit_of_work.commit()