--- conflicted
+++ resolved
@@ -140,10 +140,6 @@
     """
 
     with UnitOfWork() as unit_of_work:
-<<<<<<< HEAD
-        permission_service = services.permission_service(unit_of_work.connection)
-        permission_service.check_permission_to_view_proposal(
-=======
         user_repository = UserRepository(unit_of_work.connection)
         proposal_repository = ProposalRepository(unit_of_work.connection)
         proposal_service = ProposalService(proposal_repository)
@@ -152,7 +148,6 @@
             user_repository, proposal_repository, block_repository
         )
         if not permission_service.may_view_proposal(
->>>>>>> 092c2077
             user, cast(_ProposalCode, proposal_code)
         )
 
