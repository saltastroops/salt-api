--- conflicted
+++ resolved
@@ -100,8 +100,6 @@
         return user_service.get_users()
 
 
-<<<<<<< HEAD
-=======
 @router.get(
     "/salt-astronomers",
     summary="Get the SALT astronomers, sorted by their family name",
@@ -113,7 +111,6 @@
         return user_service.get_salt_astronomers()
 
 
->>>>>>> 2d6d4e67
 @router.get("/{user_id}", summary="Get user details", response_model=User)
 def get_user(
     user_id: int = Path(
