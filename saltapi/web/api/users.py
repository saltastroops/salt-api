--- conflicted
+++ resolved
@@ -20,7 +20,8 @@
     User,
     UserListItem,
     UserUpdate,
-    BaseUserDetails, UsernameEmail,
+    BaseUserDetails,
+    UsernameEmail,
 )
 
 router = APIRouter(prefix="/users", tags=["User"])
@@ -330,9 +331,10 @@
         user_service.update_password(user_id, password)
 
         unit_of_work.commit()
-<<<<<<< HEAD
-
-        return user_service.get_user(user_id)
+        user = user_service.get_user(user_id)
+        if user is None:
+            raise NotFoundError("Unknown user.")
+        return user
 
 
 @router.post(
@@ -358,10 +360,4 @@
 
         unit_of_work.commit()
 
-        return user_service.get_user(user_id)
-=======
-        user = user_service.get_user(user_id)
-        if user is None:
-            raise NotFoundError("Unknown user.")
-        return user
->>>>>>> 3e5e80aa
+        return user_service.get_user(user_id)