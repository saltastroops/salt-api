from enum import Enum
from typing import List, Optional, Union

from pydantic import BaseModel, Field

from saltapi.web.schema.bvit import BvitSummary
from saltapi.web.schema.common import (
    BaseBlockVisit,
    ObservationProbabilities,
    Priority,
    ProposalCode,
    Ranking,
    Semester,
    TimeInterval,
)
from saltapi.web.schema.hrs import HrsSummary
from saltapi.web.schema.observation import Observation
from saltapi.web.schema.rss import RssSummary
from saltapi.web.schema.salticam import SalticamSummary


class BlockStatusValue(str, Enum):
    """Block status value."""

    ACTIVE = "Active"
    COMPLETED = "Completed"
    DELETED = "Deleted"
    EXPIRED = "Expired"
    NOT_SET = "Not set"
    ON_HOLD = "On hold"
    SUPERSEDED = "Superseded"


class BlockStatus(BaseModel):
    value: BlockStatusValue = Field(
        ..., title="Block status value", description="Block status value"
    )
    reason: Optional[str] = Field(
        ..., title="Block status reason", description="Block status reason"
    )


class Transparency(str, Enum):
    """Sky transparency."""

    ANY = "Any"
    CLEAR = "Clear"
    THICK_CLOUD = "Thick cloud"
    THIN_CLOUD = "Thin cloud"


class ObservingConditions(BaseModel):
    minimum_seeing: Optional[float] = Field(
        ...,
        title="Minimum seeing",
        description="Minimum seeing allowed for an observation, in arcseconds",
        ge=0,
    )
    maximum_seeing: float = Field(
        ...,
        title="Maximum seeing",
        description="Maximum seeing allowed for an observation, in arcseconds",
        ge=0,
    )
    transparency: Transparency = Field(
        ...,
        title="Transparency",
        description="Sky transparency required for an observation",
    )
    maximum_lunar_phase: float = Field(
        ...,
        title="Maximum lunar phase",
        description="Maximum lunar phase which was allowed for the observation, as the percentage of lunar illumination",
        ge=0,
        le=100,
    )
    minimum_lunar_distance: float = Field(
        ...,
        title="Minimum lunar distance",
        description="Minimum required angular distance between the Moon and the target, in degrees",
    )


class Block(BaseModel):
    """A block, i.e. a smallest schedulable unit in a proposal."""

    id: int = Field(..., title="Block id", description="Unique identifier of the block")
    name: Optional[str] = Field(..., title="Name", description="Block name")
    proposal_code: ProposalCode = Field(
        ..., title="Proposal code of the proposal to which the block belongs"
    )
    semester: Semester = Field(..., title="Semester to which the block belongs")
    status: BlockStatus = Field(..., title="Block status", description="Block status")
    priority: Priority = Field(
        ..., title="Priority", description="Priority of the block"
    )
    ranking: Optional[Ranking] = Field(
        ...,
        title="Ranking",
        description="Ranking by the Principal Investigator relative to other blocks in the proposal",
    )
    wait_period: int = Field(
        ...,
        title="Wait period",
        description="Minimum number of days to wait between observations of the block",
    )
    comment: Optional[str] = Field(
        ...,
        title="Comment",
        description="Comment about the block by the Principal Investigator",
    )
    requested_observations: int = Field(
        ...,
        title="Requested observations",
        description="Number of observations requested for the block",
    )
<<<<<<< HEAD
    block_visits: List[BaseBlockVisit] = Field(
=======
    block_visits: List[BaseExecutedObservation] = Field(
>>>>>>> eadf7822
        ...,
        title="Block visit",
        description="Observations made for the block",
    )
    observing_conditions: ObservingConditions = Field(
        ...,
        title="Observing conditions",
        description="Conditions required for observing the block",
    )
    observation_time: int = Field(
        ...,
        title="Observation time",
        description="Time required for an observation of the block, including the overhead time, in seconds",
        gt=0,
    )
    overhead_time: Optional[int] = Field(
        ..., title="Overhead time for an observation of the block, in seconds", ge=0
    )
    observing_windows: List[TimeInterval] = Field(
        ...,
        title="Observing windows",
        description="Time windows during which the block can be observed",
    )
    observation_probabilities: ObservationProbabilities = Field(
        ...,
        title="Observing probabilities",
        description="Probabilities related to observing the block",
    )
    observations: List[Observation] = Field(
        ...,
        title="Observations",
        description="List of observations in the block. With the exception of some legacy proposals, there is always a single observation in the block",
    )


class BlockSummary(BaseModel):
    """Summary information about a block."""

    id: int = Field(
        ..., title="Block id", description="Unique identifier for the block"
    )
    name: str = Field(..., title="Name", description="Block name")
    observation_time: int = Field(
        ...,
        title="Observation time",
        description="Time required to make an observation of the block, in seconds",
        ge=0,
    )
    priority: Priority = Field(
        ..., title="Priority", description="Priority of the block"
    )
    requested_observations: int = Field(
        ...,
        title="Requested observations",
        description="Number of observations requested for the block",
    )
    accepted_observations: int = Field(
        ...,
        title="Accepted observations",
        description="Number of accepted observations made for the block so far",
    )
    rejected_observations: int = Field(
        ...,
        title="Rejected observations",
        description="Number of rejected observations made for the block so far",
    )
    is_observable_tonight: bool = Field(
        ...,
        title="Observable tonight?",
        description="Whether the block can be observed tonight (i.e. during the current Julian day)",
    )
    remaining_nights: int = Field(
        ...,
        title="Remaining nights",
        description="Number of nights (Julian days), excluding the current one, during which the block still can be observed",
    )
    observing_conditions: ObservingConditions = Field(
        ...,
        title="Observing conditions",
        description="Conditions required for observing the block",
    )
    instruments: List[
        Union[SalticamSummary, RssSummary, HrsSummary, BvitSummary]
    ] = Field(..., title="Instruments", description="Instruments used for the block")<|MERGE_RESOLUTION|>--- conflicted
+++ resolved
@@ -114,11 +114,7 @@
         title="Requested observations",
         description="Number of observations requested for the block",
     )
-<<<<<<< HEAD
     block_visits: List[BaseBlockVisit] = Field(
-=======
-    block_visits: List[BaseExecutedObservation] = Field(
->>>>>>> eadf7822
         ...,
         title="Block visit",
         description="Observations made for the block",
