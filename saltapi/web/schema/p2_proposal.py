--- conflicted
+++ resolved
@@ -4,17 +4,14 @@
 
 from saltapi.web.schema.block import BlockSummary
 from saltapi.web.schema.common import BlockVisit
-<<<<<<< HEAD
-from saltapi.web.schema.proposal import GeneralProposalInfo, ChargedTime, ObservationComment, Proposal, \
-    ProprietaryPeriod
-=======
 from saltapi.web.schema.proposal import (
     ChargedTime,
     GeneralProposalInfo,
     ObservationComment,
     Proposal,
 )
->>>>>>> 2d1f5893
+from saltapi.web.schema.proposal import GeneralProposalInfo, ChargedTime, ObservationComment, Proposal, \
+    ProprietaryPeriod
 
 
 class P2GeneralProposalInfo(GeneralProposalInfo):
