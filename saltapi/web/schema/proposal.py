--- conflicted
+++ resolved
@@ -627,7 +627,7 @@
             "partner and requested percentages. E.g 'RSA:50;POL:50;OTH:0'."
         ),
     )
-<<<<<<< HEAD
+
 
 
 class SelfActivation(BaseModel):
@@ -640,21 +640,8 @@
         ),
     )
 
-=======
-    
->>>>>>> 2f010da5
-    @validator("partner_requested_percentages")
-    def partner_requested_percentages_valid(cls, v: str) -> str:
-        # If the value is invalid, parsing it will raise an error.
-        parse_partner_requested_percentages(v)
-        return v
-
-class SelfActivation(BaseModel):
-    allowed: bool = Field(
-        ...,
-        title="Can the proposal be self-activated?",
-        description=(
-            "Can the proposal be activated by the Principal Investigator or Principal"
-            " Contact?"
-        ),
-    )+@validator("partner_requested_percentages")
+def partner_requested_percentages_valid(cls, v: str) -> str:
+    # If the value is invalid, parsing it will raise an error.
+    parse_partner_requested_percentages(v)
+    return v