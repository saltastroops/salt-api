--- conflicted
+++ resolved
@@ -659,18 +659,6 @@
     )
 
 
-<<<<<<< HEAD
-class RequestedObservations(BaseModel):
-    """An Observation data request Body."""
-
-    observation_ids: List[int] = Field(
-        ..., title="Observation Id", description="The block visit Id."
-    )
-    data_format: str = Field(
-        ...,
-        title="Data format",
-        description="The requested data format.",
-=======
 class DataFormat(str, Enum):
     ALL = "All"
     CALIBRATION = "Calibration"
@@ -686,5 +674,4 @@
         ...,
         title="Data formats",
         description="The requested data formats.",
->>>>>>> e4e28329
     )