from datetime import date, datetime
from enum import Enum
from typing import List, Literal, Optional

from pydantic import BaseModel, EmailStr, Field

from saltapi.util import as_form
from saltapi.web.schema.block import BlockSummary
from saltapi.web.schema.common import (
    BlockVisit,
    PartnerCode,
    PartnerName,
    Priority,
    ProposalCode,
    Semester,
)
from saltapi.web.schema.institution import Institution
from saltapi.web.schema.user import FullName


class ProposalUser(FullName):
    email: EmailStr = Field(..., title="Email address", description="Email address")


class ProposalStatusValue(str, Enum):
    """Proposal status value."""

    ACCEPTED = "Accepted"
    ACTIVE = "Active"
    COMPLETED = "Completed"
    DELETED = "Deleted"
    EXPIRED = "Expired"
    IN_PREPARATION = "In preparation"
    INACTIVE = "Inactive"
    REJECTED = "Rejected"
    SUPERSEDED = "Superseded"
    UNDER_SCIENTIFIC_REVIEW = "Under scientific review"
    UNDER_TECHNICAL_REVIEW = "Under technical review"


class ProposalStatus(BaseModel):
    """Proposal status."""

    value: ProposalStatusValue = Field(
        ..., title="Proposal status", description="Proposal status"
    )
    reason: Optional[str] = Field(
        ..., title="Proposal status reason", description="Proposal status reason"
    )


class ProposalType(str, Enum):
    """Proposal type."""

    COMMISSIONING = "Commissioning"
    DIRECTOR_DISCRETIONARY_TIME = "Director's Discretionary Time"
    ENGINEERING = "Engineering"
    GRAVITATIONAL_WAVE_EVENT = "Gravitational Wave Event"
    KEY_SCIENCE_PROGRAM = "Key Science Program"
    LARGE_SCIENCE_PROPOSAL = "Large Science Proposal"
    OPTICON_RADIO_PILOT = "OPTICON-Radionet Pilot"
    SCIENCE = "Science"
    SCIENCE_LONG_TERM = "Science - Long Term"
    SCIENCE_VERIFICATION = "Science Verification"


class UpdateStatus(str, Enum):
    SUCCESSFUL = "Successful"
    PENDING = "Pending"
    FAILED = "Failed"


class ProprietaryPeriod(BaseModel):
    """Proprietary period."""

    period: Optional[int] = Field(
        ...,
        title="Current proprietary period",
        description="Proprietary period in months.",
    )
    maximum_period: Optional[int] = Field(
        ...,
        title="Maximum proprietary period, in months",
        description=(
            "Maximum proprietary period, in months for partner partners that have it."
        ),
    )
    start_date: Optional[date] = Field(
        ...,
        title="Start date",
        description="Start date from which the proprietary period is counted.",
    )


class GeneralProposalInfo(BaseModel):
    """General proposal information for a semester."""

    title: str = Field(..., title="Title", description="Proposal title")
    abstract: str = Field(..., title="Abstract", description="Proposal abstract")
    current_submission: datetime = Field(
        ...,
        title="Current submission datetime",
        description="Datetime of the latest submission for any semester",
    )
    first_submission: datetime = Field(
        ...,
        title="First submission datetime",
        description="Datetime of the first submission for any semester",
    )
    semesters: List[Semester] = Field(
        ...,
        title="Semesters",
        description="List of semesters for which the proposal has been submitted",
    )
    submission_number: int = Field(
        ...,
        title="Submission number",
        description="Current submission number for any semester",
    )
    status: ProposalStatus = Field(
        ..., title="Proposal status", description="Proposal status"
    )
    proposal_type: ProposalType = Field(
        ..., title="Proposal type", description="Proposal type"
    )
    is_target_of_opportunity: bool = Field(
        ...,
        title="Target of opportunity?",
        description="Whether the proposal contains targets of opportunity",
    )
    total_requested_time: int = Field(
        ...,
        title="Total requested time",
        description="Total requested time, in seconds",
    )
<<<<<<< HEAD

=======
    proprietary_period: ProprietaryPeriod = Field(
        ...,
        title="Proprietary period",
        description="The Proprietary period.",
    )
>>>>>>> 5ff57756
    liaison_salt_astronomer: Optional[FullName] = Field(
        ...,
        title="Liaison astronomer",
        description="SALT Astronomer who is the liaison astronomer for the proposal",
    )

    is_self_activatable: bool = Field(
        ...,
        title="Can the proposal be self-activated?",
        description=(
            "Can the proposal be activated by the Principal Investigator or Principal"
            " Contact?"
        ),
    )


class Investigator(ProposalUser):
    """An investigator on a proposal."""

    affiliation: Institution = Field(
        ..., title="Affiliation", description="Affiliation of the investigator"
    )
    is_pc: bool = Field(
        ...,
        title="Principle Contact",
        description="Is this investigator the Principal Contact?",
    )
    is_pi: bool = Field(
        ...,
        title="Principle Investigator",
        description="Is this investigator the Principal Investigator?",
    )
    has_approved_proposal: Optional[bool] = Field(
        ...,
        title="Has approved proposal?",
        description=(
            "Whether the investigator has approved the proposal. The value is null if"
            " the investigator has neither approved nor rejected the proposal yet"
        ),
    )


class ChargedTime(BaseModel):
    """Charged time, broken down by priority."""

    priority_0: int = Field(
        ..., title="P0 time", description="Charged priority 0 time, in seconds", ge=0
    )
    priority_1: int = Field(
        ..., title="P1 time", description="Charged priority 1 time, in seconds", ge=0
    )
    priority_2: int = Field(
        ..., title="P2 time", description="Charged priority 2 time, in seconds", ge=0
    )
    priority_3: int = Field(
        ..., title="P3 time", description="Charged priority 3 time, in seconds", ge=0
    )
    priority_4: int = Field(
        ..., title="P4 time", description="Charged priority 4 time, in seconds", ge=0
    )


class DataReleaseDate(BaseModel):
    """The release date when the observation data is scheduled to become public."""

    release_date: date = Field(
        ...,
        title="Data release date",
        description="Date when the proposal data is scheduled to become public",
    )


class ProprietaryPeriodUpdateRequest(BaseModel):
    """A request to update the proprietary period."""

    proprietary_period: int = Field(
        ...,
        ge=0,
        title="The proprietary period",
        description=(
            "The proprietary period, in months. The proprietary period starts at the"
            " end of the semester when the last observation was taken."
        ),
    )
    motivation: Optional[str] = Field(
        ...,
        title="Motivation",
        description="Motivation why the request should be granted",
    )


class ObservationComment(BaseModel):
    """Comment related to an observation of a proposal."""

    id: int
    author: str = Field(..., title="Author", description="Author of the comment")
    comment: str = Field(..., title="Comment", description="Text of the comment")
    comment_date: date = Field(
        ...,
        title="Time of creation",
        description="Date when the comment was made",
    )

    class Config:
        schema_extra = {
            "example": {
                "id": 123,
                "author": "Sipho Mangana",
                "comment": "Please check the position angle.",
                "comment_date": "2019-08-24",
            }
        }


class Comment(BaseModel):
    """Comment."""

    comment: str = Field(..., title="Comment", description="Text of the comment")

    class Config:
        schema_extra = {
            "example": {
                "comment": "Please check the finding chart",
            }
        }


class PartnerPercentage(BaseModel):
    """A percentage (for example of the requested time) for a partner."""

    partner: PartnerName = Field(..., title="SALT partner", description="SALT partner")
    percentage: float = Field(
        ...,
        ge=0,
        le=100,
        title="Percentage",
        description="Percentage between 0 and 100 (both inclusive)",
    )



class RequestedTime(BaseModel):
    """Time requested in a phase 1 proposal."""

    total_requested_time: int = Field(
        ...,
        title="Total requested time",
        description="Total requested time, in seconds",
    )
    minimum_useful_time: Optional[int] = Field(
        ...,
        title="Minimum useful time",
        description=(
            "Minimum time needed to produce meaningful science from the proposal, in"
            " seconds."
        ),
    )
    comment: Optional[str] = Field(
        None, title="Comment", description="Comment on the time requirements"
    )
    semester: Semester = Field(
        ..., title="Semester", description="Semester for which the time is requested"
    )
    distribution: List[PartnerPercentage] = Field(
        ...,
        title="Distribution among partners",
        description="Percentages of time requested from the different partners",
    )


class TimeAllocation(BaseModel):
    """A time allocation."""

    partner_name: PartnerName = Field(
        ...,
        title="SALT partner name",
        description=(
            "Name of the SALT partner whose Time Allocation Committee is allocating the"
            " time"
        ),
    )
    partner_code: PartnerCode = Field(
        ...,
        title="SALT partner code",
        description=(
            "Code of the SALT partner whose Time Allocation Committee is allocating the"
            " time"
        ),
    )
    tac_comment: Optional[str] = Field(
        ...,
        title="TAC comment",
        description="Comment by the Time Allocation Committee allocating the time",
    )
    priority_0: int = Field(
        ..., title="P0 time", description="Allocated priority 0 time, in seconds", ge=0
    )
    priority_1: Priority = Field(
        ..., title="P1 time", description="Allocated priority 1 time, in seconds", ge=0
    )
    priority_2: Priority = Field(
        ..., title="P2 time", description="Allocated priority 2 time, in seconds", ge=0
    )
    priority_3: Priority = Field(
        ..., title="P3 time", description="Allocated priority 3 time, in seconds", ge=0
    )
    priority_4: Priority = Field(
        ..., title="P4 time", description="Allocated priority 4 time, in seconds", ge=0
    )


class Proposal(BaseModel):
    """A proposal."""

    proposal_code: ProposalCode = Field(
        ..., title="Proposal code", description="Proposal code"
    )
    phase: Literal[1, 2] = Field(
        ...,
        title="Proposal phase",
        description="Proposal phase",
    )
    semester: Semester = Field(
        ...,
        title="Semester",
        description="Semester for which the proposal details are given",
    )
    general_info: GeneralProposalInfo = Field(
        ...,
        title="General information",
        description="General proposal information for a semester",
    )
    investigators: List[Investigator] = Field(
        ..., title="Investigators", description="Investigators on the proposal"
    )
    requested_times: List[RequestedTime] = Field(
        ...,
        title="Requested times",
        description=(
            "Requested times for all semesters in the proposal."
        ),
    )
    blocks: List[BlockSummary] = Field(
        ..., title="Blocks", description="Blocks for the semester"
    )
    block_visits: List[BlockVisit] = Field(
        ...,
        title="Observations",
        description="Observations made for the proposal in any semester",
    )
    time_allocations: List[TimeAllocation] = Field(
        ...,
        title="Time allocations",
        description="Time allocations for the semester",
    )
    observation_comments: List[ObservationComment] = Field(
        ...,
        title="Observation comments",
        description="Comments related to observing the proposal",
    )


class PartnerRequestedPercentage(BaseModel):
    """
    Requested Percentage for a partner
    """

    partner_code: PartnerCode = Field(
        ..., title="Partner code", description="Partner code, such as IUCAA."
    )

    partner_name: PartnerName = Field(
        ..., title="Partner name ", description="Name of the partner."
    )

    requested_percentage: float = Field(
        ..., title="Percentage", description="Percentage requested from a partner."
    )


class ProposalContentType(str, Enum):
    """Content type for a proposal."""

    JSON = ("application/json",)
    PDF = ("application/pdf",)
    ZIP = "application/zip"


class ProposalListItem(BaseModel):
    """Item in a list of proposals."""

    id: int = Field(
        ..., title="Proposal id", description="Unique identifier of the proposal"
    )
    proposal_code: str = Field(..., title="Proposal code", description="Proposal code")
    semester: Semester = Field(
        ...,
        title="Semester",
        description="Semester for which the proposal was submitted",
    )
    title: str = Field(..., title="Title", description="Proposal title")
    phase: int = Field(
        ..., gt=0, lt=3, title="Proposal phase", description="Proposal phase"
    )
    status: ProposalStatus = Field(
        ..., title="Proposal status", description="Proposal status"
    )
    proposal_type: ProposalType = Field(
        ..., title="Proposal type", description="Proposal type"
    )
    principal_investigator: ProposalUser = Field(
        ..., title="Principal Investigator", description="Principal Investigator"
    )
    principal_contact: ProposalUser = Field(
        ..., title="Principal Contact", description="Principal Contact"
    )
    liaison_astronomer: Optional[FullName] = Field(
        ..., title="Liaison Astronomer", description="Liaison Astronomer"
    )


class ProposalStatusContent(BaseModel):
    """Content including a proposal status."""

    status: ProposalStatus = Field(
        ..., title="Proposal status", description="Proposal status"
    )


class SubmissionAcknowledgment(BaseModel):
    """Acknowledgment that a proposal submission has been received."""

    submission_id: int = Field(
        ...,
        title="Submission id",
        description="Unique identifier for a proposal submission",
    )

    class Config:
        schema_extra = {"example": {"submission_id": 41318}}


class ObservingConstraints(BaseModel):
    seeing: float = Field(..., title="Seeing", description="The seeing")
    transparency: str = Field(..., title="Transparency", description="The transparency")
    description: str = Field(
        ...,
        title="Description",
        description="The brief description of observing constraints",
    )


class TimeStatistics(BaseModel):
    """Time statistics for a proposal."""

    semester: str = Field(..., title="Semester", description="The semester")
    requested_time: int = Field(
        ..., title="Requested time", description="Requested time for the semester."
    )
    allocated_time: int = Field(
        ..., title="Allocated time", description="Allocated time for the semester"
    )
    observed_time: int = Field(
        ..., title="Observed time", description="Observed time for the semester"
    )

    class Config:
        schema_extra = {
            "example": {
                "semester": "2022-1",
                "requested_time": 19000,
                "allocated_time": 18000,
                "observed_time": 17000,
            }
        }


class BaseProgressReport(BaseModel):
    requested_time: Optional[int] = Field(
        ...,
        title="Requested time",
        description="Requested time per partner.",
    )

    maximum_seeing: Optional[float] = Field(
        ...,
        title="Seeing",
        description="The maximum seeing.",
    )
    transparency: Optional[str] = Field(
        ...,
        title="Transparency",
        description="The transparency.",
    )
    description_of_observing_constraints: Optional[str] = Field(
        ...,
        title="Description of observing constraints",
        description="The description of observing constraints.",
    )
    change_reason: Optional[str] = Field(
        ...,
        title="Time request change reasons",
        description="The reason why the time request has changed.",
    )
    summary_of_proposal_status: Optional[str] = Field(
        ...,
        title="Summary of proposal status",
        description="The summary of proposal status.",
    )
    strategy_changes: Optional[str] = Field(
        ...,
        title="Strategy changes",
        description="The strategy changes.",
    )


class ProposalProgress(BaseProgressReport):
    """
    Progress report for a proposal and semester. The semester is the semester for which
    the progress is reported. For example, if the semester is 2021-1, the report covers
    the observations up to and including the 2021-1 semester and it requests time for
    the 2021-2 semester.
    """

    semester: Optional[str] = Field(
        ...,
        title="Semester",
        description="The semester for this progress report.",
    )
    partner_requested_percentages: List[PartnerRequestedPercentage] = Field(
        ...,
        title="Partner",
        description="The partner from which time is requested.",
    )
    previous_time_requests: List[TimeStatistics] = Field(
        ...,
        title="Previous time requests",
        description="The request from previous semesters",
    )
    last_observing_constraints: Optional[ObservingConstraints] = Field(
        ...,
        title="Last requested observing conditions",
        description="The last observing conditions.",
    )

    proposal_progress_pdf: Optional[str] = Field(
        ...,
        title="Proposal progress report pdf",
        description="Proposal progress report pdf",
    )
    additional_pdf: Optional[str] = Field(
        ...,
        title="Proposal progress report pdf",
        description="Proposal progress report pdf",
    )


@as_form
class ProposalProgressInput(BaseProgressReport):
    partner_requested_percentages: str = Field(
        ...,
        title="Partner requested percentages",
        description=(
            "The list of requested percentages per partner, as pairs of "
            "partner and requested percentages. E.g 'RSA:50;POL:50;OTH:0'."
        ),
    )

<|MERGE_RESOLUTION|>--- conflicted
+++ resolved
@@ -133,15 +133,7 @@
         title="Total requested time",
         description="Total requested time, in seconds",
     )
-<<<<<<< HEAD
-
-=======
-    proprietary_period: ProprietaryPeriod = Field(
-        ...,
-        title="Proprietary period",
-        description="The Proprietary period.",
-    )
->>>>>>> 5ff57756
+
     liaison_salt_astronomer: Optional[FullName] = Field(
         ...,
         title="Liaison astronomer",
@@ -282,7 +274,6 @@
     )
 
 
-
 class RequestedTime(BaseModel):
     """Time requested in a phase 1 proposal."""
 
@@ -608,5 +599,4 @@
             "The list of requested percentages per partner, as pairs of "
             "partner and requested percentages. E.g 'RSA:50;POL:50;OTH:0'."
         ),
-    )
-
+    )