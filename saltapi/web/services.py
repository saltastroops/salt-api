--- conflicted
+++ resolved
@@ -67,14 +67,11 @@
     instrument_repository = InstrumentRepository(connection)
     return InstrumentService(instrument_repository)
 
-
-<<<<<<< HEAD
-def submission_service() -> SubmissionService:
-    """Return a submission service instance."""
-    return SubmissionService()
-=======
 def institution_service(connection: Connection) -> InstitutionService:
     """Return an institution service instance."""
     institution_repository = InstitutionRepository(connection)
     return InstitutionService(institution_repository)
->>>>>>> b7c6c44f
+
+def submission_service() -> SubmissionService:
+    """Return a submission service instance."""
+    return SubmissionService()