import os

import dotenv

# Make sure that the test database etc. are used.
# IMPORTANT: These lines must be executed before any server-related package is imported.
from saltapi.exceptions import NotFoundError
from saltapi.repository.user_repository import UserRepository
from saltapi.service.user import User
from saltapi.service.user_service import UserService

os.environ["DOTENV_FILE"] = ".env.test"
dotenv.load_dotenv(os.environ["DOTENV_FILE"])

<<<<<<< HEAD
=======

>>>>>>> eadf7822
import re
from pathlib import Path
from typing import Any, Callable, Generator, Optional, cast

import pytest
import yaml
from fastapi.testclient import TestClient
from pytest_bdd import given, parsers, then
from requests import Response
from sqlalchemy import create_engine
from sqlalchemy.engine import Connection, Engine
from starlette import status

import saltapi.web.api.authentication
from saltapi.main import app

engine: Optional[Engine] = None
sdb_dsn = os.environ.get("SDB_DSN")
if sdb_dsn:
    echo_sql = True if os.environ.get("ECHO_SQL") else False  # SQLAlchemy needs a bool
    engine = create_engine(sdb_dsn, echo=echo_sql, future=True)

# Replace the user authentication with one which assumes that every user has the
# password "secret".

USER_PASSWORD = "secret"


def get_user_authentication_function() -> Callable[[str, str], User]:
    def authenticate_user(username: str, password: str) -> User:
        if password != USER_PASSWORD:
            raise NotFoundError("No user found for username and password")

        with cast(Engine, engine).connect() as connection:
            user_repository = UserRepository(connection)
            user_service = UserService(user_repository)
            user = user_service.get_user(username)
            return user

    return authenticate_user


app.dependency_overrides[
    saltapi.web.api.authentication.get_user_authentication_function
] = get_user_authentication_function


TEST_DATA = "users.yaml"


# Replace the user authentication with one which assumes that every user has the
# password "secret".

USER_PASSWORD = "secret"


def get_user_authentication_function() -> Callable[[str, str], User]:
    def authenticate_user(username: str, password: str) -> User:
        if password != USER_PASSWORD:
            raise NotFoundError("No user found for username and password")

        with cast(Engine, engine).connect() as connection:
            user_repository = UserRepository(connection)
            user_service = UserService(user_repository)
            user = user_service.get_user(username)
            return user

    return authenticate_user


app.dependency_overrides[
    saltapi.web.api.authentication.get_user_authentication_function
] = get_user_authentication_function


TEST_DATA = "users.yaml"


@pytest.fixture(scope="function")
def dbconnection() -> Generator[Connection, None, None]:
    if not engine:
        raise ValueError(
            "No SQLAlchemy engine set. Have you defined the SDB_DSN environment "
            "variable?"
        )
    with engine.connect() as connection:
        yield connection


def read_testdata(path: str) -> Any:
    if Path(path).is_absolute():
        raise ValueError("The file path must be a relative path.")

    root_dir = Path(os.environ["TEST_DATA_DIR"])
    datafile = root_dir / path
    if not datafile.exists():
        raise FileNotFoundError(f"File does not exist: {datafile}")

    with open(datafile, "r") as f:
        return yaml.safe_load(f)


@pytest.fixture(scope="session")
def testdata() -> Generator[Callable[[str], Any], None, None]:
    """
    Load test data from a YAML file.

    The test data must be contained in a YAML file located in the folder tests/testdata
    or any subfolder thereof. The file path relative to the tests/testdata folder must
    be passed as the argument of the function returned by this fixture.

    The YAML file must contain a single document only (i.e. it must contain no "---"
    separators). Its content is returned in the way PyYAML returns YAML content.
    """

    yield read_testdata


@pytest.fixture()
def client() -> Generator[TestClient, None, None]:
    yield TestClient(app)


@given("I am <user_type>")
def i_am(user_type: str, client: TestClient) -> None:
    if user_type == "not authenticated":
        not_authenticated(client)
        return

    groups = re.match(
        r"(?:an )?investigator (?:for|of) (?:the )?proposal ([-\w\d]+)", user_type
    )
    if groups:
        authenticate(investigator(groups.group(1)), client)
        return

    groups = re.match(
        r"(?:a )?[Pp]rincipal [Ii]nvestigator (?:for|of) (?:the )?proposal ([-\w\d]+)",
        user_type,
    )
    if groups:
        authenticate(principal_investigator(groups.group(1)), client)
        return

    groups = re.match(
        r"(?:an )?[Pp]rincipal [Cc]ontact (?:for|of) (?:the )?proposal ([-\w\d]+)",
        user_type,
    )
    if groups:
        authenticate(principal_contact(groups.group(1)), client)
        return

    groups = re.match(
        r"(?:a )?TAC [Cc]hair (?:for|of) (?:the )?partner (\w+)", user_type
    )
    if groups:
        authenticate(tac_chair(groups.group(1)), client)
        return

    groups = re.match(
        r"(?:a )?TAC [Mm]ember (?:for|of) (?:the )?partner (\w+)", user_type
    )
    if groups:
        authenticate(tac_member(groups.group(1)), client)
        return

    groups = re.match(r"(?:a )?Board member", user_type)
    if groups:
        authenticate(board_member(), client)
        return

    groups = re.match(r"(?:a )?partner affilated user", user_type)
    if groups:
        authenticate(partner_affiliated_user(), client)
        return

    groups = re.match(r"(?:a )?non[- ]partner affilated user", user_type)
    if groups:
        authenticate(non_partner_affiliated_user(), client)
        return

    groups = re.match(r"(?:a )?SALT [Aa]stronomer", user_type)
    if groups:
        authenticate(salt_astronomer(), client)
        return

    groups = re.match(r"(?:an )?[Aa]dministrator", user_type)
    if groups:
        authenticate(administrator(), client)
        return

    raise ValueError(f"Unknown user type: {user_type}")


def authenticate(username: str, client: TestClient) -> None:
    response = client.post(
        "/token", data={"username": username, "password": USER_PASSWORD}
    )
    token = response.json()["access_token"]
    client.headers["Authorization"] = f"Bearer {token}"


@given("I am not authenticated")
def i_am_not_authenticated(client: TestClient) -> None:
    not_authenticated(client)


def not_authenticated(client: TestClient) -> None:
    if "Authorization" in client.headers:
        del client.headers["Authorization"]


@given(parsers.parse("I am an investigator for the proposal {proposal_code}"))
def i_am_investigator(proposal_code: str, client: TestClient) -> None:
    authenticate(investigator(proposal_code), client)


def investigator(proposal_code: str) -> str:
    users = read_testdata(TEST_DATA)
    return cast(str, users["investigators"][proposal_code])


@given(parsers.parse("I am a Principal Investigator for the proposal {proposal_code}"))
def i_am_principal_investigator(proposal_code: str, client: TestClient) -> None:
    authenticate(principal_investigator(proposal_code), client)


def principal_investigator(proposal_code: str) -> str:
    users = read_testdata(TEST_DATA)
    return cast(str, users["principal_investigators"][proposal_code])


@given(parsers.parse("I am a Principal Contact for the proposal {proposal_code}"))
def i_am_principal_contact(proposal_code: str, client: TestClient) -> None:
    authenticate(principal_contact(proposal_code), client)


def principal_contact(proposal_code: str) -> str:
    users = read_testdata(TEST_DATA)
    return cast(str, users["principal_contacts"][proposal_code])


@given(parsers.parse("I am TAC chair for the partner {partner_code}"))
def i_am_tac_chair(partner_code: str, client: TestClient) -> None:
    authenticate(tac_chair(partner_code), client)


def tac_chair(partner_code: str) -> str:
    users = read_testdata(TEST_DATA)
    return cast(str, users["tac_chairs"][partner_code])


@given(parsers.parse("I am a TAC member for the partner {partner_code}"))
def i_am_tac_member(partner_code: str, client: TestClient) -> None:
    authenticate(tac_chair(partner_code), client)


def tac_member(partner_code: str) -> str:
    users = read_testdata(TEST_DATA)
    return cast(str, users["tac_members"][partner_code])


@given("I am a Board member")
def i_am_a_board_member(client: TestClient) -> None:
    authenticate(board_member(), client)


def board_member() -> str:
    users = read_testdata(TEST_DATA)
    return cast(str, users["board_member"])


@given("I am a partner affiliated user")
def i_am_a_partner_affiliated_user(client: TestClient) -> None:
    authenticate(partner_affiliated_user(), client)


def partner_affiliated_user() -> str:
    users = read_testdata(TEST_DATA)
    return cast(str, users["partner_affiliated_user"])


@given("I am a non-partner affiliated user")
def i_am_a_non_partner_affiliated_user(client: TestClient) -> None:
    authenticate(non_partner_affiliated_user(), client)


def non_partner_affiliated_user() -> str:
    users = read_testdata(TEST_DATA)
    return cast(str, users["non_partner_affiliated_user"])


@given("I am a SALT Astronomer")
def i_am_a_salt_astronomer(client: TestClient) -> None:
    authenticate(salt_astronomer(), client)


def salt_astronomer() -> str:
    users = read_testdata(TEST_DATA)
    return cast(str, users["salt_astronomer"])


@given("I am an administrator")
def i_am_an_administrator(client: TestClient) -> None:
    authenticate(administrator(), client)


def administrator() -> str:
    users = read_testdata(TEST_DATA)
    return cast(str, users["administrator"])


@then("this is OK")
def this_is_ok(response: Response) -> None:
    assert response.status_code == status.HTTP_200_OK


@then(parsers.parse("I get a bad request error containing {message_text}"))
def i_get_a_user_error_containing(message_text: str, response: Response) -> None:
    assert response.status_code == status.HTTP_400_BAD_REQUEST
    assert message_text in response.json()["detail"]


@then("I get an authentication error")
def i_get_an_authentication_error(response: Response) -> None:
    assert response.status_code == status.HTTP_401_UNAUTHORIZED


@then("I get a permission error")
def i_get_a_permission_error(response: Response) -> None:
    assert response.status_code == status.HTTP_403_FORBIDDEN


@then("I get a not found error")
def i_get_a_not_found_error(response: Response) -> None:
    assert response.status_code == status.HTTP_404_NOT_FOUND


@then(parsers.parse("I get an unprocessable entity error containing {message_text}"))
def i_get_an_unprocessable_entity_error(message_text: str, response: Response) -> None:
    assert response.status_code == status.HTTP_422_UNPROCESSABLE_ENTITY
    assert message_text in str(response.json()["detail"])<|MERGE_RESOLUTION|>--- conflicted
+++ resolved
@@ -12,10 +12,6 @@
 os.environ["DOTENV_FILE"] = ".env.test"
 dotenv.load_dotenv(os.environ["DOTENV_FILE"])
 
-<<<<<<< HEAD
-=======
-
->>>>>>> eadf7822
 import re
 from pathlib import Path
 from typing import Any, Callable, Generator, Optional, cast
