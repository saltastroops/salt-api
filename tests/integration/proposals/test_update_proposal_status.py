--- conflicted
+++ resolved
@@ -45,11 +45,7 @@
 
     response = client.put(
         PROPOSALS_URL + "/" + proposal_code + "/status",
-<<<<<<< HEAD
-        json={"value": proposal_status_value, "reason": None},
-=======
         json={ "value": proposal_status_value, "comment": None},
->>>>>>> c400e1fb
     )
     assert response.status_code == status.HTTP_422_UNPROCESSABLE_ENTITY
 
@@ -98,15 +94,9 @@
 
     response = client.put(
         PROPOSALS_URL + "/" + proposal_code + "/status",
-<<<<<<< HEAD
-        json={"value": proposal_status_value, "reason": None},
-    )
-=======
         json={"value": proposal_status_value, "comment": None},
         )
->>>>>>> c400e1fb
-    assert response.status_code == status.HTTP_200_OK
-
+    assert response.status_code == status.HTTP_200_OK
 
 @pytest.mark.parametrize(
     "username",
@@ -126,13 +116,8 @@
 
     response = client.put(
         PROPOSALS_URL + "/" + proposal_code + "/status",
-<<<<<<< HEAD
-        json={"value": proposal_status_value, "reason": None},
-    )
-=======
         json={"value": proposal_status_value, "comment": None},
         )
->>>>>>> c400e1fb
     assert response.status_code == status.HTTP_403_FORBIDDEN
 
 
@@ -154,34 +139,10 @@
 
     response = client.put(
         PROPOSALS_URL + "/" + proposal_code + "/status",
-<<<<<<< HEAD
-        json={"value": proposal_status_value, "reason": None},
-    )
-    assert response.status_code == status.HTTP_200_OK
-
-
-def test_proposal_status_update_requires_valid_proposal_inactive_reason(
-    client: TestClient,
-) -> None:
-    proposal_code = "2023-1-MLT-006"
-    username = find_username("administrator")
-    authenticate(username, client)
-
-    proposal_status_value = "Under scientific review"
-    proposal_inactive_reason = "Wrong inactive reason"
-
-    response = client.put(
-        PROPOSALS_URL + "/" + proposal_code + "/status",
-        json={"value": proposal_status_value, "reason": proposal_inactive_reason},
-    )
-    assert response.status_code == status.HTTP_422_UNPROCESSABLE_ENTITY
-
-=======
         json={"value": proposal_status_value, "comment": None},
         )
     assert response.status_code == status.HTTP_200_OK
 
->>>>>>> c400e1fb
 
 @pytest.mark.parametrize(
     "user_role, proposal_status_value",
