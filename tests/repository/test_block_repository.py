--- conflicted
+++ resolved
@@ -347,7 +347,6 @@
                             instrument
                         ) == expected_payload_configs[k]["instruments"].get(instrument)
 
-<<<<<<< HEAD
 
 @nodatabase
 def test_get_block_status(
@@ -407,7 +406,7 @@
         block_repository.update_block_status(1, "Wrong block status", "")
 
     assert "block status" in str(excinfo.value)
-=======
+
 @nodatabase
 def test_get_observations_status(
         dbconnection: Connection, testdata: Callable[[str], Any]
@@ -474,4 +473,3 @@
         )
 
     assert "observations status" in str(excinfo)
->>>>>>> 944c4855
