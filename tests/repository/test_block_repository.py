from typing import Any, Callable, cast

import pytest
from sqlalchemy.engine import Connection
from sqlalchemy.exc import NoResultFound

from saltapi.exceptions import NotFoundError
from saltapi.repository.block_repository import BlockRepository
from saltapi.repository.instrument_repository import InstrumentRepository
from saltapi.repository.target_repository import TargetRepository
from saltapi.service.instrument import BVIT, HRS, RSS, Salticam
from saltapi.service.target import Target
from tests.markers import nodatabase

TEST_DATA = "repository/block_repository.yaml"


class FakeTargetRepository:
    def get(self, target_id: int) -> Target:
        return f"Target with id {target_id}"


class FakeInstrumentRepository:
    def get_salticam(self, salticam_id: int) -> Salticam:
        return f"Salticam with id {salticam_id}"

    def get_rss(self, rss_id: int) -> RSS:
        return f"RSS with id {rss_id}"

    def get_hrs(self, hrs_id: int) -> HRS:
        return f"HRS with id {hrs_id}"

    def get_bvit(self, bvit_id: int) -> BVIT:
        return f"BVIT with id {bvit_id}"


def create_block_repository(connection: Connection) -> BlockRepository:
    return BlockRepository(
        target_repository=cast(TargetRepository, FakeTargetRepository()),
        instrument_repository=cast(InstrumentRepository, FakeInstrumentRepository()),
        connection=connection,
    )


@nodatabase
def test_get_block_returns_block_content(
    dbconnection: Connection, testdata: Callable[[str], Any]
) -> None:
    data = testdata(TEST_DATA)["general_block_details"]
    block_id = data["id"]
    block_repository = create_block_repository(dbconnection)
    block = block_repository.get(block_id)

    for key in data:
        assert key in block
        assert block[key] == data[key]


@nodatabase
def test_get_raises_error_for_too_complicated_blocks(
    dbconnection: Connection, testdata: Callable[[str], Any]
) -> None:
    # Blocks with multiple observations or with subblocks or subsubblocks should cause
    # an error

    data = testdata(TEST_DATA)["too_complicated_blocks"]
    block_ids = data["block_ids"]
    block_repository = create_block_repository(dbconnection)
    for block_id in block_ids:
        with pytest.raises(ValueError) as excinfo:
            block_repository.get(block_id)
        assert "supported" in str(excinfo)


@nodatabase
def test_get_returns_executed_observations(
    dbconnection: Connection, testdata: Callable[[str], Any]
) -> None:
    data = testdata(TEST_DATA)["executed_observations"]
    block_id = data["block_id"]
    expected_observations = data["observations"]
    block_repository = create_block_repository(dbconnection)
    block = block_repository.get(block_id)
    observations = block["executed_observations"]

    assert len(observations) == len(expected_observations)
    for i in range(len(observations)):
        assert observations[i] == expected_observations[i]


@nodatabase
def test_get_returns_observing_windows(
    dbconnection: Connection, testdata: Callable[[str], Any]
) -> None:
    data = testdata(TEST_DATA)["observing_windows"]
    block_id = data["block_id"]
    block_repository = create_block_repository(dbconnection)
    block = block_repository.get(block_id)
    observing_windows = block["observing_windows"]

    assert len(observing_windows) == data["window_count"]
    assert observing_windows[0] == data["first_window"]
    assert observing_windows[-1] == data["last_window"]
    for i in range(len(observing_windows) - 1):
        # the windows are sorted
        assert observing_windows[i]["start"] < observing_windows[i + 1]["start"]


@nodatabase
def test_target(dbconnection: Connection, testdata: Callable[[str], Any]) -> None:
    data = testdata(TEST_DATA)["target"]
    block_id = data["block_id"]
    expected_target_id = data["target_id"]
    block_repository = create_block_repository(dbconnection)
    block = block_repository.get(block_id)
    target = block["observations"][0]["target"]

    assert target == f"Target with id {expected_target_id}"


@nodatabase
def test_finder_charts(
    dbconnection: Connection, testdata: Callable[[str], Any]
) -> None:
    data = testdata(TEST_DATA)["finder_charts"]
    for d in data:
        block_id = d["block_id"]
        expected_finder_charts = d["finder_charts"]
        block_repository = create_block_repository(dbconnection)
        block = block_repository.get(block_id)
        finder_charts = block["observations"][0]["finder_charts"]

        assert finder_charts == expected_finder_charts


@nodatabase
def test_finder_charts_with_validity(
    dbconnection: Connection, testdata: Callable[[str], Any]
) -> None:
    data = testdata(TEST_DATA)["finder_charts_with_validity"]
    block_id = data["block_id"]
    expected_last_finder_chart = data["last_finder_chart"]
    block_repository = create_block_repository(dbconnection)
    block = block_repository.get(block_id)
    finder_charts = block["observations"][0]["finder_charts"]

    assert finder_charts[-1] == expected_last_finder_chart


@nodatabase
def test_time_restrictions(
    dbconnection: Connection, testdata: Callable[[str], Any]
) -> None:
    data = testdata(TEST_DATA)["time_restrictions"]
    block_id = data["block_id"]
    expected_restrictions = data["restrictions"]
    block_repository = create_block_repository(dbconnection)
    block = block_repository.get(block_id)
    restrictions = block["observations"][0]["time_restrictions"]

    assert len(restrictions) == len(expected_restrictions)
    for i in range(len(restrictions)):
        assert restrictions[i]["end"] == expected_restrictions[i]["end"]


@nodatabase
def test_no_time_restrictions(
    dbconnection: Connection, testdata: Callable[[str], Any]
) -> None:
    data = testdata(TEST_DATA)["no_time_restrictions"]
    block_id = data["block_id"]
    block_repository = create_block_repository(dbconnection)
    block = block_repository.get(block_id)
    restrictions = block["observations"][0]["time_restrictions"]

    assert restrictions is None


@nodatabase
def test_phase_constraints(
    dbconnection: Connection, testdata: Callable[[str], Any]
) -> None:
    data = testdata(TEST_DATA)["phase_constraints"]
    block_id = data["block_id"]
    expected_constraints = data["constraints"]
    block_repository = create_block_repository(dbconnection)
    block = block_repository.get(block_id)
    constraints = block["observations"][0]["phase_constraints"]

    assert constraints == expected_constraints


@nodatabase
def test_no_phase_constraints(
    dbconnection: Connection, testdata: Callable[[str], Any]
) -> None:
    data = testdata(TEST_DATA)["no_phase_constraints"]
    block_id = data["block_id"]
    block_repository = create_block_repository(dbconnection)
    block = block_repository.get(block_id)
    constraints = block["observations"][0]["phase_constraints"]

    assert constraints is None


@nodatabase
def test_telescope_configuration(
    dbconnection: Connection, testdata: Callable[[str], Any]
) -> None:
    data = testdata(TEST_DATA)["telescope_configurations"]
    for d in data:
        block_id = d["block_id"]
        expected_telescope_config = d["telescope_config"]
        block_repository = create_block_repository(dbconnection)
        block = block_repository.get(block_id)
        telescope_config = block["observations"][0]["telescope_configurations"][0]

        for key in expected_telescope_config:
            assert key in telescope_config
            assert telescope_config[key] == expected_telescope_config[key]


@nodatabase
def test_dither_pattern(
    dbconnection: Connection, testdata: Callable[[str], Any]
) -> None:
    data = testdata(TEST_DATA)["dither_pattern"]
    block_id = data["block_id"]
    expected_telescope_configs = data["telescope_configs"]
    block_repository = create_block_repository(dbconnection)
    block = block_repository.get(block_id)
    telescope_configs = block["observations"][0]["telescope_configurations"]

    assert len(telescope_configs) == len(expected_telescope_configs)
    for i in range(len(telescope_configs)):
        assert (
            telescope_configs[i]["dither_pattern"]
            == expected_telescope_configs[i]["dither_pattern"]
        )


@nodatabase
def test_guide_star(dbconnection: Connection, testdata: Callable[[str], Any]) -> None:
    data = testdata(TEST_DATA)["guide_star"]
    for d in data:
        block_id = d["block_id"]
        expected_guide_star = d["star"]
        block_repository = create_block_repository(dbconnection)
        block = block_repository.get(block_id)
        guide_star = block["observations"][0]["telescope_configurations"][0][
            "guide_star"
        ]
        assert pytest.approx(guide_star["right_ascension"]) == pytest.approx(
            expected_guide_star["right_ascension"]
        )
        assert pytest.approx(
            guide_star["declination"]
            == pytest.approx(expected_guide_star["declination"])
        )
        assert guide_star["equinox"] == expected_guide_star["equinox"]
        assert guide_star["magnitude"] == expected_guide_star["magnitude"]


@nodatabase
def test_no_guide_star(
    dbconnection: Connection, testdata: Callable[[str], Any]
) -> None:
    data = testdata(TEST_DATA)["no_guide_star"]
    block_id = data["block_id"]
    block_repository = create_block_repository(dbconnection)
    block = block_repository.get(block_id)
    guide_star = block["observations"][0]["telescope_configurations"][0]["guide_star"]
    assert guide_star is None


@nodatabase
def test_get_raises_error_for_non_existing_block(dbconnection: Connection) -> None:
    block_repository = create_block_repository(dbconnection)
    with pytest.raises(NoResultFound):
        block_repository.get(1234567)


@nodatabase
def test_payload_configurations(
    dbconnection: Connection, testdata: Callable[[str], Any]
) -> None:
    data = testdata(TEST_DATA)["payload_configurations"]
    block_id = data["block_id"]
    expected_configs = data["configurations"]
    block_repository = create_block_repository(dbconnection)
    block = block_repository.get(block_id)
    configs = block["observations"][0]["telescope_configurations"][0][
        "payload_configurations"
    ]

    assert len(configs) == len(expected_configs)

    for i in range(len(configs)):
        # instruments must be compared separately
        instruments = set(configs[i]["instruments"].keys()).union(
            expected_configs[i]["instruments"].keys()
        )
        for instrument in instruments:
            assert configs[i]["instruments"].get(instrument) == expected_configs[i][
                "instruments"
            ].get(instrument)
        del configs[i]["instruments"]
        del expected_configs[i]["instruments"]

        assert configs[i] == expected_configs[i]


@nodatabase
def test_get_block_instruments(
    dbconnection: Connection, testdata: Callable[[str], Any]
) -> None:
    data = testdata(TEST_DATA)["block_instruments"]
    for d in data:
        block_id = d["block_id"]
        expected_observations = d["observations"]
        block_repository = create_block_repository(dbconnection)
        block = block_repository.get(block_id)
        observations = block["observations"]

        assert len(observations) == len(expected_observations)
        for i in range(len(observations)):
            expected_telescope_configs = expected_observations[i][
                "telescope_configurations"
            ]
            telescope_configs = observations[i]["telescope_configurations"]

            assert len(expected_telescope_configs) == len(telescope_configs)
            for j in range(len(telescope_configs)):
                expected_payload_configs = expected_telescope_configs[j][
                    "payload_configurations"
                ]
                payload_configs = telescope_configs[j]["payload_configurations"]

                assert len(payload_configs) == len(expected_payload_configs)

                for k in range(len(payload_configs)):
                    instruments = set(payload_configs[k]["instruments"].keys()).union(
                        expected_payload_configs[k]["instruments"].keys()
                    )
                    for instrument in instruments:
                        assert payload_configs[k]["instruments"].get(
                            instrument
                        ) == expected_payload_configs[k]["instruments"].get(instrument)


@nodatabase
def test_get_block_status(
    dbconnection: Connection, testdata: Callable[[str], Any]
) -> None:
    data = testdata(TEST_DATA)["block_status"]
    for d in data:
        block_id = d["block_id"]
        expected_status = d["status"]
        block_repository = create_block_repository(dbconnection)
        status = block_repository.get_block_status(block_id)

        assert expected_status == status


@nodatabase
def test_get_block_status_raises_error_for_wrong_block_id(
    dbconnection: Connection,
) -> None:
    block_repository = create_block_repository(dbconnection)
    with pytest.raises(NoResultFound):
        block_repository.get_block_status(0)


@nodatabase
def test_update_block_status(dbconnection: Connection) -> None:
    # Set the status to "On Hold" and the reason to "not needed"
    block_repository = create_block_repository(dbconnection)
    block_id = 2339
    block_repository.update_block_status(block_id, "On hold", "not needed")
    block_status = block_repository.get_block_status(block_id)
    assert block_status["value"] == "On hold"
    assert block_status["reason"] == "not needed"

    # Now set it the status to "Active" and reason to "Awaiting driftscan"
    block_repository.update_block_status(block_id, "Active", "Awaiting driftscan")
    block_status = block_repository.get_block_status(block_id)
    assert block_status["value"] == "Active"
    assert block_status["reason"] == "Awaiting driftscan"


@nodatabase
def test_update_block_status_raises_error_for_wrong_block_id(
    dbconnection: Connection,
) -> None:
    block_repository = create_block_repository(dbconnection)
    with pytest.raises(NotFoundError):
        block_repository.update_block_status(0, "Active", "")


@nodatabase
def test_update_block_status_raises_error_for_wrong_status(
    dbconnection: Connection,
) -> None:
    block_repository = create_block_repository(dbconnection)
    with pytest.raises(ValueError) as excinfo:
        block_repository.update_block_status(1, "Wrong block status", "")

<<<<<<< HEAD
    assert "block status" in str(excinfo.value)


@nodatabase
def test_get_observations_status(
    dbconnection: Connection, testdata: Callable[[str], Any]
) -> None:
    data = testdata(TEST_DATA)["observations_status"]
    for d in data:
        block_visit_id = d["block_visit_id"]
        expected_status = d["status"]
        target_repository = TargetRepository(dbconnection)
        instrument_repository = InstrumentRepository(dbconnection)
        block_repository = BlockRepository(
            target_repository, instrument_repository, dbconnection
        )
        status = block_repository.get_observations_status(block_visit_id)

        assert expected_status == status


@nodatabase
def test_get_observations_status_raises_error_for_wrong_block_id(
    dbconnection: Connection,
) -> None:
    target_repository = TargetRepository(dbconnection)
    instrument_repository = InstrumentRepository(dbconnection)
    block_repository = BlockRepository(
        target_repository, instrument_repository, dbconnection
    )
    with pytest.raises(NoResultFound):
        block_repository.get_observations_status(0)


@nodatabase
def test_update_observations_status(dbconnection: Connection) -> None:
    # Set the status to "Accepted"
    target_repository = TargetRepository(dbconnection)
    instrument_repository = InstrumentRepository(dbconnection)
    block_repository = BlockRepository(
        target_repository, instrument_repository, dbconnection
    )
    block_visit_id = 2339
    block_repository.update_observations_status(block_visit_id, "Accepted")
    assert block_repository.get_observations_status(block_visit_id) == "Accepted"

    # Now set it to "Rejected"
    block_repository.update_observations_status(block_visit_id, "Rejected")
    assert block_repository.get_observations_status(block_visit_id) == "Active"


@nodatabase
def test_update_observations_status_raises_error_for_wrong_block_id(
    dbconnection: Connection,
) -> None:
    target_repository = TargetRepository(dbconnection)
    instrument_repository = InstrumentRepository(dbconnection)
    block_repository = BlockRepository(
        target_repository, instrument_repository, dbconnection
    )
    with pytest.raises(NoResultFound):
        block_repository.update_observations_status(0, "Accepted")


@nodatabase
def test_update_observations_status_raises_error_for_wrong_status(
    dbconnection: Connection,
) -> None:
    block_repository = create_block_repository(dbconnection)
    with pytest.raises(ValueError) as excinfo:
        block_repository.update_observations_status(1, "Wrong observations status")

    assert "observations status" in str(excinfo)
=======
    assert "block status" in str(excinfo.value)
>>>>>>> 91063579
<|MERGE_RESOLUTION|>--- conflicted
+++ resolved
@@ -405,80 +405,4 @@
     with pytest.raises(ValueError) as excinfo:
         block_repository.update_block_status(1, "Wrong block status", "")
 
-<<<<<<< HEAD
-    assert "block status" in str(excinfo.value)
-
-
-@nodatabase
-def test_get_observations_status(
-    dbconnection: Connection, testdata: Callable[[str], Any]
-) -> None:
-    data = testdata(TEST_DATA)["observations_status"]
-    for d in data:
-        block_visit_id = d["block_visit_id"]
-        expected_status = d["status"]
-        target_repository = TargetRepository(dbconnection)
-        instrument_repository = InstrumentRepository(dbconnection)
-        block_repository = BlockRepository(
-            target_repository, instrument_repository, dbconnection
-        )
-        status = block_repository.get_observations_status(block_visit_id)
-
-        assert expected_status == status
-
-
-@nodatabase
-def test_get_observations_status_raises_error_for_wrong_block_id(
-    dbconnection: Connection,
-) -> None:
-    target_repository = TargetRepository(dbconnection)
-    instrument_repository = InstrumentRepository(dbconnection)
-    block_repository = BlockRepository(
-        target_repository, instrument_repository, dbconnection
-    )
-    with pytest.raises(NoResultFound):
-        block_repository.get_observations_status(0)
-
-
-@nodatabase
-def test_update_observations_status(dbconnection: Connection) -> None:
-    # Set the status to "Accepted"
-    target_repository = TargetRepository(dbconnection)
-    instrument_repository = InstrumentRepository(dbconnection)
-    block_repository = BlockRepository(
-        target_repository, instrument_repository, dbconnection
-    )
-    block_visit_id = 2339
-    block_repository.update_observations_status(block_visit_id, "Accepted")
-    assert block_repository.get_observations_status(block_visit_id) == "Accepted"
-
-    # Now set it to "Rejected"
-    block_repository.update_observations_status(block_visit_id, "Rejected")
-    assert block_repository.get_observations_status(block_visit_id) == "Active"
-
-
-@nodatabase
-def test_update_observations_status_raises_error_for_wrong_block_id(
-    dbconnection: Connection,
-) -> None:
-    target_repository = TargetRepository(dbconnection)
-    instrument_repository = InstrumentRepository(dbconnection)
-    block_repository = BlockRepository(
-        target_repository, instrument_repository, dbconnection
-    )
-    with pytest.raises(NoResultFound):
-        block_repository.update_observations_status(0, "Accepted")
-
-
-@nodatabase
-def test_update_observations_status_raises_error_for_wrong_status(
-    dbconnection: Connection,
-) -> None:
-    block_repository = create_block_repository(dbconnection)
-    with pytest.raises(ValueError) as excinfo:
-        block_repository.update_observations_status(1, "Wrong observations status")
-
-    assert "observations status" in str(excinfo)
-=======
-    assert "block status" in str(excinfo.value)
->>>>>>> 91063579
+    assert "block status" in str(excinfo.value)