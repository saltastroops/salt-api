--- conflicted
+++ resolved
@@ -48,12 +48,8 @@
 
 @nodatabase
 def test_get_user_by_email_raises_error_for_non_existing_user(
-<<<<<<< HEAD
-        dbconnection: Connection) -> None:
-=======
     dbconnection: Connection,
 ) -> None:
->>>>>>> eadf7822
     user_repository = UserRepository(dbconnection)
     with pytest.raises(NotFoundError):
         user_repository.get("invalid@email.com")
