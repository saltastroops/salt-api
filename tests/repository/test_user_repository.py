--- conflicted
+++ resolved
@@ -13,15 +13,6 @@
 from tests.conftest import find_usernames
 from tests.markers import nodatabase
 
-<<<<<<< HEAD
-user_statistics = {
-    "legal_status": "South African citizen",
-    "gender": "Male",
-    "race": "African",
-    "has_phd": True,
-    "year_of_phd_completion": 2020,
-}
-=======
 user_statistics = UserStatistics(
     legal_status="South African citizen",
     gender="Male",
@@ -29,7 +20,6 @@
     has_phd=True,
     year_of_phd_completion=2020,
 )
->>>>>>> 8b369514
 
 
 @nodatabase
